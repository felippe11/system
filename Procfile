<<<<<<< HEAD
web: gunicorn wsgi:app --worker-class eventlet --bind 0.0.0.0:$PORT
=======
web: gunicorn app:app --worker-class eventlet --workers 4 --timeout 120 --bind 0.0.0.0:$PORT
>>>>>>> ce3cbd74
<|MERGE_RESOLUTION|>--- conflicted
+++ resolved
@@ -1,5 +1,2 @@
-<<<<<<< HEAD
-web: gunicorn wsgi:app --worker-class eventlet --bind 0.0.0.0:$PORT
-=======
+
 web: gunicorn app:app --worker-class eventlet --workers 4 --timeout 120 --bind 0.0.0.0:$PORT
->>>>>>> ce3cbd74
