/**
 * dashboard_cliente.js
 *
 * Este arquivo contém a lógica JavaScript para o painel de gerenciamento do cliente.
 * Ele lida com:
 * - Botão de toggle para submissão global.
 * - Carregamento dinâmico de estados e cidades (API IBGE).
 * - Aplicação de filtros de estado e cidade.
 * - Busca e atualização do estado das configurações do cliente (check-in, feedback, certificado).
 * - Manipulação de botões de toggle para configurações individuais.
 * - Geração e exibição de relatório de mensagens.
 * - Funcionalidades para copiar mensagem e enviar via WhatsApp.
 * - Gerenciamento do modal de geração de links de cadastro para eventos:
 * - Carregamento de eventos.
 * - Exibição de links existentes para um evento.
 * - Geração de novos links (com slug customizado ou token).
 * - Exclusão de links existentes.
 * - Copiar e compartilhar links gerados.
 * - Efeitos visuais e interatividade para o botão de exportar check-ins.
 * - Geração dinâmica de campos de upload para patrocinadores.
 * - Filtragem de check-ins por oficina.
 * - Toggle para o QR Code de credenciamento do evento.
 *
 * IMPORTANTE: Este script depende de variáveis globais de URL (ex: URL_CONFIG_CLIENTE_ATUAL)
 * que devem ser definidas em um bloco <script> no template HTML antes de carregar este arquivo.
 * Exemplo no HTML:
 * <script>
 * var URL_CONFIG_CLIENTE_ATUAL = "/rota/para/config_cliente_atual";
 * // ... outras URLs
 * var ESTADO_FILTER_INICIAL = "SP"; // Exemplo
 * var CIDADE_FILTER_INICIAL = "São Paulo"; // Exemplo
 * </script>
*/

// Token CSRF lido do meta tag
const csrfToken = document.querySelector('meta[name="csrf-token"]')?.getAttribute('content') || '';


// Carregamento inicial - Estados, cidades e configurações
document.addEventListener('DOMContentLoaded', function() {
  // 1. Buscar estados do IBGE e configurar filtros
  const estadoSelect = document.getElementById('estadoSelect');
  const cidadeSelect = document.getElementById('cidadeSelect');

  // Use as variáveis globais definidas no HTML se existirem, senão use string vazia.
  const estadoFilter = typeof ESTADO_FILTER_INICIAL !== 'undefined' ? ESTADO_FILTER_INICIAL : "";
  const cidadeFilter = typeof CIDADE_FILTER_INICIAL !== 'undefined' ? CIDADE_FILTER_INICIAL : "";

  if (estadoSelect && cidadeSelect) {
    fetch('https://servicodados.ibge.gov.br/api/v1/localidades/estados')
      .then(response => response.json())
      .then(data => {
        data.sort((a, b) => a.nome.localeCompare(b.nome));
        data.forEach(estado => {
          const option = document.createElement('option');
          option.value = estado.sigla;
          option.text = estado.nome;
          if (estado.sigla === estadoFilter) {
            option.selected = true;
          }
          estadoSelect.add(option);
        });
        // Se um estado já estiver selecionado (ex: pelo filtro), dispara o evento change para carregar cidades
        if (estadoSelect.value) {
          estadoSelect.dispatchEvent(new Event('change'));
        }
      })
      .catch(error => console.error('Erro ao buscar estados:', error));

    // Evento de mudança de estado para carregar cidades
    estadoSelect.addEventListener('change', function() {
      const uf = this.value;
      cidadeSelect.innerHTML = '<option value="">Todas as Cidades</option>'; // Reseta cidades
      if (uf) {
        fetch(`https://servicodados.ibge.gov.br/api/v1/localidades/estados/${uf}/municipios`)
          .then(response => response.json())
          .then(data => {
            data.sort((a, b) => a.nome.localeCompare(b.nome));
            data.forEach(cidade => {
              const option = document.createElement('option');
              option.value = cidade.nome;
              option.text = cidade.nome;
              if (cidade.nome === cidadeFilter) {
                option.selected = true;
              }
              cidadeSelect.add(option);
            });
          })
          .catch(error => console.error('Erro ao buscar cidades:', error));
      }
    });
  } else {
    console.warn("Elementos select de estado ou cidade não encontrados.");
  }
const URL_EVENTO_CONFIG_BASE =
  typeof window.URL_EVENTO_CONFIG_BASE !== "undefined"
    ? window.URL_EVENTO_CONFIG_BASE
    : "/api/configuracao_evento";
let EVENTO_ATUAL = null;

const fieldButtonMap = {
  "permitir_checkin_global": document.getElementById("btnToggleCheckin"),
  "habilitar_qrcode_evento_credenciamento": document.getElementById("btnToggleQrCredenciamento"),
  "habilitar_feedback": document.getElementById("btnToggleFeedback"),
  "habilitar_certificado_individual": document.getElementById("btnToggleCertificado"),
  "mostrar_taxa": document.getElementById("btnToggleMostrarTaxa"),
  "obrigatorio_nome": document.getElementById("btnToggleObrigatorioNome"),
  "obrigatorio_cpf": document.getElementById("btnToggleObrigatorioCpf"),
  "obrigatorio_email": document.getElementById("btnToggleObrigatorioEmail"),
  "obrigatorio_senha": document.getElementById("btnToggleObrigatorioSenha"),
  "obrigatorio_formacao": document.getElementById("btnToggleObrigatorioFormacao")
};

const configButtons = Object.values(fieldButtonMap).filter(btn => btn);
const eventoSelect = document.getElementById("selectConfigEvento");
const previewEventoBtn = document.getElementById("previewEventoBtn");
function setConfigButtonsState(enabled) {
  configButtons.forEach(btn => {
    btn.disabled = !enabled;
  });
}

if (eventoSelect) {
<<<<<<< HEAD
  EVENTO_ATUAL = eventoSelect.value;
  setConfigButtonsState(Boolean(EVENTO_ATUAL));
=======
>>>>>>> 3623f2b5
  const updatePreview = () => {
    if (previewEventoBtn) {
      const base = previewEventoBtn.dataset.baseUrl || previewEventoBtn.href;
      previewEventoBtn.href = `${base}${encodeURIComponent(eventoSelect.value)}`;
    }
  };
<<<<<<< HEAD
=======

  if (!eventoSelect.value) {
    const primeiraOpcao = Array.from(eventoSelect.options).find(opt => opt.value);
    if (primeiraOpcao) {
      eventoSelect.value = primeiraOpcao.value;
    }
  }

  EVENTO_ATUAL = eventoSelect.value;
>>>>>>> 3623f2b5
  if (EVENTO_ATUAL) {
    updatePreview();
    carregarConfiguracao(EVENTO_ATUAL);
  }
<<<<<<< HEAD
=======

>>>>>>> 3623f2b5
  eventoSelect.addEventListener("change", function () {
    EVENTO_ATUAL = this.value;
    setConfigButtonsState(Boolean(EVENTO_ATUAL));
    if (!EVENTO_ATUAL) return;
    updatePreview();
    carregarConfiguracao(EVENTO_ATUAL);
  });
}

function carregarConfiguracao(eventoId) {
  if (!eventoId) return;
  fetch(`${URL_EVENTO_CONFIG_BASE}/${eventoId}`, { credentials: "include" })
    .then(response => response.json())
    .then(data => {
      if (!data.success) return;
      Object.entries(fieldButtonMap).forEach(([campo, btn]) => {
        if (btn) atualizarBotao(btn, data[campo]);
      });
    });
}

const toggleButtons = Object.values(fieldButtonMap);
toggleButtons.forEach(button => {
  if (!button) return;
  const campo = button.dataset.field;
  if (!campo) return;

  button.addEventListener('click', function () {
    if (!EVENTO_ATUAL) {
      alert('Selecione um evento');
      return;
    }

    fetch(`${URL_EVENTO_CONFIG_BASE}/${EVENTO_ATUAL}/${campo}`, {
      method: 'POST',
      headers: {
        'Content-Type': 'application/json',
        'X-Requested-With': 'XMLHttpRequest',
        'X-CSRFToken': csrfToken
      },
      credentials: 'include'
    })
      .then(res => {
        if (res.status === 403) {
          alert('Você não tem permissão para alterar este evento.');
          return;
        }
        return res.json();
      })
      .then(data => {
        if (!data) return;
        if (data.success) {
          atualizarBotao(button, data.value);
        } else {
          alert('Falha ao atualizar configuração: ' + (data.message || 'Erro desconhecido.'));
        }
      });
  });
});

});


document.addEventListener('DOMContentLoaded', function() {
  const selectReview = document.getElementById('selectReviewModel');
  if (selectReview) {
    selectReview.addEventListener('change', function() {
      const url = this.dataset.updateUrl;
      if (!url) return;
      fetch(url, {
        method: 'POST',
        headers: {
          'Content-Type': 'application/json',
          'X-CSRFToken': csrfToken
        },
        credentials: 'include',
        body: JSON.stringify({ review_model: this.value })
      })
      .then(r => r.json())
      .then(data => {
        if (data.success) alert('Configuração atualizada!');
      });
    });
  }

  const inputMin = document.getElementById('inputRevisoresMin');
  if (inputMin) {
    inputMin.addEventListener('change', function() {
      const url = this.dataset.updateUrl;
      if (!url) return;
      fetch(url, {
        method: 'POST',
        headers: {
          'Content-Type': 'application/json',
          'X-CSRFToken': csrfToken
        },
        credentials: 'include',
        body: JSON.stringify({ value: this.value })
      });
    });
  }

  const inputMax = document.getElementById('inputRevisoresMax');
  if (inputMax) {
    inputMax.addEventListener('change', function() {
      const url = this.dataset.updateUrl;
      if (!url) return;
      fetch(url, {
        method: 'POST',
        headers: {
          'Content-Type': 'application/json',
          'X-CSRFToken': csrfToken
        },
        credentials: 'include',
        body: JSON.stringify({ value: this.value })
      });
    });
  }

  const inputPrazo = document.getElementById('inputPrazoParecer');
  if (inputPrazo) {
    inputPrazo.addEventListener('change', function() {
      const url = this.dataset.updateUrl;
      if (!url) return;
      fetch(url, {
        method: 'POST',
        headers: {
          'Content-Type': 'application/json',
          'X-CSRFToken': csrfToken
        },
        credentials: 'include',
        body: JSON.stringify({ value: this.value })
      });
    });
  }

  const inputAllowed = document.getElementById('inputAllowedFiles');
  if (inputAllowed) {
    inputAllowed.addEventListener('change', function() {
      const url = this.dataset.updateUrl;
      if (!url) return;
      fetch(url, {
        method: 'POST',
        headers: {
          'Content-Type': 'application/json',
          'X-CSRFToken': csrfToken
        },
        credentials: 'include',
        body: JSON.stringify({ value: this.value })
      });
    });
  }
});

// Funções auxiliares
function atualizarBotao(btn, valorAtivo) {
  if (!btn) return;
  const label = btn.dataset.label;
  if (valorAtivo) {
    btn.classList.remove("btn-danger", "btn-outline-danger");
    btn.classList.add("btn-success");
    btn.textContent = label ? `${label} - Ativo` : "Ativo";
  } else {
    btn.classList.remove("btn-success", "btn-outline-success");
    btn.classList.add("btn-danger");
    btn.textContent = label ? `${label} - Desativado` : "Desativado";
  }
}


function copiarMensagem() {
  const textoRelatorioEl = document.getElementById("textoRelatorio");
  if (!textoRelatorioEl) {
    alert("Elemento do relatório não encontrado.");
    return;
  }
  let texto = textoRelatorioEl.value;
  navigator.clipboard.writeText(texto).then(() => {
    alert("Mensagem copiada com sucesso!");
  }).catch(err => {
    alert("Falha ao copiar mensagem: " + err);
    console.error("Falha ao copiar mensagem:", err);
  });
}

function enviarWhatsAppRelatorio() {
  const textoRelatorioEl = document.getElementById("textoRelatorio");
  if (!textoRelatorioEl) {
    alert("Elemento do relatório não encontrado.");
    return;
  }
  let mensagem = textoRelatorioEl.value;
  let url = "https://api.whatsapp.com/send?text=" + encodeURIComponent(mensagem);
  window.open(url, "_blank");
}

// Configuração do modal de geração de link
document.querySelectorAll('.gerar-link-btn').forEach(btn => {
  btn.addEventListener("click", function() {
    const modalElement = document.getElementById("modalLinkCadastro");
    if (modalElement) {
        const modalInstance = bootstrap.Modal.getOrCreateInstance(modalElement); // Ensure compatibility with Bootstrap 5
        modalInstance.show();
    }

    // Limpar campos e seleções atuais
    const slugInput = document.getElementById("slugInput");
    if (slugInput) slugInput.value = "";
    
    const linkCadastroInput = document.getElementById("linkCadastro");
    if (linkCadastroInput) linkCadastroInput.value = "";
    
    const linksExistentesContainer = document.getElementById("linksExistentesContainer");
    if (linksExistentesContainer) linksExistentesContainer.style.display = "none";
    
    const eventoSelectModal = document.getElementById("eventoSelectModal"); // Assumindo ID específico para o select no modal

    if (!eventoSelectModal) {
        console.error("Select de eventos 'eventoSelectModal' não encontrado no modal.");
        alert("Erro de configuração interna do modal de links.");
        return;
    }

    if (typeof URL_GERAR_LINK === 'undefined' && typeof URL_LISTAR_EVENTOS_MODAL === 'undefined') {
      alert("Erro de configuração: URL para carregar eventos não definida.");
      console.error("URL_GERAR_LINK ou URL_LISTAR_EVENTOS_MODAL não está definida.");
      return;
    }
    // Use URL_LISTAR_EVENTOS_MODAL se definida, senão fallback para URL_GERAR_LINK (GET)
    const urlParaListarEventos = typeof URL_LISTAR_EVENTOS_MODAL !== 'undefined' ? URL_LISTAR_EVENTOS_MODAL : URL_GERAR_LINK;

    fetch(urlParaListarEventos) 
      .then(response => {
        if (!response.ok) {
          throw new Error('Erro ao carregar eventos: ' + response.statusText + ' (' + response.status + ')');
        }
        return response.json();
      })
      .then(data => {
        eventoSelectModal.options.length = 0; // Limpa opções existentes
        const defaultOption = document.createElement("option");
        defaultOption.value = "";
        defaultOption.textContent = "-- Selecione um Evento --";
        eventoSelectModal.appendChild(defaultOption);

        if (data.eventos && data.eventos.length > 0) {
            data.eventos.forEach(evento => {
                const option = document.createElement("option");
                option.value = evento.id;
                option.textContent = evento.nome;
                eventoSelectModal.appendChild(option);
            });
        } else {
            console.warn("Nenhum evento disponível para gerar links ou a estrutura de dados é inesperada:", data);
            const noEventOption = document.createElement("option");
            noEventOption.value = "";
            noEventOption.textContent = "Nenhum evento encontrado";
            noEventOption.disabled = true;
            eventoSelectModal.appendChild(noEventOption);
        }
      })
      .catch(error => {
        console.error("Erro ao carregar eventos para o modal:", error);
        alert("Erro ao carregar os eventos para o modal. Tente novamente mais tarde.");
        eventoSelectModal.options.length = 0;
        const errorOption = document.createElement("option");
        errorOption.value = "";
        errorOption.textContent = "Erro ao carregar eventos";
        eventoSelectModal.appendChild(errorOption);
      });
  });
});

// Função para carregar links existentes quando um evento é selecionado no modal
// Evitamos redeclaração verificando se a variável já existe
if (typeof window.eventoSelectModalGlobal === 'undefined') {
    window.eventoSelectModalGlobal = document.getElementById("eventoSelectModal"); // ID do select de eventos DENTRO DO MODAL
}
if (window.eventoSelectModalGlobal) {
    window.eventoSelectModalGlobal.addEventListener("change", function() {
        const eventoId = this.value;
        // Passando o ID do evento para a função que atualiza a tabela
        if (eventoId) {
             atualizarTabelaLinks(eventoId, 'linksExistentesList', 'linksExistentesTable', 'linksExistentesLoader', 'linksExistentesEmpty', 'linksExistentesContainer');
        } else {
            const linksContainer = document.getElementById("linksExistentesContainer");
            if (linksContainer) linksContainer.style.display = "none";
        }
    });
} else {
    console.warn("Elemento select com ID 'eventoSelectModal' para modal de links não encontrado globalmente.");
}

// Botão para confirmar geração de link DENTRO DO MODAL
const btnConfirmarGeracaoLink = document.getElementById("gerarLinkConfirm");
if (btnConfirmarGeracaoLink) {
    btnConfirmarGeracaoLink.addEventListener("click", function() {
        const eventoSelectEl = document.getElementById("eventoSelectModal"); // Select DENTRO DO MODAL
        const slugInputEl = document.getElementById("slugInput"); // Input de slug DENTRO DO MODAL

        if (!eventoSelectEl || !slugInputEl) {
            alert("Erro: Elementos do formulário não encontrados no modal.");
            return;
        }
        const eventoId = eventoSelectEl.value;
        const slugCustomizado = slugInputEl.value;
        
        if (!eventoId) {
            alert("Por favor, selecione um evento!");
            return;
        }
        
        btnConfirmarGeracaoLink.disabled = true;
        btnConfirmarGeracaoLink.innerHTML = '<i class="bi bi-hourglass-split me-2"></i>Processando...';
        
        if (typeof URL_GERAR_LINK === 'undefined') {
          alert("Erro de configuração: URL para gerar link não definida.");
          console.error("URL_GERAR_LINK não está definida.");
          btnConfirmarGeracaoLink.disabled = false;
          btnConfirmarGeracaoLink.innerHTML = '<i class="bi bi-magic me-2"></i>Gerar Link';
          return;
        }

        fetch(URL_GERAR_LINK, {
            method: "POST",
            headers: {
                "Content-Type": "application/json",
                "X-Requested-With": "XMLHttpRequest",
                "X-CSRFToken": csrfToken
            },
            body: JSON.stringify({
                evento_id: eventoId,
                slug_customizado: slugCustomizado
            })
        })
        .then(response => response.json())
        .then(data => {
            btnConfirmarGeracaoLink.disabled = false;
            btnConfirmarGeracaoLink.innerHTML = '<i class="bi bi-magic me-2"></i>Gerar Link';
            
            const linkCadastroInput = document.getElementById("linkCadastro"); // Input para exibir link gerado
            const linkGeradoContainer = document.getElementById("linkGeradoContainer"); // Container do link gerado

            if (!linkCadastroInput || !linkGeradoContainer) {
                console.error("Elementos 'linkCadastro' ou 'linkGeradoContainer' não encontrados.");
                return;
            }

            if (data.success) {
                linkCadastroInput.value = data.link;
                linkGeradoContainer.style.display = "block";
                
                atualizarTabelaLinks(eventoId,
                    'linksExistentesListModal', 'linksExistentesTableModal',
                    'linksExistentesLoaderModal', 'linksExistentesEmptyModal',
                    'linksExistentesContainerModal');
                
                const alertContainer = linkGeradoContainer.parentNode; // Para inserir o alerta próximo
                const alertSuccess = document.createElement("div");
                alertSuccess.className = "alert alert-success alert-dismissible fade show mt-3";
                alertSuccess.role = "alert";
                alertSuccess.innerHTML = `
                  <strong><i class="bi bi-check-circle me-2"></i>Sucesso!</strong> Link gerado: ${data.link}
                  <button type="button" class="btn-close" data-bs-dismiss="alert" aria-label="Close"></button>
                `;
                alertContainer.insertBefore(alertSuccess, linkGeradoContainer.nextSibling);
                
                setTimeout(() => {
                    if (alertSuccess.parentNode) { // Verifica se o alerta ainda existe antes de remover
                        alertSuccess.remove();
                    }
                }, 5000); // Aumentado para 5s
            } else {
                alert("Erro ao gerar link: " + (data.message || "Não foi possível gerar o link. Verifique o console para detalhes."));
                console.error("Erro ao gerar link:", data);
            }
        })
        .catch(error => {
            console.error("Erro de comunicação ao gerar o link:", error);
            btnConfirmarGeracaoLink.disabled = false;
            btnConfirmarGeracaoLink.innerHTML = '<i class="bi bi-magic me-2"></i>Gerar Link';
            alert("Erro ao comunicar com o servidor para gerar o link. Tente novamente.");
        });
    });
} else {
    console.warn("Botão com ID 'gerarLinkConfirm' não encontrado.");
}

// Função genérica para atualizar uma tabela de links
function atualizarTabelaLinks(eventoId, listId, tableId, loaderId, emptyId, containerId) {
    const linksContainer = document.getElementById(containerId);
    const linksTableBody = document.getElementById(listId);
    const linksLoader = document.getElementById(loaderId);
    const linksEmpty = document.getElementById(emptyId);
    const linksTableElement = document.getElementById(tableId);

    if(!linksContainer || !linksTableBody || !linksLoader || !linksEmpty || !linksTableElement) {
        console.error(`Um ou mais elementos para atualizar a tabela de links (container: ${containerId}) não foram encontrados.`);
        return;
    }

    linksContainer.style.display = "block";
    linksLoader.style.display = "block";
    linksTableElement.style.display = "none";
    linksEmpty.style.display = "none";
    linksTableBody.innerHTML = "";

    if (typeof URL_GERAR_LINK === 'undefined' && typeof URL_LISTAR_LINKS_EVENTO === 'undefined') {
      alert("Erro de configuração: URL para listar links não definida.");
      console.error("URL_GERAR_LINK ou URL_LISTAR_LINKS_EVENTO não está definida.");
      linksLoader.style.display = "none";
      linksEmpty.textContent = "Erro de configuração ao carregar links.";
      linksEmpty.style.display = "block";
      return;
    }
    // Use URL_LISTAR_LINKS_EVENTO se definida, senão fallback para URL_GERAR_LINK (GET com evento_id)
    const urlParaListarLinks = typeof URL_LISTAR_LINKS_EVENTO !== 'undefined' ? `${URL_LISTAR_LINKS_EVENTO}?evento_id=${eventoId}` : `${URL_GERAR_LINK}?evento_id=${eventoId}`;

    fetch(urlParaListarLinks)
        .then(response => {
            if (!response.ok) {
                throw new Error(`Erro ao carregar links existentes (${response.status}): ${response.statusText}`);
            }
            return response.json();
        })
        .then(data => {
            linksLoader.style.display = "none";
            if (data.links && data.links.length > 0) {
                data.links.forEach(link => {
                    const row = linksTableBody.insertRow();
                    
                    const slugCell = row.insertCell();
                    const slugSpan = document.createElement("span");
                    slugSpan.className = "d-inline-block text-truncate";
                    slugSpan.style.maxWidth = "250px"; // Ajuste conforme necessário
                    slugSpan.textContent = link.slug || `Token: ${(link.token || 'N/A').substring(0, 8)}...`;
                    slugSpan.title = link.slug || link.token || 'Link sem identificador';
                    slugCell.appendChild(slugSpan);
                    
                    const dataCell = row.insertCell();
                    try {
                        const dataCriacao = new Date(link.criado_em);
                        dataCell.textContent = dataCriacao.toLocaleDateString('pt-BR', { day: '2-digit', month: '2-digit', year: 'numeric' });
                    } catch (e) {
                        dataCell.textContent = "Data inválida";
                        console.warn("Data de criação inválida para o link:", link);
                    }
                    
                    const acoesCell = row.insertCell();
                    acoesCell.className = "d-flex flex-wrap gap-1 justify-content-end"; // flex-wrap para mobile
                    
                    // Botão copiar
                    const btnCopiar = document.createElement("button");
                    btnCopiar.className = "btn btn-sm btn-outline-primary";
                    btnCopiar.innerHTML = '<i class="bi bi-clipboard"></i>';
                    btnCopiar.title = "Copiar link";
                    btnCopiar.addEventListener("click", function() {
                        navigator.clipboard.writeText(link.url).then(() => {
                            btnCopiar.innerHTML = '<i class="bi bi-check-lg"></i>'; // Ícone maior
                            setTimeout(() => { btnCopiar.innerHTML = '<i class="bi bi-clipboard"></i>'; }, 2000);
                        }).catch(err => console.error("Falha ao copiar link:", err));
                    });
                    
                    // Botão WhatsApp
                    const btnWhatsapp = document.createElement("a");
                    btnWhatsapp.className = "btn btn-sm btn-outline-success";
                    btnWhatsapp.innerHTML = '<i class="bi bi-whatsapp"></i>';
                    btnWhatsapp.title = "Compartilhar via WhatsApp";
                    btnWhatsapp.href = `https://api.whatsapp.com/send?text=${encodeURIComponent("Olá! Cadastre-se no evento através deste link: " + link.url)}`;
                    btnWhatsapp.target = "_blank";
                    
                    // Botão excluir
                    const btnExcluir = document.createElement("button");
                    btnExcluir.className = "btn btn-sm btn-outline-danger";
                    btnExcluir.innerHTML = '<i class="bi bi-trash"></i>';
                    btnExcluir.title = "Excluir link";
                    btnExcluir.addEventListener("click", function() {
                        if (confirm("Tem certeza que deseja excluir este link? Esta ação não pode ser desfeita.")) {
                            if (typeof URL_EXCLUIR_LINK === 'undefined') {
                              alert("Erro de configuração: URL para excluir link não definida.");
                              console.error("URL_EXCLUIR_LINK não está definida.");
                              return;
                            }
                            fetch(URL_EXCLUIR_LINK, {
                                method: "POST",
                                headers: {
                                    "Content-Type": "application/json",
                                    "X-Requested-With": "XMLHttpRequest",
                                    "X-CSRFToken": csrfToken
                                },
                                body: JSON.stringify({ link_id: link.id })
                            })
                            .then(response => response.json())
                            .then(deleteData => {
                                if (deleteData.success) {
                                    row.remove();
                                    if (linksTableBody.children.length === 0) {
                                        linksTableElement.style.display = "none";
                                        linksEmpty.style.display = "block";
                                    }
                                    // Pequeno feedback visual ou log
                                    console.log("Link excluído com sucesso:", link.id);
                                } else { 
                                    alert("Erro ao excluir o link: " + (deleteData.message || "Erro desconhecido."));
                                    console.error("Erro ao excluir link:", deleteData);
                                 }
                            })
                            .catch(error => { 
                                console.error("Erro de comunicação ao excluir link:", error); 
                                alert("Erro ao tentar excluir o link. Tente novamente."); 
                            });
                        }
                    });
                    
                    acoesCell.appendChild(btnCopiar);
                    acoesCell.appendChild(btnWhatsapp);
                    acoesCell.appendChild(btnExcluir);
                });
                linksTableElement.style.display = "table";
            } else {
                linksEmpty.textContent = "Nenhum link encontrado para este evento.";
                linksEmpty.style.display = "block";
            }
        })
        .catch(error => {
            console.error(`Erro ao carregar links para ${containerId}:`, error);
            linksLoader.style.display = "none";
            linksEmpty.textContent = "Erro ao carregar os links. Tente novamente.";
            linksEmpty.style.display = "block";
        });
}

function copiarLinkGerado() { // Renomeada para evitar conflito e ser mais específica
  const linkInput = document.getElementById("linkCadastro"); // Input onde o link gerado é exibido
  if (!linkInput) {
    console.error("Elemento 'linkCadastro' para copiar não encontrado.");
    return;
  }
  linkInput.select();
  linkInput.setSelectionRange(0, 99999); // Para mobile

  try {
    document.execCommand("copy");
    // Feedback visual no botão ao lado do input (se existir)
    const btnCopy = document.getElementById("btnCopiarLinkGerado"); // Assumindo um ID para este botão
    if (btnCopy) {
        const originalHTML = btnCopy.innerHTML;
        btnCopy.innerHTML = '<i class="bi bi-check-lg"></i> Copiado!';
        setTimeout(() => { btnCopy.innerHTML = originalHTML; }, 2000);
    } else {
        alert("Link copiado para a área de transferência!"); // Fallback se o botão não tiver ID específico
    }
  } catch (err) {
    console.error('Falha ao copiar o link automaticamente: ', err);
    alert('Falha ao copiar. Por favor, copie manualmente.');
  }
}
// Adicionar listener ao botão de copiar link gerado, se ele existir
const btnCopiarLinkGeradoEl = document.getElementById("btnCopiarLinkGerado");
if (btnCopiarLinkGeradoEl) {
    btnCopiarLinkGeradoEl.addEventListener("click", copiarLinkGerado);
}


// Efeitos e funcionalidade para o botão Exportar Filtrado (PDF de Check-ins)
document.addEventListener('DOMContentLoaded', function() {
  const exportBtn = document.getElementById('btnExportarFiltrado');
  if (exportBtn) {
    exportBtn.addEventListener('mouseover', function() {
      this.classList.add('shadow-sm'); // Efeito sutil de sombra
    });
    exportBtn.addEventListener('mouseout', function() {
      this.classList.remove('shadow-sm');
    });
    
    exportBtn.addEventListener('click', function(e) {
      e.preventDefault(); // Prevenir comportamento padrão se for um link <a>

      const originalContent = this.innerHTML;
      this.innerHTML = '<span class="spinner-border spinner-border-sm me-2" role="status" aria-hidden="true"></span> Exportando...';
      this.disabled = true;
      
      const filtroEventoEl = document.getElementById('filtroEvento'); // Select de filtro de evento
      const filtroTipoEl = document.getElementById('filtroTipo');   // Select de filtro de tipo

      if (!filtroEventoEl || !filtroTipoEl) {
          console.error("Elementos de filtro 'filtroEvento' ou 'filtroTipo' não encontrados.");
          alert("Erro: Filtros não encontrados para exportação.");
          this.innerHTML = originalContent;
          this.disabled = false;
          return;
      }

      const eventoId = filtroEventoEl.value;
      const tipo = filtroTipoEl.value;
      
      // A URL de exportação deve ser definida no HTML, por exemplo, em um atributo data-export-url no botão
      // ou através de uma variável global como URL_EXPORTAR_CHECKINS_PDF
      let url;
      if (this.dataset.exportUrl) {
          url = `${this.dataset.exportUrl}?evento_id=${encodeURIComponent(eventoId)}&tipo=${encodeURIComponent(tipo)}`;
      } else if (typeof URL_EXPORTAR_CHECKINS_PDF !== 'undefined') {
          url = `${URL_EXPORTAR_CHECKINS_PDF}?evento_id=${encodeURIComponent(eventoId)}&tipo=${encodeURIComponent(tipo)}`;
      } else {
          console.error("URL de exportação não definida (nem data-export-url nem URL_EXPORTAR_CHECKINS_PDF).");
          alert("Erro de configuração: URL de exportação não definida.");
          this.innerHTML = originalContent;
          this.disabled = false;
          return;
      }
      
      // Usar window.location.href para GET request que resulta em download
      // O timeout é apenas para UX, o navegador cuidará do download.
      setTimeout(() => {
        window.location.href = url;
        // Resetar o botão após um tempo, caso o download falhe ou o usuário cancele
        // (o navegador não dá feedback direto para o JS sobre o status do download)
        setTimeout(() => {
          this.innerHTML = originalContent;
          this.disabled = false;
        }, 3000); // Tempo para o usuário perceber a tentativa de download
      }, 800); // Pequeno delay para o spinner ser visível
    });
  }

  const exportPartBtn = document.getElementById('btnExportarParticipantes');
  if (exportPartBtn) {
    exportPartBtn.addEventListener('click', function(e) {
      e.preventDefault();
      const eventoId = document.getElementById('eventoExportParticipantes').value;
      const formato = document.getElementById('formatoExportParticipantes').value;
      let url;
      if (this.dataset.exportUrl) {
        url = `${this.dataset.exportUrl}?evento_id=${encodeURIComponent(eventoId)}&formato=${encodeURIComponent(formato)}`;
      } else if (typeof URL_EXPORTAR_PARTICIPANTES !== 'undefined') {
        url = `${URL_EXPORTAR_PARTICIPANTES}?evento_id=${encodeURIComponent(eventoId)}&formato=${encodeURIComponent(formato)}`;
      } else {
        console.error('URL de exportação não definida.');
        return;
      }
    window.location.href = url;
  });
  }

  const placasBtn = document.getElementById('btnGerarPlacasOficinas');
  if (placasBtn) {
    placasBtn.addEventListener('click', function(e) {
      e.preventDefault();
      const eventoId = document.getElementById('eventoPlacasOficinas').value;
      const base = this.dataset.baseUrl;
      if (!base) {
        console.error('Base URL não definida.');
        return;
      }
      window.location.href = `${base}${encodeURIComponent(eventoId)}`;
    });
  }

  const eventoCampoSelect = document.getElementById('evento_campo');
  const previewCamposBtn = document.getElementById('previewCamposBtn');
  if (eventoCampoSelect && previewCamposBtn) {
    const updatePreview = () => {
      const base = previewCamposBtn.dataset.baseUrl;
      previewCamposBtn.href = `${base}?evento_id=${encodeURIComponent(eventoCampoSelect.value)}`;
    };
    eventoCampoSelect.addEventListener('change', updatePreview);
    updatePreview();
  }
  
  // Melhorar estilo dos selects ao focar/desfocar
  const selects = document.querySelectorAll('.form-select');
  selects.forEach(select => {
    select.addEventListener('focus', function() {
      this.classList.add('shadow-sm');
    });
    select.addEventListener('blur', function() {
      this.classList.remove('shadow-sm');
    });
  });
});

// Geração dinâmica de campos de upload para patrocinadores
function gerarCamposUploads() {
    const container = document.getElementById('containerPatrocinadores');
    if (!container) {
        console.error("Container 'containerPatrocinadores' não encontrado.");
        return;
    }
    container.innerHTML = ''; // Limpa campos anteriores

    const categorias = [
        {id: 'realizacao', label: 'Realização', icon: 'fa-star', color: 'text-primary'},
        {id: 'patrocinio', label: 'Patrocínio', icon: 'fa-handshake', color: 'text-success'},
        {id: 'organizacao', label: 'Organização', icon: 'fa-users-cog', color: 'text-info'},
        {id: 'apoio', label: 'Apoio', icon: 'fa-thumbs-up', color: 'text-secondary'},
    ];

    categorias.forEach(cat => {
        const qtdInput = document.getElementById(`qtd_${cat.id}`);
        if (!qtdInput) {
            console.warn(`Input de quantidade 'qtd_${cat.id}' não encontrado.`);
            return;
        }
        const qtd = parseInt(qtdInput.value) || 0;

        if (qtd > 0) {
            const divCategoria = document.createElement('div');
            divCategoria.className = 'card shadow-sm mb-4'; // Aumentado margin-bottom

            const headerCategoria = document.createElement('div');
            headerCategoria.className = 'card-header bg-light py-2 px-3 d-flex align-items-center'; // Estilo no header
            headerCategoria.innerHTML = `<i class="fas ${cat.icon} ${cat.color} me-2 fa-fw"></i>
                                         <strong class="text-dark">${cat.label} (${qtd})</strong>`;

            const bodyCategoria = document.createElement('div');
            bodyCategoria.className = 'card-body p-3'; // Padding no body

            for (let i = 0; i < qtd; i++) {
                const formGroup = document.createElement('div'); // Agrupar label e input
                formGroup.className = 'mb-3';

                const label = document.createElement('label');
                label.className = 'form-label fw-normal small'; // Estilo no label
                label.innerText = `Logo ${cat.label} ${i + 1}`;
                label.htmlFor = `${cat.id}_${i}`; // Associar label ao input

                const input = document.createElement('input');
                input.type = 'file';
                input.name = `${cat.id}_${i}`; // Nome do campo para o backend
                input.id = `${cat.id}_${i}`;   // ID para o label
                input.className = 'form-control form-control-sm'; // Input menor
                input.accept = 'image/png, image/jpeg, image/svg+xml, image/webp'; // Tipos de imagem comuns

                formGroup.appendChild(label);
                formGroup.appendChild(input);
                bodyCategoria.appendChild(formGroup);
            }
            divCategoria.appendChild(headerCategoria);
            divCategoria.appendChild(bodyCategoria);
            container.appendChild(divCategoria);
        }
    });
}
// Adicionar listener para o botão que chama gerarCamposUploads, se ele existir
const btnGerarCampos = document.getElementById('btnGerarCamposPatrocinio'); // Exemplo de ID
if (btnGerarCampos) {
    btnGerarCampos.addEventListener('click', gerarCamposUploads);
} else {
    // Ou, se os campos devem ser gerados quando os inputs de quantidade mudam:
    ['qtd_realizacao', 'qtd_patrocinio', 'qtd_organizacao', 'qtd_apoio'].forEach(idQtd => {
        const inputQtd = document.getElementById(idQtd);
        if (inputQtd) {
            inputQtd.addEventListener('change', gerarCamposUploads);
        }
    });
    // Gerar campos inicialmente se já houver valores nos inputs de quantidade (ex: ao recarregar página com formulário preenchido)
    // gerarCamposUploads(); // Descomente se necessário após o DOM estar pronto
}


// Filtragem de check-ins por oficina na tabela
document.addEventListener('DOMContentLoaded', function() {
  const filterOficina = document.getElementById('filterOficina'); // Select de filtro de oficina
  const checkinsTable = document.getElementById('checkinsTable');   // Tabela de check-ins
  const resetFilter = document.getElementById('resetFilterOficina'); // Botão para limpar filtro de oficina

  if (filterOficina && checkinsTable) {
    const noDataRow = checkinsTable.querySelector('#noDataRowCheckins'); // Linha de "nenhum dado" específica para esta tabela

    function filterCheckins() {
        const selectedOficina = filterOficina.value;
        let visibleRows = 0;

        const rows = checkinsTable.querySelectorAll('tbody tr:not(#noDataRowCheckins)');
        
        rows.forEach(row => {
            // Assumindo que cada linha <tr> tem um atributo data-oficina-id com o ID da oficina
            const oficinaIdNaLinha = row.dataset.oficinaId; 
            const matchOficina = !selectedOficina || oficinaIdNaLinha === selectedOficina;

            if (matchOficina) {
                row.style.display = ''; // Exibe a linha
                visibleRows++;
            } else {
                row.style.display = 'none'; // Oculta a linha
            }
        });

        if (noDataRow) {
            noDataRow.style.display = visibleRows === 0 ? '' : 'none';
        }
    }

    filterOficina.addEventListener('change', filterCheckins);

    if (resetFilter) {
        resetFilter.addEventListener('click', function() {
            filterOficina.value = ''; // Limpa a seleção do filtro
            filterCheckins();      // Reaplica o filtro (que mostrará tudo)
        });
    }
    // Aplicar filtro inicial caso haja valor pré-selecionado
    // filterCheckins(); // Descomente se necessário
  }
});


// Adicionar botão para gerar link
const buttonContainer = document.getElementById('buttonContainer'); // Replace with the appropriate container ID
if (buttonContainer) {
    const button = document.createElement('button');
    button.type = 'button';
    button.className = 'btn btn-warning mt-2 w-100 gerar-link-btn';
    button.innerHTML = '<i class="bi bi-link-45deg me-2"></i> Gerar Link';
    buttonContainer.appendChild(button);
}

console.log("dashboard_cliente.js carregado e pronto.");<|MERGE_RESOLUTION|>--- conflicted
+++ resolved
@@ -119,22 +119,15 @@
     btn.disabled = !enabled;
   });
 }
-
 if (eventoSelect) {
-<<<<<<< HEAD
-  EVENTO_ATUAL = eventoSelect.value;
-  setConfigButtonsState(Boolean(EVENTO_ATUAL));
-=======
->>>>>>> 3623f2b5
   const updatePreview = () => {
     if (previewEventoBtn) {
       const base = previewEventoBtn.dataset.baseUrl || previewEventoBtn.href;
       previewEventoBtn.href = `${base}${encodeURIComponent(eventoSelect.value)}`;
     }
   };
-<<<<<<< HEAD
-=======
-
+
+  // Se não houver valor inicial, pega a primeira opção disponível
   if (!eventoSelect.value) {
     const primeiraOpcao = Array.from(eventoSelect.options).find(opt => opt.value);
     if (primeiraOpcao) {
@@ -143,15 +136,13 @@
   }
 
   EVENTO_ATUAL = eventoSelect.value;
->>>>>>> 3623f2b5
+  setConfigButtonsState(Boolean(EVENTO_ATUAL));
+
   if (EVENTO_ATUAL) {
     updatePreview();
     carregarConfiguracao(EVENTO_ATUAL);
   }
-<<<<<<< HEAD
-=======
-
->>>>>>> 3623f2b5
+
   eventoSelect.addEventListener("change", function () {
     EVENTO_ATUAL = this.value;
     setConfigButtonsState(Boolean(EVENTO_ATUAL));
