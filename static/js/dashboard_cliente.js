--- conflicted
+++ resolved
@@ -143,28 +143,31 @@
       return;
     }
 
-<<<<<<< HEAD
-    button.addEventListener('click', function() {
-      fetch(toggleUrl, {
-        method: "POST", // Geralmente POST para alterar estado
-        headers: {
-          "Content-Type": "application/json", // Se enviar corpo JSON
-          "X-Requested-With": "XMLHttpRequest", // Comum para requisições AJAX
-          "X-CSRFToken": csrfToken
-        },
-        credentials: 'include'
-        // body: JSON.stringify({}) // Adicione um corpo se sua API necessitar
-      })
-=======
-    fetch(`${URL_EVENTO_CONFIG_BASE}/${EVENTO_ATUAL}/${campo}`, {
-      method: "POST",
-      headers: {
-        "Content-Type": "application/json",
-        "X-Requested-With": "XMLHttpRequest"
-      },
-      credentials: "include"
-    })
->>>>>>> c9df5a6f
+button.addEventListener('click', function () {
+  if (!EVENTO_ATUAL) {
+    alert("Selecione um evento");
+    return;
+  }
+
+  fetch(`${URL_EVENTO_CONFIG_BASE}/${EVENTO_ATUAL}/${campo}`, {
+    method: "POST",
+    headers: {
+      "Content-Type": "application/json",
+      "X-Requested-With": "XMLHttpRequest",
+      "X-CSRFToken": csrfToken  // Inclui o token CSRF
+    },
+    credentials: "include"
+  })
+    .then(res => res.json())
+    .then(data => {
+      if (data.success) {
+        atualizarBotao(button, data.value);
+      } else {
+        alert("Falha ao atualizar configuração: " + (data.message || "Erro desconhecido."));
+      }
+    });
+});
+
       .then(res => res.json())
       .then(data => {
         if (data.success) {
