// Variáveis globais
let materiaisData = [];
let polosData = [];

// Inicialização
document.addEventListener('DOMContentLoaded', function() {
    carregarDadosIniciais();
    configurarEventListeners();
});

function configurarEventListeners() {
    // Filtros
    document.getElementById('filtro-polo').addEventListener('change', filtrarMateriais);
    document.getElementById('filtro-status').addEventListener('change', filtrarMateriais);
    document.getElementById('buscar-material').addEventListener('input', filtrarMateriais);
    
    // Form de movimentação
    document.getElementById('formMovimentacao').addEventListener('submit', registrarMovimentacao);
    
    // Mudança de polo no modal de movimentação
    document.getElementById('movimentacao-polo').addEventListener('change', carregarMateriaisPolo);
    
    // Mudança de tipo no modal WhatsApp
    document.getElementById('whatsapp-tipo').addEventListener('change', gerarTextoWhatsApp);
    document.getElementById('whatsapp-polo').addEventListener('change', gerarTextoWhatsApp);
}

async function carregarDadosIniciais() {
    try {
        mostrarCarregando(true);

<<<<<<< HEAD
        // Carregar polos e materiais
        const [polosResponse, materiaisResponse] = await Promise.all([
            fetch('/api/polos'),
            fetch('/api/materiais')
        ]);

        if (polosResponse.status === 403 || materiaisResponse.status === 403) {
            mostrarAlerta('Sessão expirada, faça login novamente', 'error');
            return;
        }

        const parseJSON = async (response) => {
=======
        const parseAndValidate = async (response) => {
>>>>>>> b7c2a94c
            const contentType = response.headers.get('Content-Type') || '';
            if (!contentType.includes('application/json')) {
                throw new Error('Sessão expirada');
            }
            return response.json();
        };

<<<<<<< HEAD
        const polosJson = await parseJSON(polosResponse);
        const materiaisJson = await parseJSON(materiaisResponse);

        if (!polosJson.success || !materiaisJson.success) {
            throw new Error(
                polosJson.message ||
                    materiaisJson.message ||
                    'Erro ao carregar dados'
            );
        }

=======
        // Carregar polos primeiro
        const polosResponse = await fetch('/api/polos');
        const polosJson = await parseAndValidate(polosResponse);
>>>>>>> b7c2a94c
        polosData = polosJson.polos || [];

        // Carregar materiais somente se houver polos
        const materiaisResponse = await fetch('/api/materiais');
        const materiaisJson = await parseAndValidate(materiaisResponse);
        materiaisData = materiaisJson.materiais || [];

        if (polosData.length === 0) {
            mostrarAlerta('Nenhum polo atribuído ao monitor', 'info');
        }
        if (materiaisData.length === 0) {
            mostrarAlerta('Nenhum material disponível', 'info');
        }

        atualizarCardsPolos();
        atualizarTabelaMateriais();
    } catch (error) {
        console.error('Erro:', error);
        if (error.message === 'Sessão expirada') {
            mostrarAlerta('Sessão expirada, faça login novamente', 'error');
        } else {
            mostrarAlerta(error.message || 'Erro ao carregar dados', 'error');
        }
        return;
    } finally {
        mostrarCarregando(false);
    }
}

function atualizarCardsPolos() {
    const container = document.getElementById('cardsPolos');
    container.innerHTML = '';
    
    polosData.forEach(polo => {
        const materiaisPolo = materiaisData.filter(m => m.polo_id === polo.id);
        const totalMateriais = materiaisPolo.length;
        const estoqueBaixo = materiaisPolo.filter(m => m.quantidade_atual <= m.quantidade_minima && m.quantidade_atual > 0).length;
        const semEstoque = materiaisPolo.filter(m => m.quantidade_atual === 0).length;
        
        const card = `
            <div class="col-md-6 col-lg-4 mb-3">
                <div class="card border-0 shadow-sm h-100">
                    <div class="card-body">
                        <div class="d-flex justify-content-between align-items-start mb-3">
                            <h6 class="card-title mb-0">${polo.nome}</h6>
                            <span class="badge bg-primary">${totalMateriais} materiais</span>
                        </div>
                        <div class="row text-center">
                            <div class="col-4">
                                <div class="text-success">
                                    <i class="fas fa-check-circle"></i>
                                    <div class="fw-bold">${totalMateriais - estoqueBaixo - semEstoque}</div>
                                    <small class="text-muted">OK</small>
                                </div>
                            </div>
                            <div class="col-4">
                                <div class="text-warning">
                                    <i class="fas fa-exclamation-triangle"></i>
                                    <div class="fw-bold">${estoqueBaixo}</div>
                                    <small class="text-muted">Baixo</small>
                                </div>
                            </div>
                            <div class="col-4">
                                <div class="text-danger">
                                    <i class="fas fa-times-circle"></i>
                                    <div class="fw-bold">${semEstoque}</div>
                                    <small class="text-muted">Sem</small>
                                </div>
                            </div>
                        </div>
                        <div class="mt-3">
                            <button class="btn btn-outline-primary btn-sm w-100" onclick="filtrarPorPolo(${polo.id})">
                                <i class="fas fa-eye me-2"></i>Ver Materiais
                            </button>
                        </div>
                    </div>
                </div>
            </div>
        `;
        container.innerHTML += card;
    });
}

function atualizarTabelaMateriais(materiaisFiltrados = null) {
    const materiais = materiaisFiltrados || materiaisData;
    const tbody = document.getElementById('corpoTabelaMateriais');
    tbody.innerHTML = '';
    
    if (materiais.length === 0) {
        tbody.innerHTML = `
            <tr>
                <td colspan="7" class="text-center py-4">
                    <i class="fas fa-box-open fa-3x text-muted mb-3"></i>
                    <p class="text-muted">Nenhum material encontrado</p>
                </td>
            </tr>
        `;
        return;
    }
    
    materiais.forEach(material => {
        const polo = polosData.find(p => p.id === material.polo_id);
        const status = getStatusMaterial(material);
        const ultimaMovimentacao = material.ultima_movimentacao ? 
            new Date(material.ultima_movimentacao).toLocaleDateString('pt-BR') : 'Nunca';
        
        const row = `
            <tr>
                <td>
                    <strong>${material.nome}</strong>
                    <small class="text-muted d-block">${material.descricao || ''}</small>
                </td>
                <td>${polo ? polo.nome : 'N/A'}</td>
                <td>
                    <span class="badge ${status.badgeClass}">${material.quantidade_atual} ${material.unidade}</span>
                </td>
                <td>${material.quantidade_minima} ${material.unidade}</td>
                <td>
                    <span class="badge ${status.badgeClass}">
                        <i class="${status.icon} me-1"></i>${status.text}
                    </span>
                </td>
                <td>${ultimaMovimentacao}</td>
                <td>
                    <div class="btn-group btn-group-sm">
                        <button class="btn btn-outline-primary" onclick="verHistorico(${material.id})" title="Histórico">
                            <i class="fas fa-history"></i>
                        </button>
                        <button class="btn btn-outline-success" onclick="novaMovimentacao(${material.id}, ${material.polo_id})" title="Nova Movimentação">
                            <i class="fas fa-plus"></i>
                        </button>
                    </div>
                </td>
            </tr>
        `;
        tbody.innerHTML += row;
    });
}

function getStatusMaterial(material) {
    if (material.quantidade_atual === 0) {
        return {
            text: 'Sem Estoque',
            badgeClass: 'bg-danger',
            icon: 'fas fa-times-circle'
        };
    } else if (material.quantidade_atual <= material.quantidade_minima) {
        return {
            text: 'Estoque Baixo',
            badgeClass: 'bg-warning',
            icon: 'fas fa-exclamation-triangle'
        };
    } else {
        return {
            text: 'Em Estoque',
            badgeClass: 'bg-success',
            icon: 'fas fa-check-circle'
        };
    }
}

function filtrarMateriais() {
    const poloId = document.getElementById('filtro-polo').value;
    const status = document.getElementById('filtro-status').value;
    const busca = document.getElementById('buscar-material').value.toLowerCase();
    
    let materiaisFiltrados = materiaisData;
    
    // Filtrar por polo
    if (poloId) {
        materiaisFiltrados = materiaisFiltrados.filter(m => m.polo_id == poloId);
    }
    
    // Filtrar por status
    if (status) {
        materiaisFiltrados = materiaisFiltrados.filter(m => {
            const materialStatus = getStatusMaterial(m);
            switch (status) {
                case 'em_estoque':
                    return m.quantidade_atual > m.quantidade_minima;
                case 'estoque_baixo':
                    return m.quantidade_atual <= m.quantidade_minima && m.quantidade_atual > 0;
                case 'sem_estoque':
                    return m.quantidade_atual === 0;
                default:
                    return true;
            }
        });
    }
    
    // Filtrar por busca
    if (busca) {
        materiaisFiltrados = materiaisFiltrados.filter(m => 
            m.nome.toLowerCase().includes(busca) || 
            (m.descricao && m.descricao.toLowerCase().includes(busca))
        );
    }
    
    atualizarTabelaMateriais(materiaisFiltrados);
}

function filtrarPorPolo(poloId) {
    document.getElementById('filtro-polo').value = poloId;
    filtrarMateriais();
}

async function carregarMateriaisPolo() {
    const poloId = document.getElementById('movimentacao-polo').value;
    const selectMaterial = document.getElementById('movimentacao-material');
    
    selectMaterial.innerHTML = '<option value="">Selecione um material</option>';
    
    if (poloId) {
        const materiaisPolo = materiaisData.filter(m => m.polo_id == poloId);
        materiaisPolo.forEach(material => {
            selectMaterial.innerHTML += `<option value="${material.id}">${material.nome}</option>`;
        });
    }
}

async function registrarMovimentacao(event) {
    event.preventDefault();
    
    const formData = {
        material_id: document.getElementById('movimentacao-material').value,
        tipo: document.getElementById('movimentacao-tipo').value,
        quantidade: parseInt(document.getElementById('movimentacao-quantidade').value),
        observacoes: document.getElementById('movimentacao-observacoes').value
    };
    
    try {
        const response = await fetch('/api/movimentacoes', {
            method: 'POST',
            headers: {
                'Content-Type': 'application/json',
                'X-CSRFToken': getCSRFToken()
            },
            body: JSON.stringify(formData)
        });
        
        const result = await response.json();
        
        if (response.ok) {
            mostrarAlerta('Movimentação registrada com sucesso!', 'success');
            bootstrap.Modal.getInstance(document.getElementById('modalMovimentacao')).hide();
            document.getElementById('formMovimentacao').reset();
            carregarDadosIniciais(); // Recarregar dados
        } else {
            throw new Error(result.message || 'Erro ao registrar movimentação');
        }
    } catch (error) {
        console.error('Erro:', error);
        mostrarAlerta(error.message, 'error');
    }
}

function novaMovimentacao(materialId = null, poloId = null) {
    if (poloId) {
        document.getElementById('movimentacao-polo').value = poloId;
        carregarMateriaisPolo();
    }
    
    if (materialId) {
        setTimeout(() => {
            document.getElementById('movimentacao-material').value = materialId;
        }, 100);
    }
    
    const modal = new bootstrap.Modal(document.getElementById('modalMovimentacao'));
    modal.show();
}

async function verHistorico(materialId) {
    try {
        const response = await fetch(`/api/materiais/${materialId}/movimentacoes`);
        const data = await response.json();
        const historico = data.movimentacoes || [];
        
        const tbody = document.getElementById('corpoTabelaHistorico');
        tbody.innerHTML = '';
        
        if (historico.length === 0) {
            tbody.innerHTML = `
                <tr>
                    <td colspan="5" class="text-center py-3">
                        <i class="fas fa-history fa-2x text-muted mb-2"></i>
                        <p class="text-muted mb-0">Nenhuma movimentação encontrada</p>
                    </td>
                </tr>
            `;
        } else {
            historico.forEach(mov => {
                const data = new Date(mov.data_movimentacao).toLocaleDateString('pt-BR');
                const tipoIcon = mov.tipo === 'entrada' ? 'fas fa-arrow-up text-success' : 
                               mov.tipo === 'saida' ? 'fas fa-arrow-down text-danger' : 
                               'fas fa-edit text-warning';
                
                tbody.innerHTML += `
                    <tr>
                        <td>${data}</td>
                        <td>
                            <i class="${tipoIcon} me-2"></i>
                            ${mov.tipo.charAt(0).toUpperCase() + mov.tipo.slice(1)}
                        </td>
                        <td>${mov.quantidade} ${mov.material.unidade}</td>
                        <td>${mov.usuario ? mov.usuario.nome : 'Sistema'}</td>
                        <td>${mov.observacoes || '-'}</td>
                    </tr>
                `;
            });
        }
        
        const modal = new bootstrap.Modal(document.getElementById('modalHistorico'));
        modal.show();
    } catch (error) {
        console.error('Erro:', error);
        mostrarAlerta('Erro ao carregar histórico', 'error');
    }
}

function exportarWhatsApp() {
    const modal = new bootstrap.Modal(document.getElementById('modalWhatsApp'));
    modal.show();
    gerarTextoWhatsApp();
}

function gerarTextoWhatsApp() {
    const tipo = document.getElementById('whatsapp-tipo').value;
    const poloId = document.getElementById('whatsapp-polo').value;
    const textarea = document.getElementById('whatsapp-texto');
    
    let materiais = materiaisData;
    
    // Filtrar por polo se selecionado
    if (poloId) {
        materiais = materiais.filter(m => m.polo_id == poloId);
    }
    
    let texto = '';
    const data = new Date().toLocaleDateString('pt-BR');
    
    switch (tipo) {
        case 'estoque_baixo':
            const estoqueBaixo = materiais.filter(m => m.quantidade_atual <= m.quantidade_minima && m.quantidade_atual > 0);
            texto = `🟡 *MATERIAIS COM ESTOQUE BAIXO* - ${data}\n\n`;
            estoqueBaixo.forEach(m => {
                const polo = polosData.find(p => p.id === m.polo_id);
                texto += `📦 ${m.nome}\n`;
                texto += `🏢 Polo: ${polo ? polo.nome : 'N/A'}\n`;
                texto += `📊 Atual: ${m.quantidade_atual} ${m.unidade}\n`;
                texto += `⚠️ Mínimo: ${m.quantidade_minima} ${m.unidade}\n\n`;
            });
            break;
            
        case 'sem_estoque':
            const semEstoque = materiais.filter(m => m.quantidade_atual === 0);
            texto = `🔴 *MATERIAIS SEM ESTOQUE* - ${data}\n\n`;
            semEstoque.forEach(m => {
                const polo = polosData.find(p => p.id === m.polo_id);
                texto += `📦 ${m.nome}\n`;
                texto += `🏢 Polo: ${polo ? polo.nome : 'N/A'}\n`;
                texto += `❌ Estoque: 0 ${m.unidade}\n\n`;
            });
            break;
            
        case 'lista_compras':
            const paraComprar = materiais.filter(m => m.quantidade_atual <= m.quantidade_minima);
            texto = `🛒 *LISTA DE COMPRAS* - ${data}\n\n`;
            paraComprar.forEach(m => {
                const polo = polosData.find(p => p.id === m.polo_id);
                const necessario = m.quantidade_minima - m.quantidade_atual + (m.quantidade_minima * 0.5); // 50% a mais do mínimo
                texto += `📦 ${m.nome}\n`;
                texto += `🏢 Polo: ${polo ? polo.nome : 'N/A'}\n`;
                texto += `🛒 Comprar: ${Math.ceil(necessario)} ${m.unidade}\n\n`;
            });
            break;
            
        case 'geral':
            texto = `📊 *RELATÓRIO GERAL DE MATERIAIS* - ${data}\n\n`;
            const totalMateriais = materiais.length;
            const emEstoque = materiais.filter(m => m.quantidade_atual > m.quantidade_minima).length;
            const estoqueBaixoGeral = materiais.filter(m => m.quantidade_atual <= m.quantidade_minima && m.quantidade_atual > 0).length;
            const semEstoqueGeral = materiais.filter(m => m.quantidade_atual === 0).length;
            
            texto += `📈 *RESUMO GERAL*\n`;
            texto += `📦 Total de materiais: ${totalMateriais}\n`;
            texto += `✅ Em estoque: ${emEstoque}\n`;
            texto += `🟡 Estoque baixo: ${estoqueBaixoGeral}\n`;
            texto += `🔴 Sem estoque: ${semEstoqueGeral}\n\n`;
            
            if (estoqueBaixoGeral > 0 || semEstoqueGeral > 0) {
                texto += `⚠️ *ATENÇÃO NECESSÁRIA*\n`;
                materiais.filter(m => m.quantidade_atual <= m.quantidade_minima).forEach(m => {
                    const polo = polosData.find(p => p.id === m.polo_id);
                    const status = m.quantidade_atual === 0 ? '🔴' : '🟡';
                    texto += `${status} ${m.nome} (${polo ? polo.nome : 'N/A'}): ${m.quantidade_atual}/${m.quantidade_minima} ${m.unidade}\n`;
                });
            }
            break;
    }
    
    if (!texto.trim()) {
        texto = 'Nenhum material encontrado para os critérios selecionados.';
    }
    
    textarea.value = texto;
}

function copiarTextoWhatsApp() {
    const textarea = document.getElementById('whatsapp-texto');
    textarea.select();
    document.execCommand('copy');
    mostrarAlerta('Texto copiado para a área de transferência!', 'success');
}

async function gerarRelatorio() {
    try {
        const poloId = document.getElementById('filtro-polo').value;
        const url = poloId ? `/relatorio?polo_id=${poloId}` : '/relatorio';
        
        const response = await fetch(url);
        
        if (response.ok) {
            const blob = await response.blob();
            const url2 = window.URL.createObjectURL(blob);
            const a = document.createElement('a');
            a.href = url2;
            a.download = `relatorio_materiais_${new Date().toISOString().split('T')[0]}.xlsx`;
            document.body.appendChild(a);
            a.click();
            window.URL.revokeObjectURL(url2);
            document.body.removeChild(a);
            
            mostrarAlerta('Relatório gerado com sucesso!', 'success');
        } else {
            throw new Error('Erro ao gerar relatório');
        }
    } catch (error) {
        console.error('Erro:', error);
        mostrarAlerta('Erro ao gerar relatório', 'error');
    }
}

// Funções utilitárias
function getCSRFToken() {
    return document.querySelector('meta[name=csrf-token]').getAttribute('content');
}

function mostrarAlerta(mensagem, tipo) {
    const alertClass = tipo === 'success' ? 'alert-success' : 
                      tipo === 'error' ? 'alert-danger' : 'alert-info';
    
    const alert = document.createElement('div');
    alert.className = `alert ${alertClass} alert-dismissible fade show position-fixed`;
    alert.style.cssText = 'top: 20px; right: 20px; z-index: 9999; min-width: 300px;';
    alert.innerHTML = `
        ${mensagem}
        <button type="button" class="btn-close" data-bs-dismiss="alert"></button>
    `;
    
    document.body.appendChild(alert);
    
    setTimeout(() => {
        if (alert.parentNode) {
            alert.parentNode.removeChild(alert);
        }
    }, 5000);
}

function mostrarCarregando(mostrar) {
    const overlay = document.getElementById('loadingOverlay');
    if (mostrar) {
        if (!overlay) {
            const div = document.createElement('div');
            div.id = 'loadingOverlay';
            div.className = 'position-fixed top-0 start-0 w-100 h-100 d-flex justify-content-center align-items-center';
            div.style.cssText = 'background: rgba(0,0,0,0.5); z-index: 9999;';
            div.innerHTML = `
                <div class="spinner-border text-light" role="status">
                    <span class="visually-hidden">Carregando...</span>
                </div>
            `;
            document.body.appendChild(div);
        }
    } else {
        if (overlay) {
            overlay.remove();
        }
    }
}<|MERGE_RESOLUTION|>--- conflicted
+++ resolved
@@ -29,7 +29,7 @@
     try {
         mostrarCarregando(true);
 
-<<<<<<< HEAD
+
         // Carregar polos e materiais
         const [polosResponse, materiaisResponse] = await Promise.all([
             fetch('/api/polos'),
@@ -42,9 +42,7 @@
         }
 
         const parseJSON = async (response) => {
-=======
-        const parseAndValidate = async (response) => {
->>>>>>> b7c2a94c
+
             const contentType = response.headers.get('Content-Type') || '';
             if (!contentType.includes('application/json')) {
                 throw new Error('Sessão expirada');
@@ -52,7 +50,7 @@
             return response.json();
         };
 
-<<<<<<< HEAD
+
         const polosJson = await parseJSON(polosResponse);
         const materiaisJson = await parseJSON(materiaisResponse);
 
@@ -64,11 +62,7 @@
             );
         }
 
-=======
-        // Carregar polos primeiro
-        const polosResponse = await fetch('/api/polos');
-        const polosJson = await parseAndValidate(polosResponse);
->>>>>>> b7c2a94c
+
         polosData = polosJson.polos || [];
 
         // Carregar materiais somente se houver polos
