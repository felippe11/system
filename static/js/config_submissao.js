
/* global atualizarBotao, csrfToken */
(function () {
<<<<<<< HEAD
  function attachOnce(el, event, handler) {
    if (!el) return;
    const key = `listener_${event}`;
    if (el.dataset[key]) return;
    el.dataset[key] = 'true';
    el.addEventListener(event, handler);
  }

=======
>>>>>>> 35219b1e
  document.querySelectorAll('.btn-toggle').forEach((btn) => {
    attachOnce(btn, 'click', async () => {
      const url = btn.dataset.toggleUrl;
      if (!url) return;
      try {
        const resp = await fetch(url, {
          method: 'POST',
          headers: {
            'X-CSRFToken': csrfToken,
          },
        });
        if (resp.ok) {
          const data = await resp.json();
          if (data.success) {
            atualizarBotao(btn, data.value);
          } else {
            alert(data.message || 'Erro ao atualizar');
          }
        } else {
          alert('Erro ao processar solicitação');
        }
      } catch (err) {
        console.error('Erro de rede', err);
      }
    });
  });
})();<|MERGE_RESOLUTION|>--- conflicted
+++ resolved
@@ -1,7 +1,7 @@
 
 /* global atualizarBotao, csrfToken */
 (function () {
-<<<<<<< HEAD
+
   function attachOnce(el, event, handler) {
     if (!el) return;
     const key = `listener_${event}`;
@@ -10,8 +10,7 @@
     el.addEventListener(event, handler);
   }
 
-=======
->>>>>>> 35219b1e
+
   document.querySelectorAll('.btn-toggle').forEach((btn) => {
     attachOnce(btn, 'click', async () => {
       const url = btn.dataset.toggleUrl;
