import os
import uuid
from datetime import datetime
from flask_login import UserMixin
from werkzeug.security import check_password_hash, generate_password_hash
from extensions import db  # Se você inicializa o SQLAlchemy em 'extensions.py'
from sqlalchemy.orm import relationship  # Adicione esta linha!
from flask_wtf import FlaskForm
from wtforms import StringField, PasswordField, SubmitField
from wtforms.validators import DataRequired, Email


# =================================
#             CLIENTE
# =================================
class EditarClienteForm(FlaskForm):
    nome = StringField('Nome', validators=[DataRequired()])
    email = StringField('E-mail', validators=[DataRequired(), Email()])
    senha = PasswordField('Nova Senha')
    submit = SubmitField('Salvar Alterações')
# =================================
#             USUÁRIO
# =================================
class Usuario(db.Model, UserMixin):
    __tablename__ = 'usuario'

    id = db.Column(db.Integer, primary_key=True)
    nome = db.Column(db.String(150), nullable=False)
    cpf = db.Column(db.String(14), unique=True, nullable=False)
    email = db.Column(db.String(150), unique=True, nullable=False)
    senha = db.Column(db.String(255), nullable=False)
    formacao = db.Column(db.String(255), nullable=False)
    tipo = db.Column(db.String(20), nullable=False, default='participante')
    cliente_id = db.Column(db.Integer, db.ForeignKey('cliente.id'), nullable=True)  # ✅ Alterado para permitir NULL
    evento_id = db.Column(db.Integer, db.ForeignKey('evento.id'), nullable=True)  # Novo campo para associar usuário ao evento
    tipo_inscricao_id = db.Column(db.Integer, db.ForeignKey('evento_inscricao_tipo.id'), nullable=True)

    tipo_inscricao = db.relationship('EventoInscricaoTipo', backref=db.backref('usuarios', lazy=True))
    cliente = db.relationship('Cliente', backref=db.backref('usuarios', lazy=True))
    evento = db.relationship('Evento', backref=db.backref('usuarios', lazy=True))
    # NOVOS CAMPOS PARA LOCAIS DE ATUAÇÃO:
    estados = db.Column(db.String(255), nullable=True)   # Ex.: "SP,RJ,MG"
    cidades = db.Column(db.String(255), nullable=True)   # Ex.: "São Paulo,Rio de Janeiro,Belo Horizonte"

    def verificar_senha(self, senha):
        return check_password_hash(self.senha, senha)

    def __repr__(self):
        return f"<Usuario {self.nome}>"
    
    def is_superuser(self):
        return self.tipo == "superadmin"

    def is_cliente(self):
        return self.tipo == "cliente"
    
    def is_professor(self):
         return self.tipo == 'professor'




# =================================
#           CONFIGURAÇÃO
# =================================
class Configuracao(db.Model):
    __tablename__ = 'configuracao'

    id = db.Column(db.Integer, primary_key=True)
    permitir_checkin_global = db.Column(db.Boolean, default=False)
    habilitar_feedback = db.Column(db.Boolean, default=False)
    habilitar_certificado_individual = db.Column(db.Boolean, default=False)

    def __repr__(self):
        return f"<Configuracao permitir_checkin_global={self.permitir_checkin_global}>"


# =================================
#          MINISTRANTE
# =================================

# Tabela de associação N:N
oficina_ministrantes_association = db.Table(
    'oficina_ministrantes_association',
    db.Column('oficina_id', db.Integer, db.ForeignKey('oficina.id'), primary_key=True),
    db.Column('ministrante_id', db.Integer, db.ForeignKey('ministrante.id'), primary_key=True)
)


class Ministrante(db.Model, UserMixin):
    __tablename__ = 'ministrante'
    id = db.Column(db.Integer, primary_key=True)
    nome = db.Column(db.String(255), nullable=False)
    formacao = db.Column(db.String(255), nullable=False)
    categorias_formacao = db.Column(db.String(512), nullable=True)  # Nova coluna para múltiplas categorias
    foto = db.Column(db.String(255), nullable=True)  # Nova coluna para armazenar caminho da foto
    areas_atuacao = db.Column(db.String(255), nullable=False)
    cpf = db.Column(db.String(20), unique=True, nullable=False)
    pix = db.Column(db.String(255), nullable=False)
    cidade = db.Column(db.String(255), nullable=False)
    estado = db.Column(db.String(255), nullable=False)
    email = db.Column(db.String(255), unique=True, nullable=False)
    senha = db.Column(db.String(255), nullable=False)
    created_at = db.Column(db.DateTime, default=datetime.utcnow)
    cliente_id = db.Column(db.Integer, db.ForeignKey('cliente.id'), nullable=True)
    cliente = db.relationship("Cliente", backref="ministrantes")

    @property
    def tipo(self):
        return 'ministrante'

    def __repr__(self):
        return f"<Ministrante {self.nome}>"


# ... (outras importações permanecem iguais)

# =================================
#             OFICINA
# =================================
class Oficina(db.Model):
    __tablename__ = 'oficina'
    
    id = db.Column(db.Integer, primary_key=True)
    titulo = db.Column(db.String(100), nullable=False)
    descricao = db.Column(db.Text, nullable=False)
    ministrante_id = db.Column(db.Integer, db.ForeignKey('ministrante.id'), nullable=True)
    ministrante_obj = db.relationship("Ministrante", backref="oficinas", lazy=True)
  
    # Tipo de inscrição: 'sem_inscricao', 'com_inscricao_sem_limite', 'com_inscricao_com_limite'
    tipo_inscricao = db.Column(db.String(30), nullable=False, default='com_inscricao_com_limite')
    # Tipo de oficina: 'Oficina', 'Palestra', 'Conferência', etc.
    tipo_oficina = db.Column(db.String(50), nullable=True)
    # Campo para quando o tipo_oficina for 'outros'
    tipo_oficina_outro = db.Column(db.String(100), nullable=True)
    vagas = db.Column(db.Integer, nullable=False)
    carga_horaria = db.Column(db.String(10), nullable=False)
    estado = db.Column(db.String(2), nullable=False)
    cidade = db.Column(db.String(100), nullable=False)
    qr_code = db.Column(db.String(255), nullable=True)

    opcoes_checkin = db.Column(db.String(255), nullable=True)  # Ex: "palavra1,palavra2,palavra3,palavra4,palavra5"
    palavra_correta = db.Column(db.String(50), nullable=True)
    
    cliente_id = db.Column(db.Integer, db.ForeignKey('cliente.id'), nullable=True)  # ✅ Adicionado
    cliente = db.relationship("Cliente", back_populates="oficinas")  # ✅ Corrigido para `back_populates`
    evento_id = db.Column(db.Integer, db.ForeignKey('evento.id'), nullable=True)
    evento = db.relationship("Evento", backref=db.backref('oficinas', lazy=True))
    
    ministrantes_associados = db.relationship(
        "Ministrante",
        secondary="oficina_ministrantes_association",  # nome da tabela que criamos
        backref="oficinas_relacionadas",
        lazy='dynamic'  # ou 'select', 'joined', etc. conforme sua preferência
    )

    dias = db.relationship('OficinaDia', back_populates="oficina", lazy=True, cascade="all, delete-orphan")

    # Novo campo: Se True, inscrição gratuita; se False, será necessário realizar pagamento.
    inscricao_gratuita = db.Column(db.Boolean, default=True)

    # 🔥 Corrigido o método __init__
    def __init__(self, titulo, descricao, ministrante_id, vagas, carga_horaria, estado, cidade, cliente_id=None, evento_id=None, qr_code=None, opcoes_checkin=None, palavra_correta=None, tipo_inscricao='com_inscricao_com_limite', tipo_oficina='Oficina', tipo_oficina_outro=None):
        self.titulo = titulo
        self.descricao = descricao
        self.ministrante_id = ministrante_id
        self.carga_horaria = carga_horaria
        self.estado = estado
        self.cidade = cidade
        self.qr_code = qr_code
        self.cliente_id = cliente_id
        self.evento_id = evento_id
        self.opcoes_checkin = opcoes_checkin
        self.palavra_correta = palavra_correta
        self.tipo_inscricao = tipo_inscricao
        self.tipo_oficina = tipo_oficina
        self.tipo_oficina_outro = tipo_oficina_outro
        
        # Define o valor de vagas com base no tipo de inscrição
        if tipo_inscricao == 'sem_inscricao':
            self.vagas = 0  # Não é necessário controlar vagas
        elif tipo_inscricao == 'com_inscricao_sem_limite':
            self.vagas = 9999  # Um valor alto para representar "sem limite"
        else:  # com_inscricao_com_limite
            self.vagas = vagas

    def __repr__(self):
        return f"<Oficina {self.titulo}>"


# =================================
#          OFICINA DIA
# =================================
class OficinaDia(db.Model):
    __tablename__ = 'oficinadia'

    id = db.Column(db.Integer, primary_key=True)
    oficina_id = db.Column(db.Integer, db.ForeignKey('oficina.id'), nullable=False)
    data = db.Column(db.Date, nullable=False)
    horario_inicio = db.Column(db.String(5), nullable=False)
    horario_fim = db.Column(db.String(5), nullable=False)
    palavra_chave_manha = db.Column(db.String(50), nullable=True)
    palavra_chave_tarde = db.Column(db.String(50), nullable=True)

    oficina = db.relationship('Oficina', back_populates="dias")

    def __repr__(self):
        return f"<OficinaDia {self.data} {self.horario_inicio}-{self.horario_fim}>"


# =================================
#           INSCRIÇÃO
# =================================


class Inscricao(db.Model):
    __tablename__ = 'inscricao'

    id = db.Column(db.Integer, primary_key=True)
    usuario_id = db.Column(db.Integer, db.ForeignKey('usuario.id'))
    oficina_id = db.Column(db.Integer, db.ForeignKey('oficina.id'), nullable=True)
    evento_id = db.Column(db.Integer, db.ForeignKey('evento.id'), nullable=True)
    
    qr_code_token = db.Column(db.String(100), unique=True, nullable=True)
    checkin_attempts = db.Column(db.Integer, default=0)
    
    tipo_inscricao_id = db.Column(db.Integer, db.ForeignKey('inscricao_tipo.id'), nullable=True)
    
    usuario = db.relationship('Usuario', backref=db.backref('inscricoes', lazy='joined'))
    oficina = db.relationship('Oficina', backref='inscritos')
    evento = db.relationship('Evento', backref='inscricoes')
    cliente_id = db.Column(db.Integer, db.ForeignKey('cliente.id'), nullable=False)
    
    status_pagamento = db.Column(db.String(20), default="pending")  # pending, approved, rejected

    def __init__(self, usuario_id, cliente_id, oficina_id=None, evento_id=None, status_pagamento="pending"):
        self.usuario_id = usuario_id
        self.cliente_id = cliente_id
        self.oficina_id = oficina_id
        self.evento_id = evento_id
        self.status_pagamento = status_pagamento

        # Gera um token único garantido
        while True:
            token = str(uuid.uuid4())
            existing = Inscricao.query.filter_by(qr_code_token=token).first()
            if not existing:
                self.qr_code_token = token
                break

    def __repr__(self):
        return f"<Inscricao Usuario={self.usuario_id}, Oficina={self.oficina_id}, Evento={self.evento_id}>"

    

# Novo modelo para tipos de inscrição (caso a oficina seja paga)
class InscricaoTipo(db.Model):
    __tablename__ = 'inscricao_tipo'
    
    id = db.Column(db.Integer, primary_key=True)
    oficina_id = db.Column(db.Integer, db.ForeignKey('oficina.id'), nullable=False)
    nome = db.Column(db.String(100), nullable=True)  # Ex: Estudante, Professor
    preco = db.Column(db.Numeric(10,2), nullable=True)
    
    oficina = db.relationship('Oficina', backref=db.backref('tipos_inscricao', lazy=True))
    
    def __repr__(self):
        return f"<InscricaoTipo {self.nome}: R$ {self.preco}>"


# Em models.py ou onde você define seus modelos

class EventoInscricaoTipo(db.Model):
    __tablename__ = 'evento_inscricao_tipo'

    id = db.Column(db.Integer, primary_key=True)
    evento_id = db.Column(db.Integer, db.ForeignKey('evento.id'), nullable=False)
    nome = db.Column(db.String(100), nullable=False)
    preco = db.Column(db.Float, nullable=False)

    # Relação com Evento - removendo backref para evitar conflito
    evento = db.relationship("Evento")

    def __init__(self, evento_id, nome, preco):
        self.evento_id = evento_id
        self.nome = nome
        self.preco = preco


class RegraInscricaoEvento(db.Model):
    __tablename__ = 'regra_inscricao_evento'

    id = db.Column(db.Integer, primary_key=True)
    evento_id = db.Column(db.Integer, db.ForeignKey('evento.id'), nullable=False)
    tipo_inscricao_id = db.Column(db.Integer, db.ForeignKey('evento_inscricao_tipo.id'), nullable=False)
    limite_oficinas = db.Column(db.Integer, nullable=False, default=0)  # 0 = sem limite
    oficinas_permitidas = db.Column(db.Text, nullable=True)  # IDs das oficinas separados por vírgula

    evento = db.relationship('Evento', backref=db.backref('regras_inscricao', lazy=True))
    tipo_inscricao = db.relationship('EventoInscricaoTipo', backref=db.backref('regras', lazy=True))

    def __init__(self, evento_id, tipo_inscricao_id, limite_oficinas=0, oficinas_permitidas=None):
        self.evento_id = evento_id
        self.tipo_inscricao_id = tipo_inscricao_id
        self.limite_oficinas = limite_oficinas
        self.oficinas_permitidas = oficinas_permitidas

    def get_oficinas_permitidas_list(self):
        if not self.oficinas_permitidas:
            return []
        return [int(id) for id in self.oficinas_permitidas.split(',') if id]

    def set_oficinas_permitidas_list(self, oficinas_ids):
        self.oficinas_permitidas = ','.join(str(id) for id in oficinas_ids)


# =================================
#            CHECKIN
# =================================

class Checkin(db.Model):
    __tablename__ = 'checkin'

    id = db.Column(db.Integer, primary_key=True)
    usuario_id = db.Column(db.Integer, db.ForeignKey('usuario.id'), nullable=False)
    oficina_id = db.Column(db.Integer, db.ForeignKey('oficina.id'), nullable=True)  # agora pode ser nulo
    evento_id = db.Column(db.Integer, db.ForeignKey('evento.id'), nullable=True)    # novo campo
    data_hora = db.Column(db.DateTime, default=datetime.utcnow)
    palavra_chave = db.Column(db.String(50), nullable=False)

    usuario = db.relationship('Usuario', backref=db.backref('checkins', lazy=True))
    oficina = db.relationship('Oficina', backref=db.backref('checkins', lazy=True))
    evento = db.relationship('Evento', backref=db.backref('checkins_evento', lazy=True))

    def __repr__(self):
        return f"<Checkin (usuario={self.usuario_id}, oficina={self.oficina_id}, evento={self.evento_id}, data={self.data_hora})>"

# =================================
#            FEEDBACK
# =================================
class Feedback(db.Model):
    __tablename__ = 'feedback'

    id = db.Column(db.Integer, primary_key=True)
    usuario_id = db.Column(db.Integer, db.ForeignKey('usuario.id'), nullable=True)
    ministrante_id = db.Column(db.Integer, db.ForeignKey('ministrante.id'), nullable=True)
    oficina_id = db.Column(db.Integer, db.ForeignKey('oficina.id'), nullable=False)
    rating = db.Column(db.Integer, nullable=False)  # Nota de 1 a 5
    comentario = db.Column(db.Text)
    created_at = db.Column(db.DateTime, default=datetime.utcnow)

    usuario = db.relationship('Usuario', backref='feedbacks')
    ministrante = db.relationship('Ministrante', backref='feedbacks')
    oficina = db.relationship('Oficina', backref='feedbacks')

    def __repr__(self):
        return f"<Feedback id={self.id} " \
               f"Usuario={self.usuario_id if self.usuario_id else 'N/A'} " \
               f"Ministrante={self.ministrante_id if self.ministrante_id else 'N/A'} " \
               f"Oficina={self.oficina_id}>"


# =================================
#       MATERIAL DA OFICINA
# =================================
class MaterialOficina(db.Model):
    __tablename__ = 'material_oficina'

    id = db.Column(db.Integer, primary_key=True)
    oficina_id = db.Column(db.Integer, db.ForeignKey('oficina.id'), nullable=False)
    nome_arquivo = db.Column(db.String(255), nullable=False)
    caminho_arquivo = db.Column(db.String(255), nullable=False)
    uploaded_at = db.Column(db.DateTime, default=datetime.utcnow)

    oficina = db.relationship('Oficina', backref='materiais')

    def __repr__(self):
        return f"<MaterialOficina id={self.id}, arquivo={self.nome_arquivo}>"
    


# =================================
#       RELATÓRIO DA OFICINA
# =================================
class RelatorioOficina(db.Model):
    __tablename__ = 'relatorio_oficina'

    id = db.Column(db.Integer, primary_key=True)
    oficina_id = db.Column(db.Integer, db.ForeignKey('oficina.id'), nullable=False)
    ministrante_id = db.Column(db.Integer, db.ForeignKey('ministrante.id'), nullable=False)

    metodologia = db.Column(db.Text, nullable=True)
    resultados = db.Column(db.Text, nullable=True)
    fotos_videos_path = db.Column(db.String(255), nullable=True)
    enviado_em = db.Column(db.DateTime, default=datetime.utcnow)

    oficina = db.relationship(
        'Oficina',
        backref=db.backref('relatorios_oficina', lazy=True)
    )
    ministrante = db.relationship(
        'Ministrante',
        backref=db.backref('relatorios_ministrante', lazy=True)
    )

    def __repr__(self):
        return f"<RelatorioOficina oficina_id={self.oficina_id} ministrante_id={self.ministrante_id}>"

class Cliente(db.Model, UserMixin):
    __tablename__ = 'cliente'
    id = db.Column(db.Integer, primary_key=True)
    nome = db.Column(db.String(255), nullable=False)
    email = db.Column(db.String(255), unique=True, nullable=False)
    senha = db.Column(db.String(255), nullable=False) 
    ativo = db.Column(db.Boolean, default=True)  # Habilitação pelo superusuário
    tipo = db.Column(db.String(20), default='cliente')  # Define o tipo do usuário
    cliente_id = db.Column(db.Integer, db.ForeignKey('cliente.id'), nullable=True)  # ✅ Adicionando relação com Cliente

    # Campo novo para pagamento:
    habilita_pagamento = db.Column(db.Boolean, default=False)

     # Relacionamento com Oficina
    oficinas = db.relationship("Oficina", back_populates="cliente")  # ✅ Agora usa `back_populates`
    
    configuracao = db.relationship('ConfiguracaoCliente', back_populates='cliente', uselist=False)
    
    # Novos campos (caminho das imagens):
    logo_certificado = db.Column(db.String(255), nullable=True)       # Logo
    fundo_certificado = db.Column(db.String(255), nullable=True)      # Fundo do certificado
    assinatura_certificado = db.Column(db.String(255), nullable=True) # Assinatura
    texto_personalizado = db.Column(db.Text)

    
    def is_active(self):
        """Retorna True se o cliente está ativo."""
        return self.ativo
    def get_id(self):
        """Retorna o ID do cliente como string, necessário para Flask-Login."""
        return str(self.id)
    def is_cliente(self):
        return self.tipo == 'cliente'

class LinkCadastro(db.Model):
    __tablename__ = 'link_cadastro'

    id = db.Column(db.Integer, primary_key=True)
    cliente_id = db.Column(db.Integer, db.ForeignKey('cliente.id'), nullable=False)
    evento_id = db.Column(db.Integer, db.ForeignKey('evento.id'), nullable=True)
    slug_customizado = db.Column(db.String(50), unique=True, nullable=True)
    token = db.Column(db.String(36), unique=True, nullable=False, default=str(uuid.uuid4()))
    criado_em = db.Column(db.DateTime, default=datetime.utcnow)

    cliente = db.relationship('Cliente', backref=db.backref('links_cadastro', lazy=True))
    evento = db.relationship('Evento', backref=db.backref('links_cadastro', lazy=True))

    def __repr__(self):
        return f"<LinkCadastro cliente_id={self.cliente_id}, evento_id={self.evento_id}, token={self.token}, slug={self.slug_customizado}>"
    

from extensions import db

class Formulario(db.Model):
    __tablename__ = 'formularios'
    
    id = db.Column(db.Integer, primary_key=True)
    nome = db.Column(db.String(255), nullable=False)
    descricao = db.Column(db.Text, nullable=True)
    cliente_id = db.Column(db.Integer, db.ForeignKey('cliente.id'), nullable=True)  # Se cada cliente puder ter seus próprios formulários
    
    cliente = db.relationship('Cliente', backref=db.backref('formularios', lazy=True))
    campos = db.relationship('CampoFormulario', backref='formulario', lazy=True, cascade="all, delete-orphan")
    # 🔴 POSSÍVEL CAUSA DO ERRO: Renomeie o `backref` para evitar conflito
    respostas = db.relationship('RespostaFormulario', back_populates='formulario', cascade="all, delete-orphan")


    def __repr__(self):
        return f"<Formulario {self.nome}>"

class CampoFormulario(db.Model):
    __tablename__ = 'campos_formulario'

    id = db.Column(db.Integer, primary_key=True)
    formulario_id = db.Column(db.Integer, db.ForeignKey('formularios.id'), nullable=True, default=1)  # Atualizado: permite NULL e default 1
    nome = db.Column(db.String(255), nullable=False)
    tipo = db.Column(db.String(50), nullable=False)
    opcoes = db.Column(db.Text, nullable=True)
    obrigatorio = db.Column(db.Boolean, default=False)
    tamanho_max = db.Column(db.Integer, nullable=True)
    regex_validacao = db.Column(db.String(255), nullable=True)
    descricao = db.Column(db.Text, nullable=True)  # Novo campo conforme banco do Render

    def __repr__(self):
        return f"<Campo {self.nome} ({self.tipo})>"


class RespostaFormulario(db.Model):
    __tablename__ = 'respostas_formulario'

    id = db.Column(db.Integer, primary_key=True)
    formulario_id = db.Column(db.Integer, db.ForeignKey('formularios.id'), nullable=False)
    usuario_id = db.Column(db.Integer, db.ForeignKey('usuario.id'), nullable=False)
    data_submissao = db.Column(db.DateTime, default=datetime.utcnow)
    
    # NOVA COLUNA PARA STATUS
    status_avaliacao = db.Column(db.String(50), nullable=True, default='Não Avaliada')
    
    respostas_campos = db.relationship('RespostaCampo', back_populates='resposta_formulario', cascade="all, delete-orphan")

    formulario = db.relationship('Formulario', back_populates='respostas')  # 🔄 Corrigido o back_populates
    usuario = db.relationship('Usuario', backref=db.backref('respostas', lazy=True))

    def __repr__(self):
        return f"<RespostaFormulario ID {self.id} - Formulário {self.formulario_id} - Usuário {self.usuario_id}>"

class RespostaCampo(db.Model):
    __tablename__ = 'respostas_campo'

    id = db.Column(db.Integer, primary_key=True)
    resposta_formulario_id = db.Column(db.Integer, db.ForeignKey('respostas_formulario.id'), nullable=False)
    campo_id = db.Column(db.Integer, db.ForeignKey('campos_formulario.id'), nullable=False)
    valor = db.Column(db.Text, nullable=False)

    resposta_formulario = db.relationship('RespostaFormulario', back_populates='respostas_campos')
    campo = db.relationship('CampoFormulario', backref=db.backref('respostas', lazy=True))

    def __repr__(self):
        return f"<RespostaCampo ID {self.id} - Campo {self.campo_id} - Valor {self.valor}>"
    
# models.py
class ConfiguracaoCliente(db.Model):
    __tablename__ = 'configuracao_cliente'

    id = db.Column(db.Integer, primary_key=True)
    cliente_id = db.Column(db.Integer, db.ForeignKey('cliente.id'), nullable=False)
    
    permitir_checkin_global = db.Column(db.Boolean, default=False)
    habilitar_feedback = db.Column(db.Boolean, default=False)
    habilitar_certificado_individual = db.Column(db.Boolean, default=False)
    
    # Campo para habilitar credenciamento via QRCode do evento:
    habilitar_qrcode_evento_credenciamento = db.Column(db.Boolean, default=False)
    
    # Relacionamento com o cliente (opcional se quiser acessar .cliente)
    cliente = db.relationship('Cliente', back_populates='configuracao')
    
    habilitar_submissao_trabalhos = db.Column(db.Boolean, default=False)

    
    
class FeedbackCampo(db.Model):
    __tablename__ = 'feedback_campo'

    id = db.Column(db.Integer, primary_key=True)
    resposta_campo_id = db.Column(db.Integer, db.ForeignKey('respostas_campo.id'), nullable=False)
    ministrante_id = db.Column(db.Integer, db.ForeignKey('ministrante.id'), nullable=False)

    texto_feedback = db.Column(db.Text, nullable=False)
    criado_em = db.Column(db.DateTime, default=datetime.utcnow)

    # Relacionamentos
    resposta_campo = db.relationship('RespostaCampo', backref=db.backref('feedbacks_campo', lazy=True))
    ministrante = db.relationship('Ministrante', backref=db.backref('feedbacks_campo', lazy=True))

    def __repr__(self):
        return f"<FeedbackCampo id={self.id} resposta_campo={self.resposta_campo_id} ministrante={self.ministrante_id}>"

# =================================
#            PROPOSTA
# =================================

class Evento(db.Model):
        __tablename__ = 'evento'

        id = db.Column(db.Integer, primary_key=True)
        cliente_id = db.Column(db.Integer, db.ForeignKey('cliente.id'), nullable=False)
        nome = db.Column(db.String(255), nullable=False)
        descricao = db.Column(db.Text, nullable=True)
        banner_url = db.Column(db.String(255), nullable=True)
        programacao = db.Column(db.Text, nullable=True)
        localizacao = db.Column(db.String(255), nullable=True)
        link_mapa = db.Column(db.Text, nullable=True)
        inscricao_gratuita = db.Column(db.Boolean, default=False, nullable=False)  # Novo campo
        # Novos campos de data
        data_inicio = db.Column(db.DateTime, nullable=True)
        data_fim = db.Column(db.DateTime, nullable=True)
        hora_inicio = db.Column(db.Time, nullable=True)
        hora_fim = db.Column(db.Time, nullable=True)
        
        # Adicione aqui a coluna status
        status = db.Column(db.String(50), default='ativo')
        
        capacidade_padrao = db.Column(db.Integer, nullable=True, default=0)
        requer_aprovacao = db.Column(db.Boolean, default=False)
        publico = db.Column(db.Boolean, default=True)

        cliente = db.relationship('Cliente', backref=db.backref('eventos', lazy=True))
        # Modificando o relacionamento para evitar conflito de backref
        tipos_inscricao = db.relationship('EventoInscricaoTipo', foreign_keys=[EventoInscricaoTipo.evento_id], lazy=True)
        
        @property
        def tipos_inscricao_evento(self):
            """Propriedade para compatibilidade com os templates existentes"""
            return self.tipos_inscricao

        def get_regras_inscricao(self, tipo_inscricao_id):
            """Retorna as regras de inscrição para um tipo específico de inscrição"""
            for regra in self.regras_inscricao:
                if regra.tipo_inscricao_id == tipo_inscricao_id:
                    return regra
            return None


class FormularioTemplate(db.Model):
    __tablename__ = 'formulario_templates'
    
    id = db.Column(db.Integer, primary_key=True)
    nome = db.Column(db.String(255), nullable=False)
    descricao = db.Column(db.Text, nullable=True)
    cliente_id = db.Column(db.Integer, db.ForeignKey('cliente.id'), nullable=True)
    categoria = db.Column(db.String(100), nullable=True)  # e.g., "workshop", "event", "course"
    is_default = db.Column(db.Boolean, default=False)
    
    cliente = db.relationship('Cliente', backref=db.backref('templates_formulario', lazy=True))
    campos = db.relationship('CampoFormularioTemplate', backref='template', lazy=True, cascade="all, delete-orphan")
    
    def __repr__(self):
        return f"<FormularioTemplate {self.nome}>"

class CampoFormularioTemplate(db.Model):
    __tablename__ = 'campos_formulario_template'

    id = db.Column(db.Integer, primary_key=True)
    template_id = db.Column(db.Integer, db.ForeignKey('formulario_templates.id'), nullable=False)
    nome = db.Column(db.String(255), nullable=False)
    tipo = db.Column(db.String(50), nullable=False)
    opcoes = db.Column(db.Text, nullable=True)
    obrigatorio = db.Column(db.Boolean, default=False)
    ordem = db.Column(db.Integer, default=0)  # For ordering fields
    
    def __repr__(self):
        return f"<CampoFormularioTemplate {self.nome} ({self.tipo})>"
    
from datetime import datetime, timedelta
from extensions import db

class ConfiguracaoAgendamento(db.Model):
    """Configuração de regras para agendamentos de visitas por cliente."""
    __tablename__ = 'configuracao_agendamento'
    
    id = db.Column(db.Integer, primary_key=True)
    cliente_id = db.Column(db.Integer, db.ForeignKey('cliente.id'), nullable=False)
    evento_id = db.Column(db.Integer, db.ForeignKey('evento.id'), nullable=False)
    
    # Regras de agendamento
    prazo_cancelamento = db.Column(db.Integer, nullable=False, default=24)  # Horas antes do evento
    tempo_bloqueio = db.Column(db.Integer, nullable=False, default=7)  # Dias de bloqueio por violação
    capacidade_padrao = db.Column(db.Integer, nullable=False, default=30)  # Quantidade padrão de alunos por horário
    intervalo_minutos = db.Column(db.Integer, nullable=False, default=60)  # Minutos entre agendamentos
    
    # Horários de disponibilidade
    horario_inicio = db.Column(db.Time, nullable=False)
    horario_fim = db.Column(db.Time, nullable=False)
    dias_semana = db.Column(db.String(20), nullable=False, default="1,2,3,4,5")  # 0=Dom, 1=Seg, ..., 6=Sáb
    
    # Relações
    cliente = db.relationship('Cliente', backref=db.backref('configuracoes_agendamento', lazy=True))
    evento = db.relationship('Evento', backref=db.backref('configuracoes_agendamento', lazy=True))
    
    def __repr__(self):
        return f"<ConfiguracaoAgendamento {self.id} - Evento {self.evento_id}>"


class SalaVisitacao(db.Model):
    """Salas disponíveis para visitação em um evento."""
    __tablename__ = 'sala_visitacao'
    
    id = db.Column(db.Integer, primary_key=True)
    nome = db.Column(db.String(100), nullable=False)
    descricao = db.Column(db.Text, nullable=True)
    capacidade = db.Column(db.Integer, nullable=False, default=30)
    evento_id = db.Column(db.Integer, db.ForeignKey('evento.id'), nullable=False)
    
    # Relações
    evento = db.relationship('Evento', backref=db.backref('salas_visitacao', lazy=True))
    
    def __repr__(self):
        return f"<SalaVisitacao {self.nome} - Evento {self.evento_id}>"


class HorarioVisitacao(db.Model):
    """Slots de horários disponíveis para agendamento."""
    __tablename__ = 'horario_visitacao'
    
    id = db.Column(db.Integer, primary_key=True)
    evento_id = db.Column(db.Integer, db.ForeignKey('evento.id'), nullable=False)
    data = db.Column(db.Date, nullable=False)
    horario_inicio = db.Column(db.Time, nullable=False)
    horario_fim = db.Column(db.Time, nullable=False)
    capacidade_total = db.Column(db.Integer, nullable=False)
    vagas_disponiveis = db.Column(db.Integer, nullable=False)
    
    # Relações
    evento = db.relationship('Evento', backref=db.backref('horarios_visitacao', lazy=True))
    
    def __repr__(self):
        return f"<HorarioVisitacao {self.data} {self.horario_inicio}-{self.horario_fim} ({self.vagas_disponiveis} vagas)>"


class AgendamentoVisita(db.Model):
    """Agendamento realizado por um professor para uma turma."""
    __tablename__ = 'agendamento_visita'
    
    id = db.Column(db.Integer, primary_key=True)
    horario_id = db.Column(db.Integer, db.ForeignKey('horario_visitacao.id'), nullable=False)
    professor_id = db.Column(db.Integer, db.ForeignKey('usuario.id'), nullable=False)
    
    # Informações da escola e turma
    escola_nome = db.Column(db.String(200), nullable=False)
    escola_codigo_inep = db.Column(db.String(20), nullable=True)
    turma = db.Column(db.String(50), nullable=False)
    nivel_ensino = db.Column(db.String(50), nullable=False)  # Anos iniciais, finais, etc.
    quantidade_alunos = db.Column(db.Integer, nullable=False)
    
    # Status do agendamento
    data_agendamento = db.Column(db.DateTime, default=datetime.utcnow)
    data_cancelamento = db.Column(db.DateTime, nullable=True)
    status = db.Column(db.String(20), default='confirmado')  # confirmado, cancelado, realizado
    checkin_realizado = db.Column(db.Boolean, default=False)
    data_checkin = db.Column(db.DateTime, nullable=True)
    
    # QR Code para check-in
    qr_code_token = db.Column(db.String(100), unique=True, nullable=False)
    
    # Salas selecionadas para visitação
    salas_selecionadas = db.Column(db.String(200), nullable=True)  # IDs separados por vírgula
    
    # Relações
    horario = db.relationship('HorarioVisitacao', backref=db.backref('agendamentos', lazy=True))
    professor = db.relationship('Usuario', backref=db.backref('agendamentos_visitas', lazy=True))
    
    def __init__(self, **kwargs):
        super(AgendamentoVisita, self).__init__(**kwargs)
        import uuid
        self.qr_code_token = str(uuid.uuid4())
    
    def __repr__(self):
        return f"<AgendamentoVisita {self.id} - Prof. {self.professor.nome} - {self.escola_nome}>"


class AlunoVisitante(db.Model):
    """Alunos participantes de uma visita agendada."""
    __tablename__ = 'aluno_visitante'
    
    id = db.Column(db.Integer, primary_key=True)
    agendamento_id = db.Column(db.Integer, db.ForeignKey('agendamento_visita.id'), nullable=False)
    nome = db.Column(db.String(150), nullable=False)
    cpf = db.Column(db.String(14), nullable=True)  # Opcional para menores
    presente = db.Column(db.Boolean, default=False)
    
    # Relações
    agendamento = db.relationship('AgendamentoVisita', backref=db.backref('alunos', lazy=True))
    
    def __repr__(self):
        return f"<AlunoVisitante {self.nome} - Agendamento {self.agendamento_id}>"


class ProfessorBloqueado(db.Model):
    """Registro de professores bloqueados por violação de regras."""
    __tablename__ = 'professor_bloqueado'
    
    id = db.Column(db.Integer, primary_key=True)
    professor_id = db.Column(db.Integer, db.ForeignKey('usuario.id'), nullable=False)
    evento_id = db.Column(db.Integer, db.ForeignKey('evento.id'), nullable=False)
    data_inicial = db.Column(db.DateTime, default=datetime.utcnow)
    data_final = db.Column(db.DateTime, nullable=False)
    motivo = db.Column(db.Text, nullable=False)
    
    # Relações
    professor = db.relationship('Usuario', backref=db.backref('bloqueios', lazy=True))
    evento = db.relationship('Evento', backref=db.backref('professores_bloqueados', lazy=True))
    
    def __repr__(self):
        return f"<ProfessorBloqueado {self.professor_id} até {self.data_final.strftime('%d/%m/%Y')}>"
    

class Patrocinador(db.Model):
    __tablename__ = 'patrocinador'
    id = db.Column(db.Integer, primary_key=True)
    evento_id = db.Column(db.Integer, db.ForeignKey('evento.id'), nullable=False)
    logo_path = db.Column(db.String(255), nullable=False)
    categoria = db.Column(db.String(50), nullable=False)  # Ex: 'Realização', 'Patrocínio', etc.
    
    evento = db.relationship('Evento', backref=db.backref('patrocinadores', lazy=True))

    def __init__(self, evento_id, logo_path, categoria):
        self.evento_id = evento_id
        self.logo_path = logo_path
        self.categoria = categoria

class CertificadoTemplate(db.Model):
    __tablename__ = 'certificado_template'

    id = db.Column(db.Integer, primary_key=True)
    cliente_id = db.Column(db.Integer, db.ForeignKey('cliente.id'), nullable=False)
    titulo = db.Column(db.String(100), nullable=False)
    conteudo = db.Column(db.Text, nullable=False)  # HTML ou texto estruturado
    ativo = db.Column(db.Boolean, default=False)

    cliente = db.relationship("Cliente", backref="certificados_templates")


class CampoPersonalizadoCadastro(db.Model):
    __tablename__ = 'campos_personalizados_cadastro'

    id = db.Column(db.Integer, primary_key=True)
    cliente_id = db.Column(db.Integer, db.ForeignKey('cliente.id'), nullable=False)
    nome = db.Column(db.String(100), nullable=False)
    tipo = db.Column(db.String(50), nullable=False)  # texto, número, email, data, etc.
    obrigatorio = db.Column(db.Boolean, default=False)

    cliente = db.relationship('Cliente', backref=db.backref('campos_personalizados', lazy=True))

class TrabalhoCientifico(db.Model):
    __tablename__ = 'trabalhos_cientificos'
    id = db.Column(db.Integer, primary_key=True)
    titulo = db.Column(db.String(255), nullable=False)
    resumo = db.Column(db.Text, nullable=True)
    arquivo_pdf = db.Column(db.String(255), nullable=True)
    area_tematica = db.Column(db.String(100), nullable=True)
    status = db.Column(db.String(50), default="submetido")  # Ex: submetido, em avaliação, aceito, rejeitado, revisando
    usuario_id = db.Column(db.Integer, db.ForeignKey('usuario.id'), nullable=False)
    evento_id = db.Column(db.Integer, db.ForeignKey('evento.id'), nullable=False)

class AvaliacaoTrabalho(db.Model):
    id = db.Column(db.Integer, primary_key=True)
    trabalho_id = db.Column(db.Integer, db.ForeignKey('trabalhos_cientificos.id'), nullable=False)
    avaliador_id = db.Column(db.Integer, db.ForeignKey('usuario.id'), nullable=False)
    nota = db.Column(db.Float, nullable=True)
    conceito = db.Column(db.String(20), nullable=True)
    estrelas = db.Column(db.Integer, nullable=True)
    comentario = db.Column(db.Text)
    status = db.Column(db.String(20), default='avaliado')

class ApresentacaoTrabalho(db.Model):
    id = db.Column(db.Integer, primary_key=True)
    trabalho_id = db.Column(db.Integer, db.ForeignKey('trabalhos_cientificos.id'), nullable=False)
    data = db.Column(db.Date, nullable=False)
    horario = db.Column(db.String(5), nullable=False)
    local = db.Column(db.String(100), nullable=True)


<<<<<<< HEAD

class Sorteio(db.Model):
    __tablename__ = 'sorteio'

    id = db.Column(db.Integer, primary_key=True)
    titulo = db.Column(db.String(150), nullable=False)
    descricao = db.Column(db.Text, nullable=True)
    premio = db.Column(db.String(255), nullable=False)
    data_sorteio = db.Column(db.DateTime, default=datetime.utcnow)
    cliente_id = db.Column(db.Integer, db.ForeignKey('cliente.id'), nullable=False)
    evento_id = db.Column(db.Integer, db.ForeignKey('evento.id'), nullable=True)
    oficina_id = db.Column(db.Integer, db.ForeignKey('oficina.id'), nullable=True)
    ganhador_id = db.Column(db.Integer, db.ForeignKey('usuario.id'), nullable=True)
    status = db.Column(db.String(20), default='pendente')  # pendente, realizado, cancelado
    
    # Relacionamentos
    cliente = db.relationship('Cliente', backref=db.backref('sorteios', lazy=True))
    evento = db.relationship('Evento', backref=db.backref('sorteios', lazy=True))
    oficina = db.relationship('Oficina', backref=db.backref('sorteios', lazy=True))
    ganhador = db.relationship('Usuario', backref=db.backref('sorteios_ganhos', lazy=True))

    def __repr__(self):
        return f"<Sorteio {self.titulo} - Prêmio: {self.premio}>"
=======
class Pagamento(db.Model):
    id = db.Column(db.Integer, primary_key=True)
    usuario_id = db.Column(db.Integer, db.ForeignKey('usuario.id'), nullable=False)
    evento_id = db.Column(db.Integer, db.ForeignKey('evento.id'), nullable=False)
    tipo_inscricao_id = db.Column(db.Integer, db.ForeignKey('evento_inscricao_tipo.id'), nullable=False)
    status = db.Column(db.String(50), default="pendente")
    data_criacao = db.Column(db.DateTime, default=datetime.utcnow)
    mercado_pago_id = db.Column(db.String(255), nullable=True)

    usuario = db.relationship("Usuario")
    evento = db.relationship("Evento")
    tipo_inscricao = db.relationship("EventoInscricaoTipo")

>>>>>>> a5a01461

<|MERGE_RESOLUTION|>--- conflicted
+++ resolved
@@ -849,7 +849,20 @@
     local = db.Column(db.String(100), nullable=True)
 
 
-<<<<<<< HEAD
+class Pagamento(db.Model):
+    id = db.Column(db.Integer, primary_key=True)
+    usuario_id = db.Column(db.Integer, db.ForeignKey('usuario.id'), nullable=False)
+    evento_id = db.Column(db.Integer, db.ForeignKey('evento.id'), nullable=False)
+    tipo_inscricao_id = db.Column(db.Integer, db.ForeignKey('evento_inscricao_tipo.id'), nullable=False)
+    status = db.Column(db.String(50), default="pendente")
+    data_criacao = db.Column(db.DateTime, default=datetime.utcnow)
+    mercado_pago_id = db.Column(db.String(255), nullable=True)
+
+    usuario = db.relationship("Usuario")
+    evento = db.relationship("Evento")
+    tipo_inscricao = db.relationship("EventoInscricaoTipo")
+
+
 
 class Sorteio(db.Model):
     __tablename__ = 'sorteio'
@@ -873,19 +886,4 @@
 
     def __repr__(self):
         return f"<Sorteio {self.titulo} - Prêmio: {self.premio}>"
-=======
-class Pagamento(db.Model):
-    id = db.Column(db.Integer, primary_key=True)
-    usuario_id = db.Column(db.Integer, db.ForeignKey('usuario.id'), nullable=False)
-    evento_id = db.Column(db.Integer, db.ForeignKey('evento.id'), nullable=False)
-    tipo_inscricao_id = db.Column(db.Integer, db.ForeignKey('evento_inscricao_tipo.id'), nullable=False)
-    status = db.Column(db.String(50), default="pendente")
-    data_criacao = db.Column(db.DateTime, default=datetime.utcnow)
-    mercado_pago_id = db.Column(db.String(255), nullable=True)
-
-    usuario = db.relationship("Usuario")
-    evento = db.relationship("Evento")
-    tipo_inscricao = db.relationship("EventoInscricaoTipo")
-
->>>>>>> a5a01461
-
+
