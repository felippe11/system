
import os
import uuid
from datetime import datetime, date
import bcrypt
from flask_login import UserMixin
from werkzeug.security import check_password_hash, generate_password_hash
from extensions import db  # Se você inicializa o SQLAlchemy em 'extensions.py'
from sqlalchemy.orm import relationship  # Adicione esta linha!
from flask_wtf import FlaskForm
from wtforms import StringField, PasswordField, SubmitField
from wtforms.validators import DataRequired, Email


# =================================
#             CLIENTE
# =================================
class EditarClienteForm(FlaskForm):
    nome = StringField('Nome', validators=[DataRequired()])
    email = StringField('E-mail', validators=[DataRequired(), Email()])
    senha = PasswordField('Nova Senha')
    submit = SubmitField('Salvar Alterações')
# =================================
#             USUÁRIO
# =================================
class Usuario(db.Model, UserMixin):
    __tablename__ = 'usuario'

    id = db.Column(db.Integer, primary_key=True)
    nome = db.Column(db.String(150), nullable=False)
    cpf = db.Column(db.String(14), unique=True, nullable=False)
    email = db.Column(db.String(150), unique=True, nullable=False)
    senha = db.Column(db.String(255), nullable=False)
    formacao = db.Column(db.String(255), nullable=False)
    tipo = db.Column(db.String(20), nullable=False, default='participante')
    cliente_id = db.Column(db.Integer, db.ForeignKey('cliente.id'), nullable=True)  # ✅ Alterado para permitir NULL
    evento_id = db.Column(db.Integer, db.ForeignKey('evento.id'), nullable=True)  # Novo campo para associar usuário ao evento
    tipo_inscricao_id = db.Column(db.Integer, db.ForeignKey('evento_inscricao_tipo.id'), nullable=True)

    tipo_inscricao = db.relationship('EventoInscricaoTipo', backref=db.backref('usuarios', lazy=True))
    cliente = db.relationship('Cliente', backref=db.backref('usuarios_legacy', lazy=True))
    clientes = db.relationship('Cliente', secondary='usuario_clientes', back_populates='usuarios')
    evento = db.relationship('Evento', backref=db.backref('usuarios', lazy=True))
    password_reset_tokens = db.relationship(
        'PasswordResetToken',
<<<<<<< HEAD
        cascade='all, delete-orphan',
        passive_deletes=True,
        back_populates='usuario'
=======
        backref='usuario',
        cascade='all, delete-orphan',
        passive_deletes=True,
>>>>>>> 35b97789
    )
    # NOVOS CAMPOS PARA LOCAIS DE ATUAÇÃO:
    estados = db.Column(db.String(255), nullable=True)   # Ex.: "SP,RJ,MG"
    cidades = db.Column(db.String(255), nullable=True)   # Ex.: "São Paulo,Rio de Janeiro,Belo Horizonte"

    # MFA
    mfa_enabled = db.Column(db.Boolean, default=False)
    mfa_secret = db.Column(db.String(32), nullable=True)
    ativo = db.Column(db.Boolean, default=True)

    def verificar_senha(self, senha):
        return check_password_hash(self.senha, senha)

    def __repr__(self):
        return f"<Usuario {self.nome}>"
    
    def is_superuser(self):
        return self.tipo == "superadmin"

    def is_cliente(self):
        return self.tipo == "cliente"

    
    @property
    def is_admin(self):
        return self.tipo == "admin"

    def is_active(self):
        return self.ativo
    
    def is_professor(self):
         return self.tipo == 'professor'

    def is_revisor(self):
         return self.tipo == 'revisor'
    
    def tem_pagamento_pendente(self):
        pendente = Inscricao.query.filter_by(
            usuario_id=self.id,
            status_pagamento="pending"
        ).count()
        return pendente > 0




# =================================
#           CONFIGURAÇÃO
# =================================
class Configuracao(db.Model):
    __tablename__ = 'configuracao'

    id = db.Column(db.Integer, primary_key=True)
    permitir_checkin_global = db.Column(db.Boolean, default=False)
    habilitar_feedback = db.Column(db.Boolean, default=False)
    habilitar_certificado_individual = db.Column(db.Boolean, default=False)
    
    taxa_percentual_inscricao = db.Column(db.Numeric(5,2), default=0)

    def __repr__(self):
        return f"<Configuracao permitir_checkin_global={self.permitir_checkin_global}>"


# =================================
#          MINISTRANTE
# =================================

# Tabela de associação N:N
oficina_ministrantes_association = db.Table(
    'oficina_ministrantes_association',
    db.Column('oficina_id', db.Integer, db.ForeignKey('oficina.id'), primary_key=True),
    db.Column('ministrante_id', db.Integer, db.ForeignKey('ministrante.id'), primary_key=True)
)

# Association table linking formulários to eventos
evento_formulario_association = db.Table(
    'evento_formulario_association',
    db.Column('evento_id', db.Integer, db.ForeignKey('evento.id'), primary_key=True),
    db.Column('formulario_id', db.Integer, db.ForeignKey('formularios.id'), primary_key=True)
)

# Association table linking usuarios e clientes
usuario_clientes = db.Table(
    'usuario_clientes',
    db.Column('usuario_id', db.Integer, db.ForeignKey('usuario.id')),
    db.Column('cliente_id', db.Integer, db.ForeignKey('cliente.id')),
)


class Ministrante(db.Model, UserMixin):
    __tablename__ = 'ministrante'
    id = db.Column(db.Integer, primary_key=True)
    nome = db.Column(db.String(255), nullable=False)
    formacao = db.Column(db.String(255), nullable=False)
    categorias_formacao = db.Column(db.String(512), nullable=True)  # Nova coluna para múltiplas categorias
    foto = db.Column(db.String(255), nullable=True)  # Nova coluna para armazenar caminho da foto
    areas_atuacao = db.Column(db.String(255), nullable=False)
    cpf = db.Column(db.String(20), unique=True, nullable=False)
    pix = db.Column(db.String(255), nullable=False)
    cidade = db.Column(db.String(255), nullable=False)
    estado = db.Column(db.String(255), nullable=False)
    email = db.Column(db.String(255), unique=True, nullable=False)
    senha = db.Column(db.String(255), nullable=False)
    created_at = db.Column(db.DateTime, nullable=False, default=datetime.utcnow)
    cliente_id = db.Column(db.Integer, db.ForeignKey('cliente.id'), nullable=True)
    cliente = db.relationship("Cliente", backref="ministrantes")

    @property
    def tipo(self):
        return 'ministrante'

    def __repr__(self):
        return f"<Ministrante {self.nome}>"


# ... (outras importações permanecem iguais)

# =================================
#             OFICINA
# =================================
class Oficina(db.Model):
    __tablename__ = 'oficina'
    
    id = db.Column(db.Integer, primary_key=True)
    titulo = db.Column(db.String(255), nullable=False)
    descricao = db.Column(db.Text, nullable=False)
    ministrante_id = db.Column(db.Integer, db.ForeignKey('ministrante.id'), nullable=True)
    ministrante_obj = db.relationship("Ministrante", backref="oficinas", lazy=True)
  
    # Tipo de inscrição: 'sem_inscricao', 'com_inscricao_sem_limite', 'com_inscricao_com_limite'
    tipo_inscricao = db.Column(db.String(30), nullable=False, default='com_inscricao_com_limite')
    # Tipo de oficina: 'Oficina', 'Palestra', 'Conferência', etc.
    tipo_oficina = db.Column(db.String(50), nullable=True)
    # Campo para quando o tipo_oficina for 'outros'
    tipo_oficina_outro = db.Column(db.String(100), nullable=True)
    vagas = db.Column(db.Integer, nullable=False)
    carga_horaria = db.Column(db.String(10), nullable=False)
    estado = db.Column(db.String(2), nullable=False)
    cidade = db.Column(db.String(100), nullable=False)
    qr_code = db.Column(db.String(255), nullable=True)

    opcoes_checkin = db.Column(db.String(255), nullable=True)  # Ex: "palavra1,palavra2,palavra3,palavra4,palavra5"
    palavra_correta = db.Column(db.String(50), nullable=True)
    
    cliente_id = db.Column(db.Integer, db.ForeignKey('cliente.id'), nullable=True)  # ✅ Adicionado
    cliente = db.relationship("Cliente", back_populates="oficinas")  # ✅ Corrigido para `back_populates`
    evento_id = db.Column(db.Integer, db.ForeignKey('evento.id'), nullable=True)
    evento = db.relationship("Evento", backref=db.backref('oficinas', lazy=True))
    
    ministrantes_associados = db.relationship(
        "Ministrante",
        secondary="oficina_ministrantes_association",  # nome da tabela que criamos
        backref="oficinas_relacionadas",
        lazy='dynamic'  # ou 'select', 'joined', etc. conforme sua preferência
    )

    dias = db.relationship('OficinaDia', back_populates="oficina", lazy=True, cascade="all, delete-orphan")

    # Novo campo: Se True, inscrição gratuita; se False, será necessário realizar pagamento.
    inscricao_gratuita = db.Column(db.Boolean, default=True)

    # 🔥 Corrigido o método __init__
    def __init__(self, titulo, descricao, ministrante_id, vagas, carga_horaria,
                 estado, cidade, cliente_id=None, evento_id=None, qr_code=None,
                 opcoes_checkin=None, palavra_correta=None,
                 tipo_inscricao='com_inscricao_com_limite',
                 tipo_oficina='Oficina', tipo_oficina_outro=None,
                 inscricao_gratuita=True, **kwargs):
        super().__init__(**kwargs)
        self.titulo = titulo
        self.descricao = descricao
        self.ministrante_id = ministrante_id
        self.carga_horaria = carga_horaria
        self.estado = estado
        self.cidade = cidade
        self.qr_code = qr_code
        self.cliente_id = cliente_id
        self.evento_id = evento_id
        self.opcoes_checkin = opcoes_checkin
        self.palavra_correta = palavra_correta
        self.tipo_inscricao = tipo_inscricao
        self.tipo_oficina = tipo_oficina
        self.tipo_oficina_outro = tipo_oficina_outro
        self.inscricao_gratuita = inscricao_gratuita
        
        # Define o valor de vagas com base no tipo de inscrição
        if tipo_inscricao == 'sem_inscricao':
            self.vagas = 0  # Não é necessário controlar vagas
        elif tipo_inscricao == 'com_inscricao_sem_limite':
            self.vagas = 9999  # Um valor alto para representar "sem limite"
        else:  # com_inscricao_com_limite
            self.vagas = vagas

    def __repr__(self):
        return f"<Oficina {self.titulo}>"


# =================================
#          OFICINA DIA
# =================================
class OficinaDia(db.Model):
    __tablename__ = 'oficinadia'

    id = db.Column(db.Integer, primary_key=True)
    oficina_id = db.Column(db.Integer, db.ForeignKey('oficina.id'), nullable=False)
    data = db.Column(db.Date, nullable=False)
    horario_inicio = db.Column(db.String(5), nullable=False)
    horario_fim = db.Column(db.String(5), nullable=False)
    palavra_chave_manha = db.Column(db.String(50), nullable=True)
    palavra_chave_tarde = db.Column(db.String(50), nullable=True)

    oficina = db.relationship('Oficina', back_populates="dias")

    def __repr__(self):
        return f"<OficinaDia {self.data} {self.horario_inicio}-{self.horario_fim}>"


# =================================
#           INSCRIÇÃO
# =================================


class Inscricao(db.Model):
    __tablename__ = 'inscricao'
    
     # 👉 NOVOS CAMPOS
    payment_id = db.Column(db.String(64), index=True, nullable=True)       # id da transação no MP
    created_at = db.Column(db.DateTime, default=datetime.utcnow,
                           index=True, nullable=False)
    
    boleto_url      = db.Column(db.String(512), nullable=True)   # ← NOVO

    id = db.Column(db.Integer, primary_key=True)
    usuario_id = db.Column(db.Integer, db.ForeignKey('usuario.id'))
    oficina_id = db.Column(db.Integer, db.ForeignKey('oficina.id'), nullable=True)
    evento_id = db.Column(db.Integer, db.ForeignKey('evento.id'), nullable=True)
    
    qr_code_token = db.Column(db.String(100), unique=True, nullable=True)
    checkin_attempts = db.Column(db.Integer, default=0)
    
    tipo_inscricao_id = db.Column(db.Integer, db.ForeignKey('inscricao_tipo.id'), nullable=True)
    lote_id = db.Column(db.Integer, db.ForeignKey('lote_inscricao.id'), nullable=True)
    
    usuario = db.relationship('Usuario', backref=db.backref('inscricoes', lazy='joined'))
    oficina = db.relationship('Oficina', backref='inscritos')
    evento = db.relationship('Evento', backref='inscricoes')
    lote = db.relationship('LoteInscricao', backref=db.backref('inscricoes', lazy=True))
    cliente_id = db.Column(db.Integer, db.ForeignKey('cliente.id'), nullable=False)
    
    status_pagamento = db.Column(
        db.String(20),
        default="pending",
        index=True        # ➊  (gera índice)
    )

    def __init__(self, usuario_id, cliente_id, oficina_id=None, evento_id=None, status_pagamento="pending", lote_id=None, tipo_inscricao_id=None):
        self.usuario_id = usuario_id
        self.cliente_id = cliente_id
        self.oficina_id = oficina_id
        self.evento_id = evento_id
        self.status_pagamento = status_pagamento
        self.lote_id = lote_id
        self.tipo_inscricao_id = tipo_inscricao_id

        # Gera um token único garantido
        while True:
            token = str(uuid.uuid4())
            existing = Inscricao.query.filter_by(qr_code_token=token).first()
            if not existing:
                self.qr_code_token = token
                break

    def __repr__(self):
        return f"<Inscricao Usuario={self.usuario_id}, Oficina={self.oficina_id}, Evento={self.evento_id}>"

    

# Novo modelo para tipos de inscrição (caso a oficina seja paga)
class InscricaoTipo(db.Model):
    __tablename__ = 'inscricao_tipo'
    
    id = db.Column(db.Integer, primary_key=True)
    oficina_id = db.Column(db.Integer, db.ForeignKey('oficina.id'), nullable=False)
    nome = db.Column(db.String(100), nullable=True)  # Ex: Estudante, Professor
    preco = db.Column(db.Numeric(10,2), nullable=True)
    
    oficina = db.relationship('Oficina', backref=db.backref('tipos_inscricao', lazy=True))
    
    def __repr__(self):
        return f"<InscricaoTipo {self.nome}: R$ {self.preco}>"


# Em models.py ou onde você define seus modelos

class EventoInscricaoTipo(db.Model):
    __tablename__ = 'evento_inscricao_tipo'

    id = db.Column(db.Integer, primary_key=True)
    evento_id = db.Column(db.Integer, db.ForeignKey('evento.id'), nullable=False)
    nome = db.Column(db.String(100), nullable=False)
    preco = db.Column(db.Float, nullable=False)
    submission_only = db.Column(db.Boolean, default=False)

    # Relação com Evento - removendo backref para evitar conflito

    def __init__(self, evento_id, nome, preco, submission_only=False):
        self.evento_id = evento_id
        self.nome = nome
        self.preco = preco
        self.submission_only = submission_only

    @property
    def tipo_inscricao(self):
        """Alias to self for template compatibility."""
        return self


class RegraInscricaoEvento(db.Model):
    __tablename__ = 'regra_inscricao_evento'

    id = db.Column(db.Integer, primary_key=True)
    evento_id = db.Column(db.Integer, db.ForeignKey('evento.id'), nullable=False)
    tipo_inscricao_id = db.Column(db.Integer, db.ForeignKey('evento_inscricao_tipo.id'), nullable=False)
    limite_oficinas = db.Column(db.Integer, nullable=False, default=0)  # 0 = sem limite
    oficinas_permitidas = db.Column(db.Text, nullable=True)  # IDs das oficinas separados por vírgula

    evento = db.relationship('Evento', backref=db.backref('regras_inscricao', lazy=True))
    tipo_inscricao = db.relationship('EventoInscricaoTipo', backref=db.backref('regras', lazy=True))

    def __init__(self, evento_id, tipo_inscricao_id, limite_oficinas=0, oficinas_permitidas=None):
        self.evento_id = evento_id
        self.tipo_inscricao_id = tipo_inscricao_id
        self.limite_oficinas = limite_oficinas
        self.oficinas_permitidas = oficinas_permitidas

    def get_oficinas_permitidas_list(self):
        if not self.oficinas_permitidas:
            return []
        return [int(id) for id in self.oficinas_permitidas.split(',') if id]

    def set_oficinas_permitidas_list(self, oficinas_ids):
        self.oficinas_permitidas = ','.join(str(id) for id in oficinas_ids)


# =================================
#            CHECKIN
# =================================

class Checkin(db.Model):
    __tablename__ = 'checkin'

    id = db.Column(db.Integer, primary_key=True)
    usuario_id = db.Column(db.Integer, db.ForeignKey('usuario.id'), nullable=False, index=True)
    oficina_id = db.Column(db.Integer, db.ForeignKey('oficina.id'), nullable=True, index=True)  # agora pode ser nulo
    evento_id = db.Column(db.Integer, db.ForeignKey('evento.id'), nullable=True, index=True)    # novo campo
    data_hora = db.Column(db.DateTime, default=datetime.utcnow, index=True)
    palavra_chave = db.Column(db.String(50), nullable=False)
    
     # NOVO  ▼▼▼
    cliente_id  = db.Column(db.Integer, db.ForeignKey('cliente.id'), nullable=True, index=True)
    cliente     = db.relationship('Cliente', backref=db.backref('checkins', lazy=True))

    usuario = db.relationship('Usuario', backref=db.backref('checkins', lazy=True))
    oficina = db.relationship('Oficina', backref=db.backref('checkins', lazy=True))
    evento = db.relationship('Evento', backref=db.backref('checkins_evento', lazy=True))

    def __repr__(self):
        return f"<Checkin (usuario={self.usuario_id}, oficina={self.oficina_id}, evento={self.evento_id}, data={self.data_hora})>"

    @property
    def turno(self) -> str:
        """Retorna o turno baseado no horário do check-in."""
        from utils import determinar_turno
        return determinar_turno(self.data_hora)

# =================================
#            FEEDBACK
# =================================
class Feedback(db.Model):
    __tablename__ = 'feedback'

    id = db.Column(db.Integer, primary_key=True)
    usuario_id = db.Column(db.Integer, db.ForeignKey('usuario.id'), nullable=True)
    ministrante_id = db.Column(db.Integer, db.ForeignKey('ministrante.id'), nullable=True)
    oficina_id = db.Column(db.Integer, db.ForeignKey('oficina.id'), nullable=False)
    rating = db.Column(db.Integer, nullable=False)  # Nota de 1 a 5
    comentario = db.Column(db.Text)
    created_at = db.Column(db.DateTime, default=datetime.utcnow)

    usuario = db.relationship('Usuario', backref='feedbacks')
    ministrante = db.relationship('Ministrante', backref='feedbacks')
    oficina = db.relationship('Oficina', backref='feedbacks')

    def __repr__(self):
        return f"<Feedback id={self.id} " \
               f"Usuario={self.usuario_id if self.usuario_id else 'N/A'} " \
               f"Ministrante={self.ministrante_id if self.ministrante_id else 'N/A'} " \
               f"Oficina={self.oficina_id}>"


# =================================
#       MATERIAL DA OFICINA
# =================================
class MaterialOficina(db.Model):
    __tablename__ = 'material_oficina'

    id = db.Column(db.Integer, primary_key=True)
    oficina_id = db.Column(db.Integer, db.ForeignKey('oficina.id'), nullable=False)
    nome_arquivo = db.Column(db.String(255), nullable=False)
    caminho_arquivo = db.Column(db.String(255), nullable=False)
    uploaded_at = db.Column(db.DateTime, default=datetime.utcnow)

    oficina = db.relationship('Oficina', backref='materiais')

    def __repr__(self):
        return f"<MaterialOficina id={self.id}, arquivo={self.nome_arquivo}>"
    


# =================================
#       RELATÓRIO DA OFICINA
# =================================
class RelatorioOficina(db.Model):
    __tablename__ = 'relatorio_oficina'

    id = db.Column(db.Integer, primary_key=True)
    oficina_id = db.Column(db.Integer, db.ForeignKey('oficina.id'), nullable=False)
    ministrante_id = db.Column(db.Integer, db.ForeignKey('ministrante.id'), nullable=False)

    metodologia = db.Column(db.Text, nullable=True)
    resultados = db.Column(db.Text, nullable=True)
    fotos_videos_path = db.Column(db.String(255), nullable=True)
    enviado_em = db.Column(db.DateTime, default=datetime.utcnow)

    oficina = db.relationship(
        'Oficina',
        backref=db.backref('relatorios_oficina', lazy=True)
    )
    ministrante = db.relationship(
        'Ministrante',
        backref=db.backref('relatorios_ministrante', lazy=True)
    )

    def __repr__(self):
        return f"<RelatorioOficina oficina_id={self.oficina_id} ministrante_id={self.ministrante_id}>"

class Cliente(db.Model, UserMixin):
    __tablename__ = 'cliente'
    id = db.Column(db.Integer, primary_key=True)
    nome = db.Column(db.String(255), nullable=False)
    email = db.Column(db.String(255), unique=True, nullable=False)
    senha = db.Column(db.String(255), nullable=False) 
    ativo = db.Column(db.Boolean, default=True)  # Habilitação pelo superusuário
    tipo = db.Column(db.String(20), default='cliente')  # Define o tipo do usuário
    cliente_id = db.Column(db.Integer, db.ForeignKey('cliente.id'), nullable=True)  # ✅ Adicionando relação com Cliente

    # Campo novo para pagamento:
    habilita_pagamento = db.Column(db.Boolean, default=True)

     # Relacionamento com Oficina
    oficinas = db.relationship("Oficina", back_populates="cliente")  # ✅ Agora usa `back_populates`

    configuracao = db.relationship('ConfiguracaoCliente', back_populates='cliente', uselist=False)
    usuarios = db.relationship('Usuario', secondary='usuario_clientes', back_populates='clientes')
    
    # Novos campos (caminho das imagens):
    logo_certificado = db.Column(db.String(255), nullable=True)       # Logo
    fundo_certificado = db.Column(db.String(255), nullable=True)      # Fundo do certificado
    assinatura_certificado = db.Column(db.String(255), nullable=True) # Assinatura
    texto_personalizado = db.Column(db.Text)

    
    def is_active(self):
        """Retorna True se o cliente está ativo."""
        return self.ativo
    def get_id(self):
        """Retorna o ID do cliente como string, necessário para Flask-Login."""
        return str(self.id)
    def is_cliente(self):
        return self.tipo == 'cliente'

    @property
    def is_admin(self):
        return self.tipo == "admin"

class LinkCadastro(db.Model):
    __tablename__ = 'link_cadastro'

    id = db.Column(db.Integer, primary_key=True)
    cliente_id = db.Column(db.Integer, db.ForeignKey('cliente.id'), nullable=False)
    evento_id = db.Column(db.Integer, db.ForeignKey('evento.id'), nullable=True)
    slug_customizado = db.Column(db.String(50), unique=True, nullable=True)
    token = db.Column(db.String(36), unique=True, nullable=False, default=str(uuid.uuid4()))
    criado_em = db.Column(db.DateTime, default=datetime.utcnow)

    cliente = db.relationship('Cliente', backref=db.backref('links_cadastro', lazy=True))
    evento = db.relationship('Evento', backref=db.backref('links_cadastro', lazy=True))

    def __repr__(self):
        return f"<LinkCadastro cliente_id={self.cliente_id}, evento_id={self.evento_id}, token={self.token}, slug={self.slug_customizado}>"


class PasswordResetToken(db.Model):
    __tablename__ = 'password_reset_token'

    id = db.Column(db.Integer, primary_key=True)
    usuario_id = db.Column(
        db.Integer,
        db.ForeignKey('usuario.id', ondelete='CASCADE'),
<<<<<<< HEAD
        nullable=False
=======
        nullable=False,
>>>>>>> 35b97789
    )
    token = db.Column(db.String(36), unique=True, nullable=False, default=lambda: str(uuid.uuid4()))
    expires_at = db.Column(db.DateTime, nullable=False)
    used = db.Column(db.Boolean, default=False)

<<<<<<< HEAD
    usuario = db.relationship('Usuario', back_populates='password_reset_tokens')

=======
>>>>>>> 35b97789
    def __repr__(self):
        return f"<PasswordResetToken usuario_id={self.usuario_id} token={self.token}>"
    

from extensions import db

class Formulario(db.Model):
    __tablename__ = 'formularios'
    
    id = db.Column(db.Integer, primary_key=True)
    nome = db.Column(db.String(255), nullable=False)
    descricao = db.Column(db.Text, nullable=True)
    cliente_id = db.Column(db.Integer, db.ForeignKey('cliente.id'), nullable=True)  # Se cada cliente puder ter seus próprios formulários
    

    cliente = db.relationship('Cliente', backref=db.backref('formularios', lazy=True))

    campos = db.relationship('CampoFormulario', backref='formulario', lazy=True, cascade="all, delete-orphan")
    # Relacionamento com respostas do formulário.
    respostas = db.relationship('RespostaFormulario', back_populates='formulario', cascade="all, delete-orphan")
    # Eventos associados a este formulário
 

    eventos = db.relationship(
        'Evento',
        secondary='evento_formulario_association',
        backref=db.backref('formularios', lazy='dynamic')
    )

    def __repr__(self):
        return f"<Formulario {self.nome}>"

class CampoFormulario(db.Model):
    __tablename__ = 'campos_formulario'

    id = db.Column(db.Integer, primary_key=True)
    formulario_id = db.Column(db.Integer, db.ForeignKey('formularios.id'), nullable=True, default=1)  # Atualizado: permite NULL e default 1
    nome = db.Column(db.String(255), nullable=False)
    tipo = db.Column(db.String(50), nullable=False)
    opcoes = db.Column(db.Text, nullable=True)
    obrigatorio = db.Column(db.Boolean, default=False)
    tamanho_max = db.Column(db.Integer, nullable=True)
    regex_validacao = db.Column(db.String(255), nullable=True)
    descricao = db.Column(db.Text, nullable=True)  # Novo campo conforme banco do Render

    def __repr__(self):
        return f"<Campo {self.nome} ({self.tipo})>"


class RespostaFormulario(db.Model):
    __tablename__ = 'respostas_formulario'

    id = db.Column(db.Integer, primary_key=True)
    formulario_id = db.Column(db.Integer, db.ForeignKey('formularios.id'), nullable=False)
    usuario_id = db.Column(db.Integer, db.ForeignKey('usuario.id'), nullable=False)
    data_submissao = db.Column(db.DateTime, default=datetime.utcnow)
    
    # NOVA COLUNA PARA STATUS
    status_avaliacao = db.Column(db.String(50), nullable=True, default='Não Avaliada')
    
    respostas_campos = db.relationship('RespostaCampo', back_populates='resposta_formulario', cascade="all, delete-orphan")

    formulario = db.relationship('Formulario', back_populates='respostas')  # 🔄 Corrigido o back_populates
    usuario = db.relationship('Usuario', backref=db.backref('respostas', lazy=True))

    def __repr__(self):
        return f"<RespostaFormulario ID {self.id} - Formulário {self.formulario_id} - Usuário {self.usuario_id}>"

class RespostaCampo(db.Model):
    __tablename__ = 'respostas_campo'

    id = db.Column(db.Integer, primary_key=True)
    resposta_formulario_id = db.Column(db.Integer, db.ForeignKey('respostas_formulario.id'), nullable=False)
    campo_id = db.Column(db.Integer, db.ForeignKey('campos_formulario.id'), nullable=False)
    valor = db.Column(db.Text, nullable=False)

    resposta_formulario = db.relationship('RespostaFormulario', back_populates='respostas_campos')
    campo = db.relationship('CampoFormulario', backref=db.backref('respostas', lazy=True))

    def __repr__(self):
        return f"<RespostaCampo ID {self.id} - Campo {self.campo_id} - Valor {self.valor}>"
    
# models.py
class ConfiguracaoCliente(db.Model):
    __tablename__ = 'configuracao_cliente'

    id = db.Column(db.Integer, primary_key=True)
    cliente_id = db.Column(db.Integer, db.ForeignKey('cliente.id'), nullable=False)
    
    permitir_checkin_global = db.Column(db.Boolean, default=False)
    habilitar_feedback = db.Column(db.Boolean, default=False)
    habilitar_certificado_individual = db.Column(db.Boolean, default=False)
    
    # Campo para habilitar credenciamento via QRCode do evento:
    habilitar_qrcode_evento_credenciamento = db.Column(db.Boolean, default=False)
    
    # Relacionamento com o cliente (opcional se quiser acessar .cliente)
    cliente = db.relationship('Cliente', back_populates='configuracao')

    habilitar_submissao_trabalhos = db.Column(db.Boolean, default=False)
    # Exibe a taxa de serviço separadamente no preço da inscrição
    mostrar_taxa = db.Column(db.Boolean, default=True)
    # Taxa diferenciada específica para o cliente (se definida, sobrepõe a taxa geral)
    taxa_diferenciada = db.Column(db.Numeric(5,2), nullable=True)

    allowed_file_types = db.Column(db.String(100), default="pdf")    

    review_model = db.Column(db.String(20), default="single")
    num_revisores_min = db.Column(db.Integer, default=1)
    num_revisores_max = db.Column(db.Integer, default=2)
    prazo_parecer_dias = db.Column(db.Integer, default=14)

    obrigatorio_nome = db.Column(db.Boolean, default=True)
    obrigatorio_cpf = db.Column(db.Boolean, default=True)

    obrigatorio_email = db.Column(db.Boolean, default=True)
    obrigatorio_senha = db.Column(db.Boolean, default=True)
    obrigatorio_formacao = db.Column(db.Boolean, default=True)

    limite_eventos = db.Column(db.Integer, default=5)
    limite_inscritos = db.Column(db.Integer, default=1000)
    limite_formularios = db.Column(db.Integer, default=3)
    limite_revisores = db.Column(db.Integer, default=2)


class ConfiguracaoEvento(db.Model):
    __tablename__ = 'configuracao_evento'

    id = db.Column(db.Integer, primary_key=True)
    cliente_id = db.Column(db.Integer, db.ForeignKey('cliente.id'), nullable=False)
    evento_id = db.Column(db.Integer, db.ForeignKey('evento.id'), nullable=False)

    permitir_checkin_global = db.Column(db.Boolean, default=False)
    habilitar_feedback = db.Column(db.Boolean, default=False)
    habilitar_certificado_individual = db.Column(db.Boolean, default=False)
    habilitar_qrcode_evento_credenciamento = db.Column(db.Boolean, default=False)

    cliente = db.relationship('Cliente', backref=db.backref('configuracoes_evento', lazy=True))
    evento = db.relationship('Evento', backref=db.backref('configuracao_evento', uselist=False))

    habilitar_submissao_trabalhos = db.Column(db.Boolean, default=False)
    mostrar_taxa = db.Column(db.Boolean, default=True)
    taxa_diferenciada = db.Column(db.Numeric(5, 2), nullable=True)

    allowed_file_types = db.Column(db.String(100), default='pdf')

    review_model = db.Column(db.String(20), default='single')
    num_revisores_min = db.Column(db.Integer, default=1)
    num_revisores_max = db.Column(db.Integer, default=2)
    prazo_parecer_dias = db.Column(db.Integer, default=14)

    obrigatorio_nome = db.Column(db.Boolean, default=True)
    obrigatorio_cpf = db.Column(db.Boolean, default=True)
    obrigatorio_email = db.Column(db.Boolean, default=True)
    obrigatorio_senha = db.Column(db.Boolean, default=True)
    obrigatorio_formacao = db.Column(db.Boolean, default=True)

    limite_eventos = db.Column(db.Integer, default=5)
    limite_inscritos = db.Column(db.Integer, default=1000)
    limite_formularios = db.Column(db.Integer, default=3)
    limite_revisores = db.Column(db.Integer, default=2)

    def to_dict(self):
        """Return a dictionary representation of configuration flags."""
        fields = [
            "permitir_checkin_global",
            "habilitar_qrcode_evento_credenciamento",
            "habilitar_feedback",
            "habilitar_certificado_individual",
            "mostrar_taxa",
            "habilitar_submissao_trabalhos",
            "review_model",
            "num_revisores_min",
            "num_revisores_max",
            "prazo_parecer_dias",
            "obrigatorio_nome",
            "obrigatorio_cpf",
            "obrigatorio_email",
            "obrigatorio_senha",
            "obrigatorio_formacao",
            "allowed_file_types",
            "taxa_diferenciada",
            "limite_eventos",
            "limite_inscritos",
            "limite_formularios",
            "limite_revisores",
        ]
        return {f: getattr(self, f) for f in fields}




 
    

class FeedbackCampo(db.Model):
    __tablename__ = 'feedback_campo'

    id = db.Column(db.Integer, primary_key=True)
    resposta_campo_id = db.Column(db.Integer, db.ForeignKey('respostas_campo.id'), nullable=False)
    
    ministrante_id = db.Column(db.Integer, db.ForeignKey('ministrante.id'), nullable=True)
    cliente_id     = db.Column(db.Integer, db.ForeignKey('cliente.id'),    nullable=True)
    
    texto_feedback = db.Column(db.Text, nullable=False)
    criado_em = db.Column(db.DateTime, default=datetime.utcnow)

    # Relacionamentos
    resposta_campo = db.relationship('RespostaCampo', backref=db.backref('feedbacks_campo', lazy=True))
    ministrante = db.relationship('Ministrante', backref=db.backref('feedbacks_campo', lazy=True))
    cliente     = db.relationship('Cliente',    backref=db.backref('feedbacks_campo', lazy=True))


    def __repr__(self):
        return f"<FeedbackCampo id={self.id} resposta_campo={self.resposta_campo_id} ministrante={self.ministrante_id}>"

# =================================
#            PROPOSTA
# =================================
class Proposta(db.Model):
    __tablename__ = 'proposta'
    
    id = db.Column(db.Integer, primary_key=True)
    nome = db.Column(db.String(255), nullable=False)
    email = db.Column(db.String(255), nullable=False)
    tipo_evento = db.Column(db.String(100), nullable=False)
    descricao = db.Column(db.Text, nullable=False)
    data_criacao = db.Column(db.DateTime, default=datetime.utcnow)
    
    def __repr__(self):
        return f"<Proposta {self.id} de {self.nome}>"

# =================================
#            EVENTO
# =================================

class Evento(db.Model):
        __tablename__ = 'evento'

        id = db.Column(db.Integer, primary_key=True)
        cliente_id = db.Column(db.Integer, db.ForeignKey('cliente.id'), nullable=False)
        nome = db.Column(db.String(255), nullable=False)
        descricao = db.Column(db.Text, nullable=True)
        banner_url = db.Column(db.String(255), nullable=True)
        programacao = db.Column(db.Text, nullable=True)
        localizacao = db.Column(db.String(255), nullable=True)
        link_mapa = db.Column(db.Text, nullable=True)
        inscricao_gratuita = db.Column(db.Boolean, default=False, nullable=False)  # Novo campo
        # Novos campos de data
        data_inicio = db.Column(db.DateTime, nullable=True)
        data_fim = db.Column(db.DateTime, nullable=True)
        hora_inicio = db.Column(db.Time, nullable=True)
        hora_fim = db.Column(db.Time, nullable=True)
        
        # Adicione aqui a coluna status
        status = db.Column(db.String(50), default='ativo')
        
        capacidade_padrao = db.Column(db.Integer, nullable=True, default=0)
        requer_aprovacao = db.Column(db.Boolean, default=False)
        publico = db.Column(db.Boolean, default=True)

        habilitar_lotes = db.Column(db.Boolean, default=False)

        submissao_aberta = db.Column(db.Boolean, default=False)

        cliente = db.relationship('Cliente', backref=db.backref('eventos', lazy=True))
        # Modificando o relacionamento para evitar conflito de backref
        tipos_inscricao = db.relationship(
            "EventoInscricaoTipo", 
            backref="evento", 
            overlaps="evento"
        )
        
        @property
        def tipos_inscricao_evento(self):
            """Propriedade para compatibilidade com os templates existentes"""
            return self.tipos_inscricao

        def get_regras_inscricao(self, tipo_inscricao_id):
            """Retorna as regras de inscrição para um tipo específico de inscrição"""
            for regra in self.regras_inscricao:
                if regra.tipo_inscricao_id == tipo_inscricao_id:
                    return regra
            return None
        
        def get_data_formatada(self):
            if self.data_inicio:
                if self.data_fim and self.data_fim != self.data_inicio:
                    return f"{self.data_inicio.strftime('%d/%m/%Y')} - {self.data_fim.strftime('%d/%m/%Y')}"
                return self.data_inicio.strftime('%d/%m/%Y')
            return "Data a definir"
    
        def get_preco_base(self):
            if self.tipos_inscricao:
                return min(tipo.preco for tipo in self.tipos_inscricao)
            return 0


class FormularioTemplate(db.Model):
    __tablename__ = 'formulario_templates'
    
    id = db.Column(db.Integer, primary_key=True)
    nome = db.Column(db.String(255), nullable=False)
    descricao = db.Column(db.Text, nullable=True)
    cliente_id = db.Column(db.Integer, db.ForeignKey('cliente.id'), nullable=True)
    categoria = db.Column(db.String(100), nullable=True)  # e.g., "workshop", "event", "course"
    is_default = db.Column(db.Boolean, default=False)
    
    cliente = db.relationship('Cliente', backref=db.backref('templates_formulario', lazy=True))
    campos = db.relationship('CampoFormularioTemplate', backref='template', lazy=True, cascade="all, delete-orphan")
    
    def __repr__(self):
        return f"<FormularioTemplate {self.nome}>"

class CampoFormularioTemplate(db.Model):
    __tablename__ = 'campos_formulario_template'

    id = db.Column(db.Integer, primary_key=True)
    template_id = db.Column(db.Integer, db.ForeignKey('formulario_templates.id'), nullable=False)
    nome = db.Column(db.String(255), nullable=False)
    tipo = db.Column(db.String(50), nullable=False)
    opcoes = db.Column(db.Text, nullable=True)
    obrigatorio = db.Column(db.Boolean, default=False)
    ordem = db.Column(db.Integer, default=0)  # For ordering fields
    
    def __repr__(self):
        return f"<CampoFormularioTemplate {self.nome} ({self.tipo})>"
    
from datetime import datetime, timedelta
from extensions import db

class ConfiguracaoAgendamento(db.Model):
    """Configuração de regras para agendamentos de visitas por cliente."""
    __tablename__ = 'configuracao_agendamento'
    
    id = db.Column(db.Integer, primary_key=True)
    cliente_id = db.Column(db.Integer, db.ForeignKey('cliente.id'), nullable=False)
    evento_id = db.Column(db.Integer, db.ForeignKey('evento.id'), nullable=False)
    
    # Regras de agendamento
    prazo_cancelamento = db.Column(db.Integer, nullable=False, default=24)  # Horas antes do evento
    tempo_bloqueio = db.Column(db.Integer, nullable=False, default=7)  # Dias de bloqueio por violação
    capacidade_padrao = db.Column(db.Integer, nullable=False, default=30)  # Quantidade padrão de alunos por horário
    intervalo_minutos = db.Column(db.Integer, nullable=False, default=60)  # Minutos entre agendamentos

    tipos_inscricao_permitidos = db.Column(db.Text, nullable=True)
    
    # Horários de disponibilidade
    horario_inicio = db.Column(db.Time, nullable=False)
    horario_fim = db.Column(db.Time, nullable=False)
    dias_semana = db.Column(db.String(20), nullable=False, default="1,2,3,4,5")  # 0=Dom, 1=Seg, ..., 6=Sáb
    
    # Relações
    cliente = db.relationship('Cliente', backref=db.backref('configuracoes_agendamento', lazy=True))
    evento = db.relationship('Evento', backref=db.backref('configuracoes_agendamento', lazy=True))

    def get_tipos_inscricao_list(self):
        if not self.tipos_inscricao_permitidos:
            return []
        return [int(t) for t in self.tipos_inscricao_permitidos.split(',') if t]

    def __repr__(self):
        return f"<ConfiguracaoAgendamento {self.id} - Evento {self.evento_id}>"


class SalaVisitacao(db.Model):
    """Salas disponíveis para visitação em um evento."""
    __tablename__ = 'sala_visitacao'
    
    id = db.Column(db.Integer, primary_key=True)
    nome = db.Column(db.String(100), nullable=False)
    descricao = db.Column(db.Text, nullable=True)
    capacidade = db.Column(db.Integer, nullable=False, default=30)
    evento_id = db.Column(db.Integer, db.ForeignKey('evento.id'), nullable=False)
    
    # Relações
    evento = db.relationship('Evento', backref=db.backref('salas_visitacao', lazy=True))
    
    def __repr__(self):
        return f"<SalaVisitacao {self.nome} - Evento {self.evento_id}>"


class HorarioVisitacao(db.Model):
    """Slots de horários disponíveis para agendamento."""
    __tablename__ = 'horario_visitacao'
    
    id = db.Column(db.Integer, primary_key=True)
    evento_id = db.Column(db.Integer, db.ForeignKey('evento.id'), nullable=False)
    data = db.Column(db.Date, nullable=False)
    horario_inicio = db.Column(db.Time, nullable=False)
    horario_fim = db.Column(db.Time, nullable=False)
    capacidade_total = db.Column(db.Integer, nullable=False)
    vagas_disponiveis = db.Column(db.Integer, nullable=False)
    
    # Relações
    evento = db.relationship('Evento', backref=db.backref('horarios_visitacao', lazy=True))
    
    def __repr__(self):
        return f"<HorarioVisitacao {self.data} {self.horario_inicio}-{self.horario_fim} ({self.vagas_disponiveis} vagas)>"


class AgendamentoVisita(db.Model):
    """Agendamento realizado por um professor para uma turma."""
    __tablename__ = 'agendamento_visita'
    
    id = db.Column(db.Integer, primary_key=True)
    horario_id = db.Column(db.Integer, db.ForeignKey('horario_visitacao.id'), nullable=False)
    professor_id = db.Column(db.Integer, db.ForeignKey('usuario.id'), nullable=False)
    
    # Informações da escola e turma
    escola_nome = db.Column(db.String(200), nullable=False)
    escola_codigo_inep = db.Column(db.String(20), nullable=True)
    turma = db.Column(db.String(50), nullable=False)
    nivel_ensino = db.Column(db.String(50), nullable=False)  # Anos iniciais, finais, etc.
    quantidade_alunos = db.Column(db.Integer, nullable=False)
    
    # Status do agendamento
    data_agendamento = db.Column(db.DateTime, default=datetime.utcnow)
    data_cancelamento = db.Column(db.DateTime, nullable=True)
    status = db.Column(db.String(20), default='confirmado')  # confirmado, cancelado, realizado
    checkin_realizado = db.Column(db.Boolean, default=False)
    data_checkin = db.Column(db.DateTime, nullable=True)
    
    # QR Code para check-in
    qr_code_token = db.Column(db.String(100), unique=True, nullable=False)
    
    # Salas selecionadas para visitação
    salas_selecionadas = db.Column(db.String(200), nullable=True)  # IDs separados por vírgula
    
    # Relações
    horario = db.relationship('HorarioVisitacao', backref=db.backref('agendamentos', lazy=True))
    professor = db.relationship('Usuario', backref=db.backref('agendamentos_visitas', lazy=True))
    
    def __init__(self, **kwargs):
        super(AgendamentoVisita, self).__init__(**kwargs)
        import uuid
        self.qr_code_token = str(uuid.uuid4())
    
    def __repr__(self):
        return f"<AgendamentoVisita {self.id} - Prof. {self.professor.nome} - {self.escola_nome}>"


class AlunoVisitante(db.Model):
    """Alunos participantes de uma visita agendada."""
    __tablename__ = 'aluno_visitante'
    
    id = db.Column(db.Integer, primary_key=True)
    agendamento_id = db.Column(db.Integer, db.ForeignKey('agendamento_visita.id'), nullable=False)
    nome = db.Column(db.String(150), nullable=False)
    cpf = db.Column(db.String(14), nullable=True)  # Opcional para menores
    presente = db.Column(db.Boolean, default=False)
    
    # Relações
    agendamento = db.relationship('AgendamentoVisita', backref=db.backref('alunos', lazy=True))
    
    def __repr__(self):
        return f"<AlunoVisitante {self.nome} - Agendamento {self.agendamento_id}>"


class ProfessorBloqueado(db.Model):
    """Registro de professores bloqueados por violação de regras."""
    __tablename__ = 'professor_bloqueado'
    
    id = db.Column(db.Integer, primary_key=True)
    professor_id = db.Column(db.Integer, db.ForeignKey('usuario.id'), nullable=False)
    evento_id = db.Column(db.Integer, db.ForeignKey('evento.id'), nullable=False)
    data_inicial = db.Column(db.DateTime, default=datetime.utcnow)
    data_final = db.Column(db.DateTime, nullable=False)
    motivo = db.Column(db.Text, nullable=False)
    
    # Relações
    professor = db.relationship('Usuario', backref=db.backref('bloqueios', lazy=True))
    evento = db.relationship('Evento', backref=db.backref('professores_bloqueados', lazy=True))
    
    def __repr__(self):
        return f"<ProfessorBloqueado {self.professor_id} até {self.data_final.strftime('%d/%m/%Y')}>"
    

class Patrocinador(db.Model):
    __tablename__ = 'patrocinador'
    id = db.Column(db.Integer, primary_key=True)
    evento_id = db.Column(db.Integer, db.ForeignKey('evento.id'), nullable=False)
    logo_path = db.Column(db.String(255), nullable=False)
    categoria = db.Column(db.String(50), nullable=False)  # Ex: 'Realização', 'Patrocínio', etc.
    
    evento = db.relationship('Evento', backref=db.backref('patrocinadores', lazy=True))

    def __init__(self, evento_id, logo_path, categoria):
        self.evento_id = evento_id
        self.logo_path = logo_path
        self.categoria = categoria

class CertificadoTemplate(db.Model):
    __tablename__ = 'certificado_template'

    id = db.Column(db.Integer, primary_key=True)
    cliente_id = db.Column(db.Integer, db.ForeignKey('cliente.id'), nullable=False)
    titulo = db.Column(db.String(100), nullable=False)
    conteudo = db.Column(db.Text, nullable=False)  # HTML ou texto estruturado
    ativo = db.Column(db.Boolean, default=False)

    cliente = db.relationship("Cliente", backref="certificados_templates")


class CampoPersonalizadoCadastro(db.Model):
    __tablename__ = 'campos_personalizados_cadastro'

    id = db.Column(db.Integer, primary_key=True)
    cliente_id = db.Column(db.Integer, db.ForeignKey('cliente.id'), nullable=False)
    evento_id = db.Column(db.Integer, db.ForeignKey('evento.id'), nullable=False)
    nome = db.Column(db.String(100), nullable=False)
    tipo = db.Column(db.String(50), nullable=False)  # texto, número, email, data, etc.
    obrigatorio = db.Column(db.Boolean, default=False)

    cliente = db.relationship('Cliente', backref=db.backref('campos_personalizados', lazy=True))
    evento = db.relationship('Evento', backref=db.backref('campos_personalizados', lazy=True))

class TrabalhoCientifico(db.Model):
    __tablename__ = 'trabalhos_cientificos'
    id = db.Column(db.Integer, primary_key=True)
    titulo = db.Column(db.String(255), nullable=False)
    resumo = db.Column(db.Text, nullable=True)
    arquivo_pdf = db.Column(db.String(255), nullable=True)
    area_tematica = db.Column(db.String(100), nullable=True)
    locator = db.Column(db.String(36), unique=True, default=lambda: str(uuid.uuid4()))
    status = db.Column(db.String(50), default="submetido")  # Ex: submetido, em avaliação, aceito, rejeitado, revisando
    usuario_id = db.Column(db.Integer, db.ForeignKey('usuario.id'), nullable=False)
    evento_id = db.Column(db.Integer, db.ForeignKey('evento.id'), nullable=False)

class AvaliacaoTrabalho(db.Model):
    id = db.Column(db.Integer, primary_key=True)
    trabalho_id = db.Column(db.Integer, db.ForeignKey('trabalhos_cientificos.id'), nullable=False)
    avaliador_id = db.Column(db.Integer, db.ForeignKey('usuario.id'), nullable=False)
    nota = db.Column(db.Float, nullable=True)
    conceito = db.Column(db.String(20), nullable=True)
    estrelas = db.Column(db.Integer, nullable=True)
    comentario = db.Column(db.Text)
    status = db.Column(db.String(20), default='avaliado')

class ApresentacaoTrabalho(db.Model):
    id = db.Column(db.Integer, primary_key=True)
    trabalho_id = db.Column(db.Integer, db.ForeignKey('trabalhos_cientificos.id'), nullable=False)
    data = db.Column(db.Date, nullable=False)
    horario = db.Column(db.String(5), nullable=False)
    local = db.Column(db.String(100), nullable=True)


class Pagamento(db.Model):
    id = db.Column(db.Integer, primary_key=True)
    usuario_id = db.Column(db.Integer, db.ForeignKey('usuario.id'), nullable=False)
    evento_id = db.Column(db.Integer, db.ForeignKey('evento.id'), nullable=False)
    tipo_inscricao_id = db.Column(db.Integer, db.ForeignKey('evento_inscricao_tipo.id'), nullable=False)
    status = db.Column(db.String(50), default="pendente")
    data_criacao = db.Column(db.DateTime, default=datetime.utcnow)
    mercado_pago_id = db.Column(db.String(255), nullable=True)

    usuario = db.relationship("Usuario")
    evento = db.relationship("Evento")
    tipo_inscricao = db.relationship("EventoInscricaoTipo")



# Tabela de associação para múltiplos ganhadores por sorteio
sorteio_ganhadores = db.Table('sorteio_ganhadores',
    db.Column('sorteio_id', db.Integer, db.ForeignKey('sorteio.id'), primary_key=True),
    db.Column('usuario_id', db.Integer, db.ForeignKey('usuario.id'), primary_key=True)
)


class Sorteio(db.Model):
    __tablename__ = 'sorteio'

    id = db.Column(db.Integer, primary_key=True)
    titulo = db.Column(db.String(150), nullable=False)
    descricao = db.Column(db.Text, nullable=True)
    premio = db.Column(db.String(255), nullable=False)
    data_sorteio = db.Column(db.DateTime, default=datetime.utcnow)
    cliente_id = db.Column(db.Integer, db.ForeignKey('cliente.id'), nullable=False)
    evento_id = db.Column(db.Integer, db.ForeignKey('evento.id'), nullable=True)
    oficina_id = db.Column(db.Integer, db.ForeignKey('oficina.id'), nullable=True)
    ganhador_id = db.Column(db.Integer, db.ForeignKey('usuario.id'), nullable=True)  # Mantido para compatibilidade
    num_vencedores = db.Column(db.Integer, default=1)  # Número de vencedores do sorteio
    status = db.Column(db.String(20), default='pendente')  # pendente, realizado, cancelado
    
    # Relacionamentos
    cliente = db.relationship('Cliente', backref=db.backref('sorteios', lazy=True))
    evento = db.relationship('Evento', backref=db.backref('sorteios', lazy=True))
    oficina = db.relationship('Oficina', backref=db.backref('sorteios', lazy=True))
    ganhador = db.relationship('Usuario', backref=db.backref('sorteios_ganhos', lazy=True))  # Mantido para compatibilidade
    
    # Nova relação para múltiplos ganhadores
    ganhadores = db.relationship('Usuario', secondary='sorteio_ganhadores', lazy='subquery',
                                  backref=db.backref('sorteios_vencidos', lazy=True))

    def __repr__(self):
        return f"<Sorteio {self.titulo} - Prêmio: {self.premio}>"



class LoteInscricao(db.Model):
    __tablename__ = 'lote_inscricao'

    id = db.Column(db.Integer, primary_key=True)
    evento_id = db.Column(db.Integer, db.ForeignKey('evento.id'), nullable=False)
    nome = db.Column(db.String(100), nullable=False)
    data_inicio = db.Column(db.DateTime, nullable=True)
    data_fim = db.Column(db.DateTime, nullable=True)
    qtd_maxima = db.Column(db.Integer, nullable=True)  # Limite de inscrições
    ordem = db.Column(db.Integer, nullable=False, default=0)  # Para ordenar lotes
    ativo = db.Column(db.Boolean, default=True)

    # Relacionamento com o evento
    evento = db.relationship('Evento', backref=db.backref('lotes', lazy=True, order_by='LoteInscricao.ordem'))

    def __repr__(self):
        return f"<LoteInscricao {self.nome}>"
    
    def is_valid(self):
        """Verifica se o lote está válido (dentro da data ou limite de inscritos)"""
        now = datetime.utcnow()
        
        # Verificar por data
        if self.data_inicio and self.data_fim:
            if now < self.data_inicio or now > self.data_fim:
                return False
        
        # Verificar por quantidade de inscrições
        if self.qtd_maxima is not None:
            count = Inscricao.query.filter_by(
                evento_id=self.evento_id, 
                lote_id=self.id
            ).count()
            if count >= self.qtd_maxima:
                return False
        
        return True
    
class LoteTipoInscricao(db.Model):
    """Associa um *lote* de inscrição a um *tipo* de inscrição com preço."""

    __tablename__ = "lote_tipo_inscricao"

    id = db.Column(db.Integer, primary_key=True)
    lote_id = db.Column(db.Integer, db.ForeignKey("lote_inscricao.id"), nullable=False)
    tipo_inscricao_id = db.Column(
        db.Integer, db.ForeignKey("evento_inscricao_tipo.id"), nullable=False
    )
    preco = db.Column(db.Float, nullable=False)

    # relationships
    lote = db.relationship(
        "LoteInscricao", backref=db.backref("tipos_inscricao", lazy=True)
    )
    tipo_inscricao = db.relationship(
        "EventoInscricaoTipo", backref=db.backref("lotes_precos", lazy=True)
    )


    def __repr__(self):
        return f"<LoteTipoInscricao Lote={self.lote_id}, Tipo={self.tipo_inscricao_id}, Preço={self.preco}>"


# =================================
#            ARQUIVO BINÁRIO
# =================================
class ArquivoBinario(db.Model):
    """Modelo para armazenar arquivos binários no banco de dados."""
    __tablename__ = 'arquivo_binario'

    id = db.Column(db.Integer, primary_key=True)
    nome = db.Column(db.String(255), nullable=False)
    conteudo = db.Column(db.LargeBinary, nullable=False)
    mimetype = db.Column(db.String(255), nullable=False)
    uploaded_at = db.Column(db.DateTime, default=datetime.utcnow)

    def __repr__(self):
        return f"<ArquivoBinario id={self.id} nome={self.nome}>"


# =================================
#            AUDIT LOG
# =================================
class AuditLog(db.Model):
    __tablename__ = 'audit_log'

    id = db.Column(db.Integer, primary_key=True)
    user_id = db.Column(db.Integer, db.ForeignKey('usuario.id'), nullable=True)
    submission_id = db.Column(db.Integer, nullable=True)
    event_type = db.Column(db.String(50), nullable=False)
    timestamp = db.Column(db.DateTime, default=datetime.utcnow, nullable=False)

    usuario = db.relationship('Usuario')

    def __repr__(self):
        return f"<AuditLog {self.user_id} {self.event_type} {self.submission_id}>"

# -----------------------------------------------------------------------------
# CONFIGURAÇÃO DE REVISÃO POR EVENTO
# -----------------------------------------------------------------------------
class RevisaoConfig(db.Model):
    """Define regras globais de revisão para um evento (nº revisores, blind etc.)."""

    __tablename__ = "revisao_config"


    id = db.Column(db.Integer, primary_key=True)
    evento_id = db.Column(
        db.Integer, db.ForeignKey("evento.id"), nullable=False, unique=True
    )
    permitir_checkin_global = db.Column(db.Boolean, default=False)
    habilitar_feedback = db.Column(db.Boolean, default=False)
    habilitar_certificado_individual = db.Column(db.Boolean, default=False)
    habilitar_qrcode_evento_credenciamento = db.Column(db.Boolean, default=False)
    habilitar_submissao_trabalhos = db.Column(db.Boolean, default=False)
    mostrar_taxa = db.Column(db.Boolean, default=True)

    evento = db.relationship(
        "Evento", backref=db.backref("revisao_config", uselist=False)
    )


class ConfiguracaoCertificadoEvento(db.Model):
    """Regras personalizadas para emissão de certificados em eventos."""
    __tablename__ = 'config_certificado_evento'

    id = db.Column(db.Integer, primary_key=True)
    cliente_id = db.Column(db.Integer, db.ForeignKey('cliente.id'), nullable=False)
    evento_id = db.Column(db.Integer, db.ForeignKey('evento.id'), nullable=False)

    checkins_minimos = db.Column(db.Integer, default=0)
    percentual_minimo = db.Column(db.Integer, default=0)
    oficinas_obrigatorias = db.Column(db.Text, nullable=True)

    cliente = db.relationship('Cliente', backref=db.backref('configs_certificado_evento', lazy=True))
    evento = db.relationship('Evento', backref=db.backref('config_certificado', uselist=False))

    def get_oficinas_obrigatorias_list(self):
        if not self.oficinas_obrigatorias:
            return []
        return [int(o) for o in self.oficinas_obrigatorias.split(',') if o]


class RevisorEtapa(db.Model):
    __tablename__ = "revisor_etapa"

    id = db.Column(db.Integer, primary_key=True)
    process_id = db.Column(db.Integer, db.ForeignKey("revisor_process.id"), nullable=False)
    numero = db.Column(db.Integer, nullable=False)
    nome = db.Column(db.String(255), nullable=False)
    descricao = db.Column(db.Text, nullable=True)

    process = db.relationship("RevisorProcess", backref=db.backref("etapas", lazy=True))

    def __repr__(self) -> str:  # pragma: no cover
        return f"<RevisorEtapa process={self.process_id} numero={self.numero}>"


class RevisorCandidatura(db.Model):
    __tablename__ = "revisor_candidatura"

    id = db.Column(db.Integer, primary_key=True)
    process_id = db.Column(db.Integer, db.ForeignKey("revisor_process.id"), nullable=False)
    respostas = db.Column(db.JSON, nullable=True)
    nome = db.Column(db.String(255), nullable=True)
    email = db.Column(db.String(255), nullable=True)
    codigo = db.Column(db.String(8), unique=True, default=lambda: str(uuid.uuid4())[:8])
    etapa_atual = db.Column(db.Integer, default=1)
    status = db.Column(db.String(50), default="pendente")
    created_at = db.Column(db.DateTime, default=datetime.utcnow)

    process = db.relationship("RevisorProcess", backref=db.backref("candidaturas", lazy=True))

    def __repr__(self) -> str:  # pragma: no cover
        return f"<RevisorCandidatura process={self.process_id} status={self.status}>"


class RevisorCandidaturaEtapa(db.Model):
    __tablename__ = "revisor_candidatura_etapa"

    id = db.Column(db.Integer, primary_key=True)
    candidatura_id = db.Column(db.Integer, db.ForeignKey("revisor_candidatura.id"), nullable=False)
    etapa_id = db.Column(db.Integer, db.ForeignKey("revisor_etapa.id"), nullable=False)
    status = db.Column(db.String(50), default="pendente")
    observacoes = db.Column(db.Text, nullable=True)

    candidatura = db.relationship("RevisorCandidatura", backref=db.backref("etapas_status", lazy=True))
    etapa = db.relationship("RevisorEtapa")

    def __repr__(self) -> str:  # pragma: no cover
        return (
            f"<RevisorCandidaturaEtapa candidatura={self.candidatura_id} "
            f"etapa={self.etapa_id} status={self.status}>"
        )


# -----------------------------------------------------------------------------
# REVIEWER APPLICATION (para usuários internos do sistema)
# -----------------------------------------------------------------------------
class ReviewerApplication(db.Model):
    """Candidatura de usuário para atuar como revisor."""

    __tablename__ = "reviewer_application"

    id = db.Column(db.Integer, primary_key=True)
    usuario_id = db.Column(db.Integer, db.ForeignKey("usuario.id"), nullable=False)
    stage = db.Column(db.String(50), default="novo")
    created_at = db.Column(db.DateTime, default=datetime.utcnow)
    evento_id = db.Column(db.Integer, db.ForeignKey('evento.id'), nullable=True)

    usuario = db.relationship("Usuario", backref=db.backref("reviewer_applications", lazy=True))
    evento = db.relationship('Evento', backref=db.backref('reviewer_applications', lazy=True))

    def __repr__(self) -> str:  # pragma: no cover
        return f"<ReviewerApplication usuario={self.usuario_id} stage={self.stage}>"

    numero_revisores = db.Column(db.Integer, default=2)
    prazo_revisao = db.Column(db.DateTime, nullable=True)
    modelo_blind = db.Column(db.String(20), default="single")  # single | double | open


# -----------------------------------------------------------------------------
# SUBMISSION (trabalhos científicos, resumos, etc.)
# -----------------------------------------------------------------------------
class Submission(db.Model):
    """Representa um trabalho submetido para avaliação em um evento."""

    __tablename__ = "submission"

    id = db.Column(db.Integer, primary_key=True)
    title = db.Column(db.String(255), nullable=False)

    # textual fields
    abstract = db.Column(db.Text, nullable=True)
    content = db.Column(db.Text, nullable=True)

    # file upload (caminho para o arquivo no sistema de arquivos ou S3 etc.)
    file_path = db.Column(db.String(255), nullable=True)

    # locator & code (para acesso do autor e revisores externos)
    locator = db.Column(db.String(36), unique=True, default=lambda: str(uuid.uuid4()))
    code_hash = db.Column(db.String(128), nullable=False)

    # metadata
    status = db.Column(db.String(50), nullable=True)
    area_id = db.Column(db.Integer, nullable=True)
    author_id = db.Column(db.Integer, db.ForeignKey("usuario.id"), nullable=True)
    created_at = db.Column(db.DateTime, default=datetime.utcnow)

    # relationships
    author = db.relationship("Usuario", backref=db.backref("submissions", lazy=True))

    # ------------------------------------------------------------------
    # utility
    # ------------------------------------------------------------------
    def __repr__(self):
        return f"<Submission {self.title}>"

    def check_code(self, code: str) -> bool:
        """Valida o código de acesso enviado pelo usuário."""
        if not code:
            return False
        return bcrypt.checkpw(code.encode(), self.code_hash.encode())


# -----------------------------------------------------------------------------
# REVIEW (parecer da submissão)
# -----------------------------------------------------------------------------
class Review(db.Model):
    """Armazena o parecer de um revisor sobre uma submissão."""

    __tablename__ = "review"

    id = db.Column(db.Integer, primary_key=True)
    submission_id = db.Column(db.Integer, db.ForeignKey("submission.id"), nullable=False)

    # revisor (identificado ou anônimo)
    reviewer_id = db.Column(db.Integer, db.ForeignKey("usuario.id"), nullable=True)
    reviewer_name = db.Column(db.String(255), nullable=True)

    # segurança/acesso externo
    locator = db.Column(db.String(36), unique=True, default=lambda: str(uuid.uuid4()))
    access_code = db.Column(db.String(50), nullable=True)

    # detalhes
    blind_type = db.Column(db.String(20), nullable=True)  # single | double | open | anonimo
    scores = db.Column(db.JSON, nullable=True)            # ex.: {"originalidade": 4}
    note = db.Column(db.Integer, nullable=True)           # nota geral (0‑10) opcional
    comments = db.Column(db.Text, nullable=True)
    file_path = db.Column(db.String(255), nullable=True)  # PDF anotado etc.
    decision = db.Column(db.String(50), nullable=True)    # accept | minor | major | reject
    started_at = db.Column(db.DateTime, nullable=True)
    finished_at = db.Column(db.DateTime, nullable=True)
    duration_seconds = db.Column(db.Integer, nullable=True)
    submitted_at = db.Column(db.DateTime, default=datetime.utcnow)

    # relationships
    submission = db.relationship("Submission", backref=db.backref("reviews", lazy=True))
    reviewer = db.relationship("Usuario", backref=db.backref("reviews", lazy=True))

    def __repr__(self):
        return f"<Review {self.id} submission={self.submission_id}>"

    @property
    def duration(self):
        if self.started_at and self.finished_at:
            return int((self.finished_at - self.started_at).total_seconds())
        return None


# -----------------------------------------------------------------------------
# ASSIGNMENT (vincula revisor ↔ submissão)
# -----------------------------------------------------------------------------
class Assignment(db.Model):
    """Liga um revisor a uma submissão, controlando prazo e conclusão."""

    __tablename__ = "assignment"

    id = db.Column(db.Integer, primary_key=True)
    submission_id = db.Column(db.Integer, db.ForeignKey("submission.id"), nullable=False)
    reviewer_id = db.Column(db.Integer, db.ForeignKey("usuario.id"), nullable=False)
    deadline = db.Column(db.DateTime, nullable=True)
    completed = db.Column(db.Boolean, default=False)

    submission = db.relationship("Submission", backref=db.backref("assignments", lazy=True))
    reviewer = db.relationship("Usuario", backref=db.backref("assignments", lazy=True))


class RevisorProcess(db.Model):
    """Configura um processo seletivo de revisores."""

    __tablename__ = "revisor_process"

    id = db.Column(db.Integer, primary_key=True)
    cliente_id = db.Column(db.Integer, db.ForeignKey("cliente.id"), nullable=False)
    formulario_id = db.Column(db.Integer, db.ForeignKey("formularios.id"), nullable=True)
    num_etapas = db.Column(db.Integer, default=1)

    # Controle de disponibilidade do processo
    availability_start = db.Column(db.DateTime, nullable=True)
    availability_end = db.Column(db.DateTime, nullable=True)
    exibir_para_participantes = db.Column(db.Boolean, default=False)

    cliente = db.relationship("Cliente", backref=db.backref("revisor_processes", lazy=True))
    formulario = db.relationship("Formulario")

    def __repr__(self) -> str:  # pragma: no cover
        return f"<RevisorProcess id={self.id} cliente={self.cliente_id}>"

    def is_available(self) -> bool:
        """Return True if the process is currently available."""
        now = datetime.utcnow()
        if self.availability_start and now < self.availability_start:
            return False
        if self.availability_end and now > self.availability_end:
            return False
        return True

<|MERGE_RESOLUTION|>--- conflicted
+++ resolved
@@ -43,15 +43,10 @@
     evento = db.relationship('Evento', backref=db.backref('usuarios', lazy=True))
     password_reset_tokens = db.relationship(
         'PasswordResetToken',
-<<<<<<< HEAD
         cascade='all, delete-orphan',
         passive_deletes=True,
         back_populates='usuario'
-=======
-        backref='usuario',
-        cascade='all, delete-orphan',
-        passive_deletes=True,
->>>>>>> 35b97789
+
     )
     # NOVOS CAMPOS PARA LOCAIS DE ATUAÇÃO:
     estados = db.Column(db.String(255), nullable=True)   # Ex.: "SP,RJ,MG"
@@ -561,21 +556,17 @@
     usuario_id = db.Column(
         db.Integer,
         db.ForeignKey('usuario.id', ondelete='CASCADE'),
-<<<<<<< HEAD
-        nullable=False
-=======
         nullable=False,
->>>>>>> 35b97789
+
     )
     token = db.Column(db.String(36), unique=True, nullable=False, default=lambda: str(uuid.uuid4()))
     expires_at = db.Column(db.DateTime, nullable=False)
     used = db.Column(db.Boolean, default=False)
 
-<<<<<<< HEAD
+
     usuario = db.relationship('Usuario', back_populates='password_reset_tokens')
 
-=======
->>>>>>> 35b97789
+
     def __repr__(self):
         return f"<PasswordResetToken usuario_id={self.usuario_id} token={self.token}>"
     
