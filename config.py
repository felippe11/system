import os
from sqlalchemy.pool import QueuePool

# ------------------------------------------------------------------ #
#  Helpers                                                           #
# ------------------------------------------------------------------ #
def normalize_pg(uri: str | bytes) -> str:
<<<<<<< HEAD
    """Ensure the URI is a string compatible with SQLAlchemy/psycopg2."""
    if isinstance(uri, bytes):
        try:
            uri = uri.decode()
        except UnicodeDecodeError:
            uri = uri.decode("latin1", errors="ignore")
=======
    """Garante o prefixo aceito pelo SQLAlchemy/psycopg2.

    Aceita `str` ou `bytes` e sempre retorna `str`. Quando `uri` é
    fornecido como bytes, ele é decodificado usando UTF-8 e, em caso de
    falha, Latin-1 é utilizado como "fallback".
    """
    if isinstance(uri, bytes):
        try:
            uri = uri.decode("utf-8")
        except UnicodeDecodeError:
            uri = uri.decode("latin-1")
>>>>>>> aa1d425c
    return uri.replace("postgresql://", "postgresql+psycopg2://", 1)


# ------------------------------------------------------------------ #
#  Config                                                            #
# ------------------------------------------------------------------ #
class Config:
    # ------------------------------------------------------------------ #
    #  Chave secreta                                                     #
    # ------------------------------------------------------------------ #
    SECRET_KEY = os.getenv("SECRET_KEY") or "dev-secret-key"

    # ------------------------------------------------------------------ #
    #  Parâmetros individuais (podem vir de .env ou variáveis do sistema) #
    # ------------------------------------------------------------------ #
    DB_USER = os.getenv("DB_USER", "postgres")
    DB_PASS = os.getenv("DB_PASS", "postgres")          # <- senha padrão
    DB_HOST = os.getenv("DB_HOST", "localhost")
    DB_PORT = os.getenv("DB_PORT", "5432")
    DB_NAME = os.getenv("DB_NAME", "iafap_database")

    # Se existir DATABASE_URL / DB_ONLINE, ele tem prioridade
    _URI_FROM_ENV = (
        os.getenv("DB_ONLINE") or
        os.getenv("DATABASE_URL")
    )

    SQLALCHEMY_DATABASE_URI = normalize_pg(
        _URI_FROM_ENV
        or f"postgresql://{DB_USER}:{DB_PASS}@{DB_HOST}:{DB_PORT}/{DB_NAME}"
    )

    @staticmethod
    def normalize_pg(uri: str | bytes) -> str:
        """Proxy to the module-level normalize_pg."""
        return normalize_pg(uri)

    @staticmethod
    def build_engine_options(uri: str) -> dict:
        """Return engine options for the given database URI."""
        options = dict(
            poolclass=QueuePool,
            pool_size=10,
            max_overflow=20,
            pool_timeout=30,
            pool_recycle=1800,
            pool_pre_ping=True,
            connect_args={"connect_timeout": 10},
        )
        # Para conexões SQLite em testes, diversas opções de pool não se aplicam
        # e causam erros. Removemos "connect_args" e os parâmetros de pool
        # relacionados.
        if uri.startswith("sqlite:"):
            options.pop("connect_args", None)
            options.pop("pool_size", None)
            options.pop("max_overflow", None)
            options.pop("pool_timeout", None)
            options.pop("poolclass", None)
        return options

    # ------------------------------------------------------------------ #
    #  Pool de conexões                                                  #
    # ------------------------------------------------------------------ #
    SQLALCHEMY_ENGINE_OPTIONS = build_engine_options(SQLALCHEMY_DATABASE_URI)

    SQLALCHEMY_TRACK_MODIFICATIONS = False

    # ------------------------------------------------------------------ #
    #  E-mail                                                            #
    # ------------------------------------------------------------------ #
    MAIL_SERVER = "smtp.gmail.com"
    MAIL_PORT = 587
    MAIL_USE_TLS = True
    MAIL_USERNAME = os.getenv("MAIL_USERNAME", "")
    MAIL_PASSWORD = os.getenv("MAIL_PASSWORD", "")
    MAIL_DEFAULT_SENDER = MAIL_USERNAME

    # ------------------------------------------------------------------ #
    #  reCAPTCHA                                                         #
    # ------------------------------------------------------------------ #
    RECAPTCHA_PUBLIC_KEY = os.getenv("RECAPTCHA_PUBLIC_KEY", "")
    RECAPTCHA_PRIVATE_KEY = os.getenv("RECAPTCHA_PRIVATE_KEY", "")<|MERGE_RESOLUTION|>--- conflicted
+++ resolved
@@ -4,27 +4,8 @@
 # ------------------------------------------------------------------ #
 #  Helpers                                                           #
 # ------------------------------------------------------------------ #
-def normalize_pg(uri: str | bytes) -> str:
-<<<<<<< HEAD
-    """Ensure the URI is a string compatible with SQLAlchemy/psycopg2."""
-    if isinstance(uri, bytes):
-        try:
-            uri = uri.decode()
-        except UnicodeDecodeError:
-            uri = uri.decode("latin1", errors="ignore")
-=======
-    """Garante o prefixo aceito pelo SQLAlchemy/psycopg2.
-
-    Aceita `str` ou `bytes` e sempre retorna `str`. Quando `uri` é
-    fornecido como bytes, ele é decodificado usando UTF-8 e, em caso de
-    falha, Latin-1 é utilizado como "fallback".
-    """
-    if isinstance(uri, bytes):
-        try:
-            uri = uri.decode("utf-8")
-        except UnicodeDecodeError:
-            uri = uri.decode("latin-1")
->>>>>>> aa1d425c
+def normalize_pg(uri: str) -> str:
+    """Garante o prefixo aceito pelo SQLAlchemy/psycopg2."""
     return uri.replace("postgresql://", "postgresql+psycopg2://", 1)
 
 
@@ -56,11 +37,6 @@
         _URI_FROM_ENV
         or f"postgresql://{DB_USER}:{DB_PASS}@{DB_HOST}:{DB_PORT}/{DB_NAME}"
     )
-
-    @staticmethod
-    def normalize_pg(uri: str | bytes) -> str:
-        """Proxy to the module-level normalize_pg."""
-        return normalize_pg(uri)
 
     @staticmethod
     def build_engine_options(uri: str) -> dict:
