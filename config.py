<<<<<<< HEAD
import os
from dotenv import load_dotenv
=======
import os
from dotenv import load_dotenv
>>>>>>> 4fde3981
from sqlalchemy.pool import QueuePool

# Carrega o arquivo .env explicitamente
load_dotenv()

# ------------------------------------------------------------------ #
#  Helpers                                                           #
# ------------------------------------------------------------------ #
<<<<<<< HEAD
def normalize_pg(uri: str | bytes) -> str:
    """Garante o prefixo aceito pelo SQLAlchemy/psycopg2."""
    if isinstance(uri, bytes):
        uri = uri.decode()
    return uri.replace("postgresql://", "postgresql+psycopg2://", 1)


# ------------------------------------------------------------------ #
#  Config                                                            #
# ------------------------------------------------------------------ #
class Config:
    # ------------------------------------------------------------------ #
    #  Chave secreta                                                     #
    # ------------------------------------------------------------------ #
=======

def normalize_pg(uri: str | bytes) -> str:
    """Garante o prefixo aceito pelo SQLAlchemy/psycopg2."""
    if isinstance(uri, bytes):
        uri = uri.decode()
    return uri.replace("postgresql://", "postgresql+psycopg2://", 1)


# ------------------------------------------------------------------ #
#  Config                                                            #
# ------------------------------------------------------------------ #
class Config:
    # ------------------------------------------------------------------ #
    #  Chave secreta                                                     #
    # ------------------------------------------------------------------ #
>>>>>>> 4fde3981
    SECRET_KEY = os.getenv("SECRET_KEY")
    if not SECRET_KEY:
        raise RuntimeError(
            "SECRET_KEY environment variable is required; define a secure value."
        )
<<<<<<< HEAD
    
    # ------------------------------------------------------------------ #
    #  Ambiente de desenvolvimento                                       #
    # ------------------------------------------------------------------ #
    DEBUG = os.getenv("FLASK_DEBUG", "1") == "1"

    # ------------------------------------------------------------------ #
    #  Logging                                                           #
    # ------------------------------------------------------------------ #
    LOG_LEVEL = os.getenv("LOG_LEVEL", "INFO").upper()

    # ------------------------------------------------------------------ #
    #  Parâmetros individuais (podem vir de .env ou variáveis do sistema) #
    # ------------------------------------------------------------------ #
    DB_USER = os.getenv("DB_USER", "postgres")
    DB_PASS = os.getenv("DB_PASS")
    if not DB_PASS:
        raise RuntimeError(
            "DB_PASS environment variable is required; set the database password."
        )
    DB_HOST = os.getenv("DB_HOST", "localhost")
    DB_PORT = os.getenv("DB_PORT", "5432")
    DB_NAME = os.getenv("DB_NAME", "iafap_database")

    # Se existir DATABASE_URL / DB_ONLINE, ele tem prioridade
    _URI_FROM_ENV = (
        os.getenv("DB_ONLINE") or
        os.getenv("DATABASE_URL")
    )

=======

    # ------------------------------------------------------------------ #
    #  Ambiente de desenvolvimento                                       #
    # ------------------------------------------------------------------ #
    DEBUG = os.getenv("FLASK_DEBUG", "1") == "1"

    # ------------------------------------------------------------------ #
    #  Logging                                                           #
    # ------------------------------------------------------------------ #
    LOG_LEVEL = os.getenv("LOG_LEVEL", "INFO").upper()

    # ------------------------------------------------------------------ #
    #  Parâmetros individuais (podem vir de .env ou variáveis do sistema) #
    # ------------------------------------------------------------------ #
    DB_USER = os.getenv("DB_USER", "postgres")
    DB_PASS = os.getenv("DB_PASS", "postgres")          # <- senha padrão
    DB_HOST = os.getenv("DB_HOST", "localhost")
    DB_PORT = os.getenv("DB_PORT", "5432")
    DB_NAME = os.getenv("DB_NAME", "iafap_database")

    # Se existir DATABASE_URL / DB_ONLINE, ele tem prioridade
    _URI_FROM_ENV = (
        os.getenv("DB_ONLINE") or
        os.getenv("DATABASE_URL")
    )

>>>>>>> 4fde3981
    SQLALCHEMY_DATABASE_URI = normalize_pg(
        _URI_FROM_ENV
        or f"postgresql://{DB_USER}:{DB_PASS}@{DB_HOST}:{DB_PORT}/{DB_NAME}"
    )
<<<<<<< HEAD

    @staticmethod
    def normalize_pg(uri: str | bytes) -> str:
        return normalize_pg(uri)

    @staticmethod
    def build_engine_options(uri: str) -> dict:
        """Return engine options for the given database URI."""
        options = dict(
            poolclass=QueuePool,
            pool_size=10,
            max_overflow=20,
            pool_timeout=30,
            pool_recycle=1800,
            pool_pre_ping=True,
            connect_args={"connect_timeout": 10},
        )
        # Para conexões SQLite em testes, diversas opções de pool não se aplicam
        # e causam erros. Removemos "connect_args" e os parâmetros de pool
        # relacionados.
        if uri.startswith("sqlite:"):
            options.pop("connect_args", None)
            options.pop("pool_size", None)
            options.pop("max_overflow", None)
            options.pop("pool_timeout", None)
            options.pop("poolclass", None)
        return options

    # ------------------------------------------------------------------ #
    #  Pool de conexões                                                  #
    # ------------------------------------------------------------------ #
    SQLALCHEMY_ENGINE_OPTIONS = build_engine_options(SQLALCHEMY_DATABASE_URI)

    SQLALCHEMY_TRACK_MODIFICATIONS = False

    # ------------------------------------------------------------------ #
    #  E-mail                                                            #
    # ------------------------------------------------------------------ #
    # Configurações do provedor de e-mail (Mailjet)
    MAILJET_API_KEY = os.getenv("MAILJET_API_KEY") or os.getenv("MAIL_USERNAME", "")
    MAILJET_SECRET_KEY = os.getenv("MAILJET_SECRET_KEY") or os.getenv("MAIL_PASSWORD", "")

    MAIL_SERVER = "in-v3.mailjet.com"
    MAIL_PORT = 587
    MAIL_USE_TLS = True
    MAIL_USERNAME = MAILJET_API_KEY
    MAIL_PASSWORD = MAILJET_SECRET_KEY
    MAIL_DEFAULT_SENDER = os.getenv("MAIL_DEFAULT_SENDER", MAIL_USERNAME)

    # ------------------------------------------------------------------ #
    #  reCAPTCHA                                                         #
    # ------------------------------------------------------------------ #
    RECAPTCHA_PUBLIC_KEY = os.getenv("RECAPTCHA_PUBLIC_KEY", "")
    RECAPTCHA_PRIVATE_KEY = os.getenv("RECAPTCHA_PRIVATE_KEY", "")
    # Configurações extras que podem ser necessárias com versões mais recentes
    RECAPTCHA_VERIFY_SERVER = "https://www.google.com/recaptcha/api/siteverify"
    RECAPTCHA_PARAMETERS = {"hl": "pt-BR"}
    RECAPTCHA_DATA_ATTRS = {"theme": "light", "size": "normal"}
    # Para Flask-WTF 1.2+
    WTF_CSRF_TIME_LIMIT = 3600  # Tempo em segundos (1 hora)

    # ------------------------------------------------------------------ #
    #  Cache de arquivos estáticos                                       #
    # ------------------------------------------------------------------ #
    SEND_FILE_MAX_AGE_DEFAULT = 31536000  # 1 ano
=======

    @staticmethod
    def build_engine_options(uri: str) -> dict:
        """Return engine options for the given database URI."""
        options = dict(
            poolclass=QueuePool,
            pool_size=10,
            max_overflow=20,
            pool_timeout=30,
            pool_recycle=1800,
            pool_pre_ping=True,
            connect_args={"connect_timeout": 10},
        )
        # Para conexões SQLite em testes, diversas opções de pool não se aplicam
        # e causam erros. Removemos "connect_args" e os parâmetros de pool
        # relacionados.
        if uri.startswith("sqlite:"):
            options.pop("connect_args", None)
            options.pop("pool_size", None)
            options.pop("max_overflow", None)
            options.pop("pool_timeout", None)
            options.pop("poolclass", None)
        return options

    # ------------------------------------------------------------------ #
    #  Pool de conexões                                                  #
    # ------------------------------------------------------------------ #
    SQLALCHEMY_ENGINE_OPTIONS = build_engine_options(SQLALCHEMY_DATABASE_URI)

    SQLALCHEMY_TRACK_MODIFICATIONS = False

    # ------------------------------------------------------------------ #
    #  E-mail                                                            #
    # ------------------------------------------------------------------ #
    # Configurações do provedor de e-mail (Mailjet)
    MAILJET_API_KEY = os.getenv("MAILJET_API_KEY") or os.getenv("MAIL_USERNAME", "")
    MAILJET_SECRET_KEY = (
        os.getenv("MAILJET_SECRET_KEY") or os.getenv("MAIL_PASSWORD", "")
    )

    MAIL_SERVER = "in-v3.mailjet.com"
    MAIL_PORT = 587
    MAIL_USE_TLS = True
    MAIL_USERNAME = MAILJET_API_KEY
    MAIL_PASSWORD = MAILJET_SECRET_KEY
    MAIL_DEFAULT_SENDER = os.getenv("MAIL_DEFAULT_SENDER", MAIL_USERNAME)

    # ------------------------------------------------------------------ #
    #  reCAPTCHA                                                         #
    # ------------------------------------------------------------------ #
    RECAPTCHA_PUBLIC_KEY = os.getenv("RECAPTCHA_PUBLIC_KEY", "")
    RECAPTCHA_PRIVATE_KEY = os.getenv("RECAPTCHA_PRIVATE_KEY", "")
    # Configurações extras que podem ser necessárias com versões mais recentes
    RECAPTCHA_VERIFY_SERVER = "https://www.google.com/recaptcha/api/siteverify"
    RECAPTCHA_PARAMETERS = {"hl": "pt-BR"}
    RECAPTCHA_DATA_ATTRS = {"theme": "light", "size": "normal"}
    # Para Flask-WTF 1.2+
    WTF_CSRF_TIME_LIMIT = 3600  # Tempo em segundos (1 hora)

    # ------------------------------------------------------------------ #
    #  Cache de arquivos estáticos                                       #
    # ------------------------------------------------------------------ #
    SEND_FILE_MAX_AGE_DEFAULT = 31536000  # 1 ano
>>>>>>> 4fde3981
<|MERGE_RESOLUTION|>--- conflicted
+++ resolved
@@ -1,10 +1,6 @@
-<<<<<<< HEAD
 import os
 from dotenv import load_dotenv
-=======
-import os
-from dotenv import load_dotenv
->>>>>>> 4fde3981
+
 from sqlalchemy.pool import QueuePool
 
 # Carrega o arquivo .env explicitamente
@@ -13,7 +9,6 @@
 # ------------------------------------------------------------------ #
 #  Helpers                                                           #
 # ------------------------------------------------------------------ #
-<<<<<<< HEAD
 def normalize_pg(uri: str | bytes) -> str:
     """Garante o prefixo aceito pelo SQLAlchemy/psycopg2."""
     if isinstance(uri, bytes):
@@ -28,158 +23,34 @@
     # ------------------------------------------------------------------ #
     #  Chave secreta                                                     #
     # ------------------------------------------------------------------ #
-=======
 
-def normalize_pg(uri: str | bytes) -> str:
-    """Garante o prefixo aceito pelo SQLAlchemy/psycopg2."""
-    if isinstance(uri, bytes):
-        uri = uri.decode()
-    return uri.replace("postgresql://", "postgresql+psycopg2://", 1)
-
-
-# ------------------------------------------------------------------ #
-#  Config                                                            #
-# ------------------------------------------------------------------ #
-class Config:
-    # ------------------------------------------------------------------ #
-    #  Chave secreta                                                     #
-    # ------------------------------------------------------------------ #
->>>>>>> 4fde3981
     SECRET_KEY = os.getenv("SECRET_KEY")
     if not SECRET_KEY:
         raise RuntimeError(
             "SECRET_KEY environment variable is required; define a secure value."
         )
-<<<<<<< HEAD
-    
-    # ------------------------------------------------------------------ #
-    #  Ambiente de desenvolvimento                                       #
-    # ------------------------------------------------------------------ #
-    DEBUG = os.getenv("FLASK_DEBUG", "1") == "1"
+DB_USER = os.getenv("DB_USER", "postgres")
+DB_PASS = os.getenv("DB_PASS")
 
-    # ------------------------------------------------------------------ #
-    #  Logging                                                           #
-    # ------------------------------------------------------------------ #
-    LOG_LEVEL = os.getenv("LOG_LEVEL", "INFO").upper()
-
-    # ------------------------------------------------------------------ #
-    #  Parâmetros individuais (podem vir de .env ou variáveis do sistema) #
-    # ------------------------------------------------------------------ #
-    DB_USER = os.getenv("DB_USER", "postgres")
-    DB_PASS = os.getenv("DB_PASS")
-    if not DB_PASS:
+if not DB_PASS:
+    if DEBUG:
+        DB_PASS = "postgres"  # fallback só para dev
+    else:
         raise RuntimeError(
             "DB_PASS environment variable is required; set the database password."
         )
-    DB_HOST = os.getenv("DB_HOST", "localhost")
-    DB_PORT = os.getenv("DB_PORT", "5432")
-    DB_NAME = os.getenv("DB_NAME", "iafap_database")
 
-    # Se existir DATABASE_URL / DB_ONLINE, ele tem prioridade
-    _URI_FROM_ENV = (
-        os.getenv("DB_ONLINE") or
-        os.getenv("DATABASE_URL")
-    )
+DB_HOST = os.getenv("DB_HOST", "localhost")
+DB_PORT = os.getenv("DB_PORT", "5432")
+DB_NAME = os.getenv("DB_NAME", "iafap_database")
 
-=======
-
-    # ------------------------------------------------------------------ #
-    #  Ambiente de desenvolvimento                                       #
-    # ------------------------------------------------------------------ #
-    DEBUG = os.getenv("FLASK_DEBUG", "1") == "1"
-
-    # ------------------------------------------------------------------ #
-    #  Logging                                                           #
-    # ------------------------------------------------------------------ #
-    LOG_LEVEL = os.getenv("LOG_LEVEL", "INFO").upper()
-
-    # ------------------------------------------------------------------ #
-    #  Parâmetros individuais (podem vir de .env ou variáveis do sistema) #
-    # ------------------------------------------------------------------ #
-    DB_USER = os.getenv("DB_USER", "postgres")
-    DB_PASS = os.getenv("DB_PASS", "postgres")          # <- senha padrão
-    DB_HOST = os.getenv("DB_HOST", "localhost")
-    DB_PORT = os.getenv("DB_PORT", "5432")
-    DB_NAME = os.getenv("DB_NAME", "iafap_database")
-
-    # Se existir DATABASE_URL / DB_ONLINE, ele tem prioridade
-    _URI_FROM_ENV = (
-        os.getenv("DB_ONLINE") or
-        os.getenv("DATABASE_URL")
-    )
-
->>>>>>> 4fde3981
     SQLALCHEMY_DATABASE_URI = normalize_pg(
         _URI_FROM_ENV
         or f"postgresql://{DB_USER}:{DB_PASS}@{DB_HOST}:{DB_PORT}/{DB_NAME}"
     )
-<<<<<<< HEAD
-
     @staticmethod
     def normalize_pg(uri: str | bytes) -> str:
         return normalize_pg(uri)
-
-    @staticmethod
-    def build_engine_options(uri: str) -> dict:
-        """Return engine options for the given database URI."""
-        options = dict(
-            poolclass=QueuePool,
-            pool_size=10,
-            max_overflow=20,
-            pool_timeout=30,
-            pool_recycle=1800,
-            pool_pre_ping=True,
-            connect_args={"connect_timeout": 10},
-        )
-        # Para conexões SQLite em testes, diversas opções de pool não se aplicam
-        # e causam erros. Removemos "connect_args" e os parâmetros de pool
-        # relacionados.
-        if uri.startswith("sqlite:"):
-            options.pop("connect_args", None)
-            options.pop("pool_size", None)
-            options.pop("max_overflow", None)
-            options.pop("pool_timeout", None)
-            options.pop("poolclass", None)
-        return options
-
-    # ------------------------------------------------------------------ #
-    #  Pool de conexões                                                  #
-    # ------------------------------------------------------------------ #
-    SQLALCHEMY_ENGINE_OPTIONS = build_engine_options(SQLALCHEMY_DATABASE_URI)
-
-    SQLALCHEMY_TRACK_MODIFICATIONS = False
-
-    # ------------------------------------------------------------------ #
-    #  E-mail                                                            #
-    # ------------------------------------------------------------------ #
-    # Configurações do provedor de e-mail (Mailjet)
-    MAILJET_API_KEY = os.getenv("MAILJET_API_KEY") or os.getenv("MAIL_USERNAME", "")
-    MAILJET_SECRET_KEY = os.getenv("MAILJET_SECRET_KEY") or os.getenv("MAIL_PASSWORD", "")
-
-    MAIL_SERVER = "in-v3.mailjet.com"
-    MAIL_PORT = 587
-    MAIL_USE_TLS = True
-    MAIL_USERNAME = MAILJET_API_KEY
-    MAIL_PASSWORD = MAILJET_SECRET_KEY
-    MAIL_DEFAULT_SENDER = os.getenv("MAIL_DEFAULT_SENDER", MAIL_USERNAME)
-
-    # ------------------------------------------------------------------ #
-    #  reCAPTCHA                                                         #
-    # ------------------------------------------------------------------ #
-    RECAPTCHA_PUBLIC_KEY = os.getenv("RECAPTCHA_PUBLIC_KEY", "")
-    RECAPTCHA_PRIVATE_KEY = os.getenv("RECAPTCHA_PRIVATE_KEY", "")
-    # Configurações extras que podem ser necessárias com versões mais recentes
-    RECAPTCHA_VERIFY_SERVER = "https://www.google.com/recaptcha/api/siteverify"
-    RECAPTCHA_PARAMETERS = {"hl": "pt-BR"}
-    RECAPTCHA_DATA_ATTRS = {"theme": "light", "size": "normal"}
-    # Para Flask-WTF 1.2+
-    WTF_CSRF_TIME_LIMIT = 3600  # Tempo em segundos (1 hora)
-
-    # ------------------------------------------------------------------ #
-    #  Cache de arquivos estáticos                                       #
-    # ------------------------------------------------------------------ #
-    SEND_FILE_MAX_AGE_DEFAULT = 31536000  # 1 ano
-=======
 
     @staticmethod
     def build_engine_options(uri: str) -> dict:
@@ -243,4 +114,3 @@
     #  Cache de arquivos estáticos                                       #
     # ------------------------------------------------------------------ #
     SEND_FILE_MAX_AGE_DEFAULT = 31536000  # 1 ano
->>>>>>> 4fde3981
