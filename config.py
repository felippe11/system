--- conflicted
+++ resolved
@@ -34,12 +34,6 @@
         raise RuntimeError(
             "SECRET_KEY environment variable is required; define a secure value."
         )
-<<<<<<< HEAD
-    DB_USER = os.getenv("DB_USER", "postgres")
-    DB_PASS = os.getenv("DB_PASS")
-
-=======
-
     # ------------------------------------------------------------------ #
     #  Ambiente de desenvolvimento                                       #
     # ------------------------------------------------------------------ #
@@ -55,7 +49,7 @@
     # ------------------------------------------------------------------ #
     DB_USER = os.getenv("DB_USER", "postgres")
     DB_PASS = os.getenv("DB_PASS")
->>>>>>> 9fc40438
+
     if not DB_PASS:
         if DEBUG:
             DB_PASS = "postgres"  # fallback só para dev
@@ -63,19 +57,13 @@
             raise RuntimeError(
                 "DB_PASS environment variable is required; set the database password."
             )
-<<<<<<< HEAD
-
-    DB_HOST = os.getenv("DB_HOST", "localhost")
-    DB_PORT = os.getenv("DB_PORT", "5432")
-    DB_NAME = os.getenv("DB_NAME", "iafap_database")
-=======
     DB_HOST = os.getenv("DB_HOST", "localhost")
     DB_PORT = os.getenv("DB_PORT", "5432")
     DB_NAME = os.getenv("DB_NAME", "iafap_database")
 
     # Se existir DATABASE_URL / DB_ONLINE, ele tem prioridade
     _URI_FROM_ENV = os.getenv("DB_ONLINE") or os.getenv("DATABASE_URL")
->>>>>>> 9fc40438
+
 
     SQLALCHEMY_DATABASE_URI = normalize_pg(
         _URI_FROM_ENV
