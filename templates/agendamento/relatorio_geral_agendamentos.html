<!-- Template: relatorio_geral_agendamentos.html -->
{% extends 'base.html' %}

{% block title %}Relatório Geral de Agendamentos{% endblock %}

{% block content %}
<div class="container mt-4">
    <h2>Relatório Geral de Agendamentos</h2>
    
    <div class="card mb-4">
        <div class="card-header bg-primary text-white">
            <i class="fas fa-filter"></i> Filtros
        </div>
        <div class="card-body">
            <form method="GET" action="{{ url_for('agendamento_routes.relatorio_geral_agendamentos') }}">
                <div class="row">
                    <div class="col-md-2 mb-3">
                        <label for="data_inicio" class="form-label">Data Inicial:</label>
                        <input type="date" id="data_inicio" name="data_inicio" class="form-control" value="{{ filtros.data_inicio.strftime('%Y-%m-%d') if filtros.data_inicio else '' }}">
                    </div>

                    <div class="col-md-2 mb-3">
                        <label for="data_fim" class="form-label">Data Final:</label>
                        <input type="date" id="data_fim" name="data_fim" class="form-control" value="{{ filtros.data_fim.strftime('%Y-%m-%d') if filtros.data_fim else '' }}">
                    </div>

                    <div class="col-md-2 mb-3">
                        <label for="tipo_data" class="form-label">Tipo de Data:</label>
                        <select id="tipo_data" name="tipo_data" class="form-select">
                            <option value="horario" {% if filtros.tipo_data == 'horario' %}selected{% endif %}>Data da Visita</option>
                            <option value="agendamento" {% if filtros.tipo_data == 'agendamento' %}selected{% endif %}>Data do Agendamento</option>
                        </select>
                    </div>

                    <div class="col-md-3 mb-3">
                        <label for="evento_id" class="form-label">Evento:</label>
                        <select id="evento_id" name="evento_id" class="form-select">
                            <option value="">Todos</option>
                            {% for evento in eventos %}
                                <option value="{{ evento.id }}" {% if filtros.evento_id == evento.id %}selected{% endif %}>{{ evento.nome }}</option>
                            {% endfor %}
                        </select>
                    </div>

                    <div class="col-md-3 mb-3 d-flex align-items-end">
                        <div class="d-grid gap-2 d-md-flex w-100">
                            <button type="submit" class="btn btn-primary">
                                <i class="fas fa-search"></i> Filtrar
                            </button>
                            <a href="{{ url_for('agendamento_routes.relatorio_geral_agendamentos') }}" class="btn btn-outline-secondary">
                                <i class="fas fa-times"></i> Limpar
                            </a>
                            <button type="submit" name="gerar_pdf" value="1" class="btn btn-danger">
                                <i class="fas fa-file-pdf"></i> PDF
                            </button>
                        </div>
                    </div>
                </div>
            </form>
        </div>
    </div>
    
    <div class="row mb-4">
        <div class="col-md-4">
            <div class="card h-100">
                <div class="card-header bg-primary text-white">
                    <i class="fas fa-calendar-check"></i> Totais por Status
                </div>

        <div class="card-body">
            <div class="list-group">
                <div class="list-group-item d-flex justify-content-between align-items-center">
                    <span>Confirmados</span>
                    <span class="badge bg-primary rounded-pill">{{ totais.confirmados }}</span>
                </div>
                <div class="list-group-item d-flex justify-content-between align-items-center">
                    <span>Realizados</span>
                    <span class="badge bg-success rounded-pill">{{ totais.realizados }}</span>
                </div>
                <div class="list-group-item d-flex justify-content-between align-items-center">
                    <span>Cancelados</span>
                    <span class="badge bg-danger rounded-pill">{{ totais.cancelados }}</span>
                </div>
                <div class="list-group-item d-flex justify-content-between align-items-center">
                    <span>Pendentes</span>
                    <span class="badge bg-warning text-dark rounded-pill">{{ totais.pendentes }}</span>
                </div>
                <div class="list-group-item d-flex justify-content-between align-items-center">
                    <span>Check-ins</span>
                    <span class="badge bg-secondary rounded-pill">{{ totais.checkins }}</span>
                </div>
                <div class="list-group-item d-flex justify-content-between align-items-center">
                    <span>Total de Agendamentos</span>
                    <span class="badge bg-info rounded-pill">{{ total_agendamentos }}</span>
                </div>
                <div class="list-group-item d-flex justify-content-between align-items-center">
                    <span>Total de Visitantes</span>
                    <span class="badge bg-warning text-dark rounded-pill">{{ totais.visitantes_confirmados }}</span>
                </div>
            </div>

            <div class="mt-3">
                <h6>Distribuição de Status</h6>
                <div class="progress" style="height: 25px;">
                    {% if total_agendamentos > 0 %}
                        {% set porcentagem_confirmados = (totais.confirmados / total_agendamentos) * 100 %}
                        {% set porcentagem_realizados = (totais.realizados / total_agendamentos) * 100 %}
                        {% set porcentagem_cancelados = (totais.cancelados / total_agendamentos) * 100 %}
                        {% set porcentagem_pendentes = (totais.pendentes / total_agendamentos) * 100 %}

                        <div class="progress-bar bg-primary" role="progressbar" style="width: {{ porcentagem_confirmados }}%;" title="Confirmados: {{ totais.confirmados }}">
                            {{ porcentagem_confirmados|round }}%
                        </div>
                        <div class="progress-bar bg-success" role="progressbar" style="width: {{ porcentagem_realizados }}%;" title="Realizados: {{ totais.realizados }}">
                            {{ porcentagem_realizados|round }}%
                        </div>
                        <div class="progress-bar bg-danger" role="progressbar" style="width: {{ porcentagem_cancelados }}%;" title="Cancelados: {{ totais.cancelados }}">
                            {{ porcentagem_cancelados|round }}%
                        </div>
                        <div class="progress-bar bg-warning text-dark" role="progressbar" style="width: {{ porcentagem_pendentes }}%;" title="Pendentes: {{ totais.pendentes }}">
                            {{ porcentagem_pendentes|round }}%
                        </div>
                    {% else %}
                        <div class="progress-bar" role="progressbar" style="width: 0%;">
                            Sem dados
                        </div>
                    {% endif %}
                </div>
                <div class="d-flex justify-content-between mt-1 small flex-wrap">
                    <span class="text-primary">Confirmados</span>
                    <span class="text-success">Realizados</span>
                    <span class="text-danger">Cancelados</span>
                    <span class="text-warning">Pendentes</span>
                </div>
            </div>
        </div>
    </div>
        <div class="col-md-8">
            <div class="card h-100">
                <div class="card-header bg-success text-white">
                    <i class="fas fa-chart-bar"></i> Dados por Evento
                </div>
                <div class="card-body">
                    {% if estatisticas %}
<<<<<<< HEAD
                        {% set estatisticas_ordenadas = estatisticas.values()|sort(attribute='nome') %}
                        {% include 'partials/relatorio_evento_table.html' %}
=======
                        <div class="row row-cols-1 row-cols-md-2 g-4">
                            {% for stats in estatisticas.values() %}
                            <div class="col">
                                <div class="card h-100">
                                    <div class="card-header">
                                        <a class="text-decoration-none d-block" data-bs-toggle="collapse"
                                           href="#evento{{ loop.index }}" role="button"
                                           aria-expanded="false" aria-controls="evento{{ loop.index }}">
                                            {{ stats.nome }}
                                        </a>
                                    </div>
                                    <div class="collapse" id="evento{{ loop.index }}">
                                        <div class="card-body">
                                            <ul class="list-group list-group-flush mb-3">
                                                <li class="list-group-item d-flex justify-content-between align-items-center">
                                                    <span>Confirmados</span>
                                                    <span class="badge bg-primary rounded-pill">{{ stats.confirmados }}</span>
                                                </li>
                                                <li class="list-group-item d-flex justify-content-between align-items-center">
                                                    <span>Realizados</span>
                                                    <span class="badge bg-success rounded-pill">{{ stats.realizados }}</span>
                                                </li>
                                                <li class="list-group-item d-flex justify-content-between align-items-center">
                                                    <span>Cancelados</span>
                                                    <span class="badge bg-danger rounded-pill">{{ stats.cancelados }}</span>
                                                </li>
                                                <li class="list-group-item d-flex justify-content-between align-items-center">
                                                    <span>Pendentes</span>
                                                    <span class="badge bg-warning text-dark rounded-pill">{{ stats.pendentes }}</span>
                                                </li>
                                                <li class="list-group-item d-flex justify-content-between align-items-center">
                                                    <span>Check-ins</span>
                                                    <span class="badge bg-secondary rounded-pill">{{ stats.checkins }}</span>
                                                </li>
                                                <li class="list-group-item d-flex justify-content-between align-items-center">
                                                    <span>Visitantes</span>
                                                    <span class="badge bg-info text-dark rounded-pill">{{ stats.visitantes_confirmados }}</span>
                                                </li>
                                            </ul>
                                            {% if stats.total > 0 %}
                                            {% set porcentagem_confirmados = (stats.confirmados / stats.total) * 100 %}
                                            {% set porcentagem_realizados = (stats.realizados / stats.total) * 100 %}
                                            {% set porcentagem_cancelados = (stats.cancelados / stats.total) * 100 %}
                                            {% set porcentagem_pendentes = (stats.pendentes / stats.total) * 100 %}
                                            <div class="progress" style="height: 20px;">
                                                <div class="progress-bar bg-primary" role="progressbar"
                                                     style="width: {{ porcentagem_confirmados }}%;"
                                                     title="Confirmados: {{ stats.confirmados }}">
                                                </div>
                                                <div class="progress-bar bg-success" role="progressbar"
                                                     style="width: {{ porcentagem_realizados }}%;"
                                                     title="Realizados: {{ stats.realizados }}">
                                                </div>
                                                <div class="progress-bar bg-danger" role="progressbar"
                                                     style="width: {{ porcentagem_cancelados }}%;"
                                                     title="Cancelados: {{ stats.cancelados }}">
                                                </div>
                                                <div class="progress-bar bg-warning text-dark" role="progressbar"
                                                     style="width: {{ porcentagem_pendentes }}%;"
                                                     title="Pendentes: {{ stats.pendentes }}">
                                                </div>
                                            </div>
                                            <div class="d-flex justify-content-between mt-1 small flex-wrap">
                                                <span class="text-primary">Confirmados</span>
                                                <span class="text-success">Realizados</span>
                                                <span class="text-danger">Cancelados</span>
                                                <span class="text-warning">Pendentes</span>
                                            </div>
                                            {% endif %}
                                        </div>
                                    </div>
                                </div>
                            </div>
                            {% endfor %}
                        </div>
>>>>>>> 85360505
                    {% else %}
                        <div class="alert alert-info">
                            <i class="fas fa-info-circle"></i> Não há dados para o período selecionado.
                        </div>
                    {% endif %}
                </div>
            </div>
        </div>
    </div>

    <div class="card mb-4">
        <div class="card-header bg-secondary text-white">
            <i class="fas fa-table"></i> Listas
        </div>
        <div class="card-body">
            <ul class="nav nav-tabs" id="relatorioTabs" role="tablist">
                <li class="nav-item" role="presentation">
                    <button class="nav-link active" id="agendamentos-tab"
                            data-bs-toggle="tab" data-bs-target="#agendamentos"
                            type="button" role="tab">
                        Agendamentos
                    </button>
                </li>
                <li class="nav-item" role="presentation">
                    <button class="nav-link" id="professores-tab"
                            data-bs-toggle="tab" data-bs-target="#professores"
                            type="button" role="tab">
                        Professores Confirmados
                    </button>
                </li>
            </ul>
            <div class="tab-content pt-3">
                <div class="tab-pane fade show active" id="agendamentos"
                     role="tabpanel" aria-labelledby="agendamentos-tab">
                    <div class="table-responsive">
                        {% if agendamentos %}
                        <table class="table table-striped">
                            <thead>
                                <tr>
                                    <th>ID</th>
                                    <th>Data</th>
                                    <th>Horário</th>
                                    <th>Escola</th>
                                    <th>Professor</th>
                                    <th>Alunos</th>
                                    <th>Presentes</th>
                                    <th>Check-in</th>
                                    <th>Status</th>
                                </tr>
                            </thead>
                            <tbody>
                                {% for agendamento in agendamentos %}
                                <tr>
                                    <td>{{ agendamento.id }}</td>
                                    <td>
                                        {{ agendamento.horario.data.strftime('%d/%m/%Y') }}
                                    </td>
                                    <td>
                                        {{ agendamento.horario.horario_inicio.strftime('%H:%M') }}
                                    </td>
                                    <td>{{ agendamento.escola_nome }}</td>
                                    <td>
                                        {{ agendamento.professor.nome if agendamento.professor else '-' }}
                                    </td>
                                    <td>{{ agendamento.quantidade_alunos }}</td>
                                    <td>
                                        {{ 'Prof' if agendamento.checkin_realizado else '-' }} +
                                        {{ agendamento.alunos|selectattr('presente')|list|length }}
                                    </td>
                                    <td>
                                        {{ agendamento.data_checkin.strftime('%d/%m/%Y %H:%M') if agendamento.data_checkin else '-' }}
                                    </td>
                                    <td>{{ agendamento.status }}</td>
                                </tr>
                                {% set presentes = agendamento.alunos|selectattr('presente')|list %}
                                {% if presentes %}
                                <tr>
                                    <td colspan="9">
                                        <ul class="mb-0">
                                            {% for aluno in presentes %}
                                            <li>{{ aluno.nome }}</li>
                                            {% endfor %}
                                        </ul>
                                    </td>
                                </tr>
                                {% endif %}
                                {% endfor %}
                            </tbody>
                        </table>
                        {% else %}
                        <div class="alert alert-info mb-0">
                            Nenhum agendamento no período.
                        </div>
                        {% endif %}
                    </div>
                </div>
                <div class="tab-pane fade" id="professores"
                     role="tabpanel" aria-labelledby="professores-tab">
                    <div class="table-responsive">
                        {% if professores_confirmados %}
                        <table class="table table-striped">
                            <thead>
                                <tr>
                                    <th>Nome</th>
                                    <th>Email</th>
                                    <th>WhatsApp</th>
                                </tr>
                            </thead>
                            <tbody>
                                {% for prof in professores_confirmados %}
                                <tr>
                                    <td>{{ prof.nome }}</td>
                                    <td>{{ prof.email }}</td>
                                    <td>
                                        <a href="https://api.whatsapp.com/send?phone={{ prof.responsavel_whatsapp }}"
                                           target="_blank">
                                            {{ prof.responsavel_whatsapp }}
                                        </a>
                                    </td>
                                </tr>
                                {% endfor %}
                            </tbody>
                        </table>
                        {% else %}
                        <div class="alert alert-info mb-0">
                            Nenhum professor com agendamento confirmado.
                        </div>
                        {% endif %}
                    </div>
                </div>
            </div>
        </div>
    </div>

    <div class="card mb-4">
        <div class="card-header bg-warning text-dark">
            <i class="fas fa-lightbulb"></i> Insights e Recomendações
        </div>
        <div class="card-body">
            <div class="row">
                <div class="col-md-6">
                    <h5>Análise Geral</h5>
                    <ul>
                        {% if total_agendamentos > 0 %}
                            {% set taxa_cancelamento = (totais.cancelados / total_agendamentos) * 100 %}
                            <li>
                                <strong>Taxa de Cancelamento:</strong> {{ taxa_cancelamento|round(1) }}%
                                {% if taxa_cancelamento > 30 %}
                                    <span class="text-danger">Taxa elevada! Considere revisar suas políticas de cancelamento.</span>
                                {% elif taxa_cancelamento < 10 %}
                                    <span class="text-success">Taxa baixa! Suas políticas estão funcionando bem.</span>
                                {% endif %}
                            </li>
                        {% endif %}

                        {% if totais.confirmados + totais.realizados > 0 %}
                            {% set taxa_conclusao = (totais.realizados / (totais.confirmados + totais.realizados)) * 100 %}
                            <li>
                                <strong>Taxa de Conclusão:</strong> {{ taxa_conclusao|round(1) }}%
                                {% if taxa_conclusao < 50 %}
                                    <span class="text-danger">Taxa baixa! Muitos agendamentos pendentes ou não realizados.</span>
                                {% elif taxa_conclusao > 80 %}
                                    <span class="text-success">Taxa excelente! Boa conversão de agendamentos.</span>
                                {% endif %}
                            </li>
                        {% endif %}
                    </ul>
                </div>
                
                <div class="col-md-6">
                    <h5>Recomendações</h5>
                    <ul>
                        {% if total_agendamentos > 0 %}
                            {% if taxa_cancelamento > 30 %}
                                <li>Considere revisar suas políticas de cancelamento para reduzir a taxa de desistência.</li>
                                <li>Envie lembretes com mais frequência para professores com agendamentos confirmados.</li>
                            {% endif %}

                            {% if totais.realizados < totais.confirmados %}
                                <li>Implementar um sistema de lembretes mais eficiente para aumentar o comparecimento.</li>
                            {% endif %}

                            {% if totais.visitantes_confirmados < 100 %}
                                <li>Divulgue mais seu evento entre escolas e professores para aumentar a quantidade de visitantes.</li>
                            {% endif %}
                        {% else %}
                            <li>Ainda não há dados suficientes para recomendações personalizadas.</li>
                        {% endif %}
                        
                        <li>Continue monitorando os agendamentos e ajustando a capacidade disponível conforme necessário.</li>
                    </ul>
                </div>
            </div>
        </div>
    </div>
    
    <div class="mt-4">
        <a href="{{ url_for('agendamento_routes.eventos_agendamento') }}" class="btn btn-secondary">
            <i class="fas fa-chevron-left"></i> Voltar
        </a>
        <button type="button" class="btn btn-danger" onclick="window.location.href='{{ url_for('agendamento_routes.relatorio_geral_agendamentos', data_inicio=filtros.data_inicio.strftime('%Y-%m-%d') if filtros.data_inicio else '', data_fim=filtros.data_fim.strftime('%Y-%m-%d') if filtros.data_fim else '', tipo_data=filtros.tipo_data, gerar_pdf=1) }}'">
            <i class="fas fa-file-pdf"></i> Gerar PDF
        </button>
    </div>
</div>
{% endblock %}<|MERGE_RESOLUTION|>--- conflicted
+++ resolved
@@ -142,86 +142,10 @@
                 </div>
                 <div class="card-body">
                     {% if estatisticas %}
-<<<<<<< HEAD
+
                         {% set estatisticas_ordenadas = estatisticas.values()|sort(attribute='nome') %}
                         {% include 'partials/relatorio_evento_table.html' %}
-=======
-                        <div class="row row-cols-1 row-cols-md-2 g-4">
-                            {% for stats in estatisticas.values() %}
-                            <div class="col">
-                                <div class="card h-100">
-                                    <div class="card-header">
-                                        <a class="text-decoration-none d-block" data-bs-toggle="collapse"
-                                           href="#evento{{ loop.index }}" role="button"
-                                           aria-expanded="false" aria-controls="evento{{ loop.index }}">
-                                            {{ stats.nome }}
-                                        </a>
-                                    </div>
-                                    <div class="collapse" id="evento{{ loop.index }}">
-                                        <div class="card-body">
-                                            <ul class="list-group list-group-flush mb-3">
-                                                <li class="list-group-item d-flex justify-content-between align-items-center">
-                                                    <span>Confirmados</span>
-                                                    <span class="badge bg-primary rounded-pill">{{ stats.confirmados }}</span>
-                                                </li>
-                                                <li class="list-group-item d-flex justify-content-between align-items-center">
-                                                    <span>Realizados</span>
-                                                    <span class="badge bg-success rounded-pill">{{ stats.realizados }}</span>
-                                                </li>
-                                                <li class="list-group-item d-flex justify-content-between align-items-center">
-                                                    <span>Cancelados</span>
-                                                    <span class="badge bg-danger rounded-pill">{{ stats.cancelados }}</span>
-                                                </li>
-                                                <li class="list-group-item d-flex justify-content-between align-items-center">
-                                                    <span>Pendentes</span>
-                                                    <span class="badge bg-warning text-dark rounded-pill">{{ stats.pendentes }}</span>
-                                                </li>
-                                                <li class="list-group-item d-flex justify-content-between align-items-center">
-                                                    <span>Check-ins</span>
-                                                    <span class="badge bg-secondary rounded-pill">{{ stats.checkins }}</span>
-                                                </li>
-                                                <li class="list-group-item d-flex justify-content-between align-items-center">
-                                                    <span>Visitantes</span>
-                                                    <span class="badge bg-info text-dark rounded-pill">{{ stats.visitantes_confirmados }}</span>
-                                                </li>
-                                            </ul>
-                                            {% if stats.total > 0 %}
-                                            {% set porcentagem_confirmados = (stats.confirmados / stats.total) * 100 %}
-                                            {% set porcentagem_realizados = (stats.realizados / stats.total) * 100 %}
-                                            {% set porcentagem_cancelados = (stats.cancelados / stats.total) * 100 %}
-                                            {% set porcentagem_pendentes = (stats.pendentes / stats.total) * 100 %}
-                                            <div class="progress" style="height: 20px;">
-                                                <div class="progress-bar bg-primary" role="progressbar"
-                                                     style="width: {{ porcentagem_confirmados }}%;"
-                                                     title="Confirmados: {{ stats.confirmados }}">
-                                                </div>
-                                                <div class="progress-bar bg-success" role="progressbar"
-                                                     style="width: {{ porcentagem_realizados }}%;"
-                                                     title="Realizados: {{ stats.realizados }}">
-                                                </div>
-                                                <div class="progress-bar bg-danger" role="progressbar"
-                                                     style="width: {{ porcentagem_cancelados }}%;"
-                                                     title="Cancelados: {{ stats.cancelados }}">
-                                                </div>
-                                                <div class="progress-bar bg-warning text-dark" role="progressbar"
-                                                     style="width: {{ porcentagem_pendentes }}%;"
-                                                     title="Pendentes: {{ stats.pendentes }}">
-                                                </div>
-                                            </div>
-                                            <div class="d-flex justify-content-between mt-1 small flex-wrap">
-                                                <span class="text-primary">Confirmados</span>
-                                                <span class="text-success">Realizados</span>
-                                                <span class="text-danger">Cancelados</span>
-                                                <span class="text-warning">Pendentes</span>
-                                            </div>
-                                            {% endif %}
-                                        </div>
-                                    </div>
-                                </div>
-                            </div>
-                            {% endfor %}
-                        </div>
->>>>>>> 85360505
+
                     {% else %}
                         <div class="alert alert-info">
                             <i class="fas fa-info-circle"></i> Não há dados para o período selecionado.
