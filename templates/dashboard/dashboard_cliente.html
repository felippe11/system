--- conflicted
+++ resolved
@@ -1446,23 +1446,8 @@
   <!-- ABA 6: REVISORES -->
   <div class="tab-pane fade" id="revisores" role="tabpanel">
     <h5 class="fw-bold mt-4">Candidaturas via Formulário</h5>
-<<<<<<< HEAD
-      <table class="table table-sm">
-        <thead>
-          <tr><th>Nome</th><th>Código</th><th>Etapa</th><th>Status</th><th>Ações</th></tr>
-        </thead>
-        <tbody>
-          {% for cand in revisor_candidaturas %}
-          <tr>
-            <td>{{ cand.nome or cand.email }}</td>
-            <td>{{ cand.codigo }}</td>
-            <td>{{ cand.etapa_atual }}</td>
-            <td>{{ cand.status }}</td>
-            <td>
-              <form method="post" action="{{ url_for('revisor_routes.advance', cand_id=cand.id) }}" class="d-inline">
-                <button class="btn btn-sm btn-primary">Avançar</button>
-              </form>
-=======
+
+
     <table class="table table-sm">
       <thead>
         <tr><th>Nome</th><th>Etapa</th><th>Status</th><th>Ações</th></tr>
@@ -1478,7 +1463,7 @@
               {{ csrf_token() }}
               <button class="btn btn-sm btn-primary">Avançar</button>
             </form>
->>>>>>> 44f6b7f8
+
             <form method="post" action="{{ url_for('revisor_routes.approve', cand_id=cand.id) }}" class="d-inline ms-1">
               {{ csrf_token() }}
               <button class="btn btn-sm btn-success">Aprovar</button>
