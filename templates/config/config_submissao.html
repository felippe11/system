{% extends "base.html" %}
{% block title %}Configurações de Submissão{% endblock %}

{% block content %}
<div class="container py-4">
  <h1 class="h3 mb-4"><i class="bi bi-journal-text me-2"></i>Submissões e Revisão</h1>
  <div class="card border-info border-top border-4 shadow-sm mb-4">
    <div class="card-header bg-info text-white">
      <div class="d-flex align-items-center">
        <i class="bi bi-journal-text me-2 fs-5"></i>
        <h5 class="fw-bold mb-0">Submissões e Revisão</h5>
<<<<<<< HEAD
      </div>
    </div>
    <div class="card-body">
      {% include 'config/partials/submissao.html' %}
      {% include 'config/partials/revisao.html' %}
    </div>
=======
      </div>
    </div>
    <div class="card-body">
      <div class="config-item d-flex justify-content-between align-items-center p-3 border-bottom form-group">
        <div>
          <h6 class="mb-0 fw-semibold d-flex align-items-center">
            <i class="bi bi-upload text-primary me-2"></i>
            Submissão de Trabalhos
          </h6>
          <p class="text-muted small mb-1">
            Permite que participantes submetam trabalhos
          </p>
          <small class="form-text text-muted">Desativar impede novos envios.</small>
        </div>
        <button type="button"
                id="btnToggleSubmissao"
                class="btn btn-padrao btn-toggle btn-{{ 'success' if config_cliente and config_cliente.habilitar_submissao_trabalhos else 'danger' }}"
                data-toggle-url="{{ url_for('config_cliente_routes.toggle_submissao_trabalhos_cliente') }}">
          <i class="bi bi-{{ 'check-circle-fill' if config_cliente and config_cliente.habilitar_submissao_trabalhos else 'x-circle-fill' }}"></i>
          {{ 'Ativo' if config_cliente and config_cliente.habilitar_submissao_trabalhos else 'Desativado' }}
        </button>
      </div>
      <div class="config-item p-3 border-bottom form-group">
        <label for="inputAllowedFiles" class="form-label">Tipos de Arquivo Permitidos</label>
        <input type="text" id="inputAllowedFiles" class="form-control w-auto" value="{{ config_cliente.allowed_file_types }}" data-update-url="{{ url_for('config_cliente_routes.set_allowed_file_types') }}">
        <small class="form-text text-muted">Separe extensões por vírgula.</small>
      </div>
      <div class="config-item p-3 border-bottom form-group">
        <label for="selectFormularioSubmissao" class="form-label">Formulário de Submissão</label>
        <select id="selectFormularioSubmissao" class="form-select w-auto" data-update-url="{{ url_for('config_cliente_routes.set_formulario_submissao') }}">
          <option value="" {% if not config_cliente.formulario_submissao_id %}selected{% endif %}>Padrão</option>
          {% for formulario in formularios %}
          <option value="{{ formulario.id }}" {% if config_cliente.formulario_submissao_id == formulario.id %}selected{% endif %}>{{ formulario.nome }}</option>
          {% endfor %}
        </select>
        <small class="form-text text-muted">Define quais campos os autores preenchem.</small>
      </div>
      <div class="config-item p-3 border-bottom form-group">
        <label for="selectReviewModel" class="form-label">Modelo de Revisão</label>
        <select id="selectReviewModel" class="form-select w-auto" data-update-url="{{ url_for('config_cliente_routes.set_review_model') }}">
          <option value="single" {% if config_cliente.review_model == 'single' %}selected{% endif %}>Single-blind</option>
          <option value="double" {% if config_cliente.review_model == 'double' %}selected{% endif %}>Double-blind</option>
        </select>
        <small class="form-text text-muted">Escolha o nível de anonimato da revisão.</small>
      </div>
        <div class="config-item p-3 form-group">
          <p class="small text-muted mb-3">Ajuste limites e prazos para a revisão.</p>
          <div class="row g-2 align-items-end">
          <div class="col">
            <label class="form-label mb-0">Mínimo Revisores</label>
            <input type="number" min="1" class="form-control" id="inputRevisoresMin" value="{{ config_cliente.num_revisores_min }}" data-update-url="{{ url_for('config_cliente_routes.set_num_revisores_min') }}">
            <small class="form-text text-muted">Quantidade mínima por trabalho.</small>
          </div>
          <div class="col">
            <label class="form-label mb-0">Máximo Revisores</label>
            <input type="number" min="1" class="form-control" id="inputRevisoresMax" value="{{ config_cliente.num_revisores_max }}" data-update-url="{{ url_for('config_cliente_routes.set_num_revisores_max') }}">
            <small class="form-text text-muted">Limite máximo por trabalho.</small>
          </div>
          <div class="col">
            <label class="form-label mb-0">Prazo (dias)</label>
            <input type="number" min="1" class="form-control" id="inputPrazoParecer" value="{{ config_cliente.prazo_parecer_dias }}" data-update-url="{{ url_for('config_cliente_routes.set_prazo_parecer_dias') }}">
            <small class="form-text text-muted">Tempo padrão para entrega do parecer.</small>
          </div>
          <div class="col">
            <label class="form-label mb-0">Máx. Trab./Revisor</label>
            <input type="number" min="1" class="form-control" id="inputMaxTrabalhosRevisor" value="{{ config_cliente.max_trabalhos_por_revisor }}" data-update-url="{{ url_for('config_cliente_routes.set_max_trabalhos_revisor') }}">
            <small class="form-text text-muted">Total de trabalhos por avaliador.</small>
          </div>
        </div>

        {% if eventos %}
        <div class="mt-3 form-group">
          <h6 class="mb-2 fw-semibold">Submissão por Evento</h6>
          <p class="small text-muted mb-2">Gerencie a abertura de submissões por evento.</p>
          {% for evento in eventos %}
          <div class="config-item d-flex justify-content-between align-items-center p-2 border-bottom">
            <span>{{ evento.nome }}</span>
            <button type="button"
                    class="btn btn-padrao btn-toggle btn-{{ 'success' if evento.submissao_aberta else 'danger' }}"
                    data-toggle-url="{{ url_for('config_cliente_routes.toggle_submissao_evento', evento_id=evento.id) }}"
                    data-label="{{ evento.nome }}">
              {{ 'Ativo' if evento.submissao_aberta else 'Desativado' }}
            </button>
          </div>
          {% endfor %}
        </div>
        <div class="mt-3 form-group">
          <h6 class="mb-2 fw-semibold">Configuração de Revisão por Evento</h6>
          <p class="small text-muted mb-2">Defina etapas e prazos específicos de revisão.</p>
          <form id="formRevisaoConfig" class="row g-2 align-items-end">
            <div class="col">
              <label class="form-label mb-0">Evento</label>
              <select id="selectEventoRevisao" class="form-select">
                {% for evento in eventos %}
                <option value="{{ evento.id }}">{{ evento.nome }}</option>
                {% endfor %}
              </select>
              <small class="form-text text-muted">Evento alvo da configuração.</small>
            </div>
            <div class="col">
              <label class="form-label mb-0">Nº Revisores</label>
              <input type="number" min="1" class="form-control" id="inputNumeroRevisores">
              <small class="form-text text-muted">Número de avaliadores desejado.</small>
            </div>
            <div class="col">
              <label class="form-label mb-0">Prazo Revisão</label>
              <input type="date" class="form-control" id="inputPrazoRevisao">
              <small class="form-text text-muted">Data limite para as avaliações.</small>
            </div>
            <div class="col">
              <label class="form-label mb-0">Modelo Blind</label>
              <select id="selectModeloBlind" class="form-select">
                <option value="single">Single-blind</option>
                <option value="double">Double-blind</option>
                <option value="open">Open review</option>
              </select>
              <small class="form-text text-muted">Modelo de anonimato.</small>
            </div>
            <div class="col-12 col-sm-2">
              <button type="submit" class="btn btn-primary w-100 mt-2 mt-sm-0">Salvar</button>
            </div>
          </form>
        </div>
        {% endif %}
        <div class="text-end mt-4">
          <a href="{{ url_for('peer_review_routes.submission_control') }}" class="btn btn-outline-primary">Distribuição de Trabalhos</a>
        </div>
      </div>
    </div>
    </div>
  <div class="accordion mt-4" id="accordionDistribuicao">
    <div class="accordion-item">
      <h2 class="accordion-header" id="headingDistribuicao">
        <button class="accordion-button collapsed" type="button" data-bs-toggle="collapse" data-bs-target="#collapseDistribuicao" aria-expanded="false" aria-controls="collapseDistribuicao">
          Distribuição de Trabalhos
        </button>
      </h2>
      <div id="collapseDistribuicao" class="accordion-collapse collapse" aria-labelledby="headingDistribuicao" data-bs-parent="#accordionDistribuicao">
        <div class="accordion-body">
          <table class="table table-striped">
            <thead>
              <tr>
                <th>Título</th>
                <th>Localizador</th>
                <th>Autor</th>
                <th>Revisores</th>
              </tr>
            </thead>
            <tbody>
              {% for sub in submissions %}
              <tr>
                <td>{{ sub.title }}</td>
                <td>{{ sub.locator }}</td>
                <td>{{ sub.author.nome if sub.author else 'N/A' }}</td>
                <td>
                  <ul class="mb-0">
                    {% for rev in sub.reviews %}
                    <li>{{ rev.reviewer.nome if rev.reviewer else 'N/A' }} - {{ rev.access_code }}</li>
                    {% else %}
                    <li>Nenhum revisor atribuído</li>
                    {% endfor %}
                  </ul>
                  <button class="btn btn-sm btn-secondary mt-1 gerar-codigos" data-locator="{{ sub.locator }}">Gerar Códigos</button>
                </td>
              </tr>
              {% endfor %}
            </tbody>
          </table>

          <div class="mt-5">
            <h4>Atribuir Revisores</h4>
            <div class="mb-3">
              <label for="submissionSelect" class="form-label">Submissão</label>
              <select id="submissionSelect" class="form-select">
                {% for sub in submissions %}
                <option value="{{ sub.id }}">{{ sub.title }}</option>
                {% endfor %}
              </select>
            </div>
            <div class="mb-3">
              <label for="reviewerSelect" class="form-label">Revisores</label>
              <select id="reviewerSelect" class="form-select" multiple>
                {% for r in reviewers %}
                <option value="{{ r.id }}">{{ r.nome }}</option>
                {% endfor %}
              </select>
              <small class="form-text text-muted">
                Selecione entre {{ config_cliente.num_revisores_min if config_cliente else 1 }} e {{ config_cliente.num_revisores_max if config_cliente else 2 }} revisores.
              </small>
            </div>
            <button id="assignManual" class="btn btn-primary me-2">Atribuir Manualmente</button>
            <button id="assignAutomatic" class="btn btn-secondary me-2">Sorteio Automático</button>
            <div class="input-group mt-2" style="max-width: 300px;">
              <input type="number" id="eventoId" class="form-control" placeholder="ID do Evento" />
              <button id="autoArea" class="btn btn-info">Auto por Área</button>
            </div>
          </div>
        </div>
      </div>
    </div>
  </div>
>>>>>>> d515f5c6
  </div>
{% endblock %}

{% block scripts %}
{{ super() }}
<script src="{{ url_for('static', filename='js/dashboard_cliente.js') }}"></script>
<script>
  window.URL_CONFIG_CLIENTE_ATUAL = "{{ url_for('config_cliente_routes.configuracao_cliente_atual') }}";
  const REVISAO_CONFIGS = {{ revisao_configs|tojson }};
<<<<<<< HEAD
=======
  const formRevisao = document.getElementById('formRevisaoConfig');
  const selectEventoRevisao = document.getElementById('selectEventoRevisao');
  const inputNumeroRevisores = document.getElementById('inputNumeroRevisores');
  const inputPrazoRevisao = document.getElementById('inputPrazoRevisao');
  const selectModeloBlind = document.getElementById('selectModeloBlind');

  function carregarConfig(id) {
    const cfg = REVISAO_CONFIGS[id] || {};
    inputNumeroRevisores.value = cfg.numero_revisores || 2;
    inputPrazoRevisao.value = cfg.prazo_revisao ? cfg.prazo_revisao.split('T')[0] : '';
    selectModeloBlind.value = cfg.modelo_blind || 'single';
  }

  if (selectEventoRevisao) {
    carregarConfig(selectEventoRevisao.value);
    selectEventoRevisao.addEventListener('change', () => carregarConfig(selectEventoRevisao.value));
  }

  formRevisao?.addEventListener('submit', async (e) => {
    e.preventDefault();
    const eventoId = selectEventoRevisao.value;
    const payload = {
      numero_revisores: parseInt(inputNumeroRevisores.value, 10),
      modelo_blind: selectModeloBlind.value,
    };
    if (inputPrazoRevisao.value) {
      payload.prazo_revisao = inputPrazoRevisao.value;
    }
    const resp = await fetch(`/revisao_config/${eventoId}`, {
      method: 'POST',
      headers: { 'Content-Type': 'application/json' },
      body: JSON.stringify(payload),
    });
    if (resp.ok) {
      REVISAO_CONFIGS[eventoId] = payload;
      alert('Configuração de revisão atualizada');
    } else {
      alert('Erro ao salvar configuração');
    }
  });

  // ---------------- Distribuição de Trabalhos ----------------
  document.querySelectorAll('.gerar-codigos').forEach((btn) => {
    btn.addEventListener('click', () => {
      const loc = btn.dataset.locator;
      fetch(`/submissions/${loc}/codes`)
        .then((r) => r.json())
        .then((data) => {
          if (data.reviews) {
            alert(data.reviews.map((r) => r.access_code).join('\n'));
          }
        });
    });
  });

  const minRev = {{ config_cliente.num_revisores_min if config_cliente else 1 }};
  const maxRev = {{ config_cliente.num_revisores_max if config_cliente else 2 }};

  document.getElementById('assignManual')?.addEventListener('click', () => {
    const subId = document.getElementById('submissionSelect').value;
    const selected = Array.from(
      document.getElementById('reviewerSelect').selectedOptions
    ).map((o) => o.value);
    if (selected.length < minRev || selected.length > maxRev) {
      alert(`Selecione entre ${minRev} e ${maxRev} revisores.`);
      return;
    }
    const payload = {};
    payload[subId] = selected;
    fetch('/assign_reviews', {
      method: 'POST',
      headers: { 'Content-Type': 'application/json' },
      body: JSON.stringify(payload),
    })
      .then((r) => r.json())
      .then((data) => {
        if (data.success) {
          alert('Revisores atribuídos com sucesso');
          location.reload();
        } else {
          alert('Falha ao atribuir revisores');
        }
      });
  });

  document.getElementById('assignAutomatic')?.addEventListener('click', () => {
    fetch('/assign_by_filters', {
      method: 'POST',
      headers: { 'Content-Type': 'application/json' },
      body: JSON.stringify({ filters: {} }),
    })
      .then((r) => r.json())
      .then((data) => {
        if (data.success) {
          alert('Sorteio realizado');
          location.reload();
        } else {
          alert(data.message || 'Falha no sorteio');
        }
      });
  });

  document.getElementById('autoArea')?.addEventListener('click', () => {
    const eventoId = document.getElementById('eventoId').value;
    if (!eventoId) {
      alert('Informe o ID do evento');
      return;
    }
    fetch(`/auto_assign/${eventoId}`, { method: 'POST' })
      .then((r) => r.json())
      .then((data) => {
        if (data.success) {
          alert('Atribuições criadas');
          location.reload();
        } else {
          alert(data.message || 'Erro na atribuição automática');
        }
      });
  });
>>>>>>> d515f5c6
</script>
<script src="{{ url_for('static', filename='js/config_submissao.js') }}"></script>
{% endblock %}<|MERGE_RESOLUTION|>--- conflicted
+++ resolved
@@ -9,14 +9,7 @@
       <div class="d-flex align-items-center">
         <i class="bi bi-journal-text me-2 fs-5"></i>
         <h5 class="fw-bold mb-0">Submissões e Revisão</h5>
-<<<<<<< HEAD
-      </div>
-    </div>
-    <div class="card-body">
-      {% include 'config/partials/submissao.html' %}
-      {% include 'config/partials/revisao.html' %}
-    </div>
-=======
+
       </div>
     </div>
     <div class="card-body">
@@ -218,7 +211,7 @@
       </div>
     </div>
   </div>
->>>>>>> d515f5c6
+
   </div>
 {% endblock %}
 
@@ -228,8 +221,7 @@
 <script>
   window.URL_CONFIG_CLIENTE_ATUAL = "{{ url_for('config_cliente_routes.configuracao_cliente_atual') }}";
   const REVISAO_CONFIGS = {{ revisao_configs|tojson }};
-<<<<<<< HEAD
-=======
+
   const formRevisao = document.getElementById('formRevisaoConfig');
   const selectEventoRevisao = document.getElementById('selectEventoRevisao');
   const inputNumeroRevisores = document.getElementById('inputNumeroRevisores');
@@ -349,7 +341,7 @@
         }
       });
   });
->>>>>>> d515f5c6
+
 </script>
 <script src="{{ url_for('static', filename='js/config_submissao.js') }}"></script>
 {% endblock %}