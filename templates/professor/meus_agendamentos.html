<<<<<<< HEAD
<!-- Template: professor/meus_agendamentos.html -->
{% extends 'base.html' %}

{% block title %}Meus Agendamentos{% endblock %}

{% block content %}
<div class="container py-4">
    <div class="row mb-4">
        <div class="col">
            <h2 class="mb-4 border-bottom pb-2">Meus Agendamentos</h2>
            
            <!-- Filtro -->
            <div class="card shadow-sm mb-4">
                <div class="card-header bg-primary text-white">
                    <i class="fas fa-filter me-2"></i>Filtrar
                </div>
                <div class="card-body">
                    <form method="GET" action="{{ url_for('agendamento_routes.meus_agendamentos') }}" class="row g-2 align-items-center">
                        <div class="col-md-4">
                            <select name="status" class="form-select">
                                <option value="">Todos os status</option>
                                <option value="confirmado" {% if status_filtro == 'confirmado' %}selected{% endif %}>Confirmados</option>
                                <option value="cancelado" {% if status_filtro == 'cancelado' %}selected{% endif %}>Cancelados</option>
                                <option value="realizado" {% if status_filtro == 'realizado' %}selected{% endif %}>Realizados</option>
                            </select>
                        </div>
                        <div class="col-auto">
                            <button type="submit" class="btn btn-primary">
                                <i class="fas fa-search me-1"></i>Filtrar
                            </button>
                        </div>
                        {% if status_filtro %}
                        <div class="col-auto">
                            <a href="{{ url_for('agendamento_routes.meus_agendamentos') }}" class="btn btn-outline-secondary">
                                <i class="fas fa-times me-1"></i>Limpar
                            </a>
                        </div>
                        {% endif %}
                    </form>
                </div>
            </div>
            
            <!-- Lista de Agendamentos -->
            {% if agendamentos %}
                <div class="card shadow-sm">
                    <div class="card-body p-0">
                        <div class="table-responsive">
                            <table class="table table-hover mb-0">
                                <thead class="table-dark">
                                    <tr>
                                        <th>Evento</th>
                                        <th>Data</th>
                                        <th>Horário</th>
                                        <th>Escola</th>
                                        <th>Turma</th>
                                        <th>Alunos</th>
                                        <th>Status</th>
                                        <th>Ações</th>
                                    </tr>
                                </thead>
                                <tbody>
                                    {% for agendamento in agendamentos %}
                                        {% set horario = agendamento.horario %}
                                        {% set hoje = hoje or today %}
                                        <tr class="
                                            {% if agendamento.status == 'cancelado' %}table-danger{% endif %}
                                            {% if agendamento.status == 'realizado' %}table-success{% endif %}
                                            {% if horario.data and horario.data < hoje and agendamento.status == 'confirmado' %}table-warning{% endif %}">
                                            <td>{{ horario.evento.nome }}</td>
                                            <td>{{ horario.data.strftime('%d/%m/%Y') }}</td>
                                            <td>{{ horario.horario_inicio.strftime('%H:%M') }}</td>
                                            <td>{{ agendamento.escola_nome }}</td>
                                            <td>{{ agendamento.turma }}</td>
                                            <td>{{ agendamento.quantidade_alunos }}</td>
                                            <td>
                                                {% if agendamento.status == 'confirmado' %}
                                                    <span class="badge rounded-pill bg-primary">Confirmado</span>
                                                {% elif agendamento.status == 'cancelado' %}
                                                    <span class="badge rounded-pill bg-danger">Cancelado</span>
                                                {% elif agendamento.status == 'realizado' %}
                                                    <span class="badge rounded-pill bg-success">Realizado</span>
                                                {% endif %}
                                            </td>
                                            <td>
                                                <div class="d-flex flex-wrap justify-content-center gap-1">
                                                    <a href="{{ url_for('agendamento_routes.detalhes_agendamento', agendamento_id=agendamento.id) }}" 
                                                       class="btn btn-sm btn-outline-info" title="Detalhes">
                                                        <i class="fas fa-info-circle me-1"></i>Detalhes
                                                    </a>
                                                    
                                                    {% if agendamento.status == 'confirmado' %}
                                                        <a href="{{ url_for('routes.adicionar_alunos_agendamento', agendamento_id=agendamento.id) }}" 
                                                           class="btn btn-sm btn-outline-success" title="Adicionar alunos">
                                                            <i class="fas fa-user-plus me-1"></i>Adicionar
                                                        </a>
                                                        
                                                        <a href="{{ url_for('agendamento_routes.cancelar_agendamento_professor', agendamento_id=agendamento.id) }}" 
                                                           class="btn btn-sm btn-outline-danger" title="Cancelar">
                                                            <i class="fas fa-times me-1"></i>Cancelar
                                                        </a>
                                                    {% endif %}
                                                    
                                                    <a href="{{ url_for('routes.imprimir_agendamento_professor', agendamento_id=agendamento.id) }}" 
                                                       class="btn btn-sm btn-outline-primary" title="Imprimir">
                                                        <i class="fas fa-print me-1"></i>Imprimir
                                                    </a>
                                                </div>
                                            </td>
                                        </tr>
                                    {% endfor %}
                                </tbody>
                            </table>
                        </div>
                    </div>
                </div>
            {% else %}
                <div class="alert alert-warning shadow-sm">
                    <i class="fas fa-exclamation-triangle me-2"></i>Não há agendamentos para exibir.
                </div>
            {% endif %}
        </div>
    </div>
</div>
=======
<!-- Template: professor/meus_agendamentos.html -->
{% extends 'base.html' %}

{% block title %}Meus Agendamentos{% endblock %}

{% block content %}
<div class="container py-4">
    <div class="row mb-4">
        <div class="col">
            <h2 class="mb-4 border-bottom pb-2">Meus Agendamentos</h2>
            
            <!-- Filtro -->
            <div class="card shadow-sm mb-4">
                <div class="card-header bg-primary text-white">
                    <i class="fas fa-filter me-2"></i>Filtrar
                </div>
                <div class="card-body">
                    <form method="GET" action="{{ url_for('agendamento_routes.meus_agendamentos') }}" class="row g-2 align-items-center">
                        <div class="col-md-4">
                            <select name="status" class="form-select">
                                <option value="">Todos os status</option>
                                <option value="confirmado" {% if status_filtro == 'confirmado' %}selected{% endif %}>Confirmados</option>
                                <option value="cancelado" {% if status_filtro == 'cancelado' %}selected{% endif %}>Cancelados</option>
                                <option value="realizado" {% if status_filtro == 'realizado' %}selected{% endif %}>Realizados</option>
                            </select>
                        </div>
                        <div class="col-auto">
                            <button type="submit" class="btn btn-primary">
                                <i class="fas fa-search me-1"></i>Filtrar
                            </button>
                        </div>
                        {% if status_filtro %}
                        <div class="col-auto">
                            <a href="{{ url_for('agendamento_routes.meus_agendamentos') }}" class="btn btn-outline-secondary">
                                <i class="fas fa-times me-1"></i>Limpar
                            </a>
                        </div>
                        {% endif %}
                    </form>
                </div>
            </div>
            
            <!-- Lista de Agendamentos -->
            {% if agendamentos %}
                <div class="card shadow-sm">
                    <div class="card-body p-0">
                        <div class="table-responsive">
                            <table class="table table-hover mb-0">
                                <thead class="table-dark">
                                    <tr>
                                        <th>Evento</th>
                                        <th>Data</th>
                                        <th>Horário</th>
                                        <th>Escola</th>
                                        <th>Turma</th>
                                        <th>Alunos</th>
                                        <th>Status</th>
                                        <th>Ações</th>
                                    </tr>
                                </thead>
                                <tbody>
                                    {% for agendamento in agendamentos %}
                                        {% set horario = agendamento.horario %}
                                        {% set hoje = hoje or today %}
                                        <tr class="
                                            {% if agendamento.status == 'cancelado' %}table-danger{% endif %}
                                            {% if agendamento.status == 'realizado' %}table-success{% endif %}
                                            {% if horario.data and horario.data < hoje and agendamento.status == 'confirmado' %}table-warning{% endif %}">
                                            <td>{{ horario.evento.nome }}</td>
                                            <td>{{ horario.data.strftime('%d/%m/%Y') }}</td>
                                            <td>{{ horario.horario_inicio.strftime('%H:%M') }}</td>
                                            <td>{{ agendamento.escola_nome }}</td>
                                            <td>{{ agendamento.turma }}</td>
                                            <td>{{ agendamento.quantidade_alunos }}</td>
                                            <td>
                                                {% if agendamento.status == 'confirmado' %}
                                                    <span class="badge rounded-pill bg-primary">Confirmado</span>
                                                {% elif agendamento.status == 'cancelado' %}
                                                    <span class="badge rounded-pill bg-danger">Cancelado</span>
                                                {% elif agendamento.status == 'realizado' %}
                                                    <span class="badge rounded-pill bg-success">Realizado</span>
                                                {% endif %}
                                            </td>
                                            <td>
                                                <div class="d-flex flex-wrap justify-content-center gap-1">
                                                    <a href="{{ url_for('agendamento_routes.detalhes_agendamento', agendamento_id=agendamento.id) }}"
                                                       class="btn btn-sm btn-outline-info" title="Detalhes">
                                                        <i class="fas fa-info-circle me-1"></i>Detalhes
                                                    </a>
                                                    
                                                    {% if agendamento.status == 'confirmado' %}
                                                        <a href="{{ url_for('routes.adicionar_alunos_agendamento', agendamento_id=agendamento.id) }}" 
                                                           class="btn btn-sm btn-outline-success" title="Adicionar alunos">
                                                            <i class="fas fa-user-plus me-1"></i>Adicionar
                                                        </a>
                                                        
                                                        <a href="{{ url_for('routes.cancelar_agendamento_professor', agendamento_id=agendamento.id) }}" 
                                                           class="btn btn-sm btn-outline-danger" title="Cancelar">
                                                            <i class="fas fa-times me-1"></i>Cancelar
                                                        </a>
                                                    {% endif %}
                                                    
                                                    <a href="{{ url_for('routes.imprimir_agendamento_professor', agendamento_id=agendamento.id) }}" 
                                                       class="btn btn-sm btn-outline-primary" title="Imprimir">
                                                        <i class="fas fa-print me-1"></i>Imprimir
                                                    </a>
                                                </div>
                                            </td>
                                        </tr>
                                    {% endfor %}
                                </tbody>
                            </table>
                        </div>
                    </div>
                </div>
            {% else %}
                <div class="alert alert-warning shadow-sm">
                    <i class="fas fa-exclamation-triangle me-2"></i>Não há agendamentos para exibir.
                </div>
            {% endif %}
        </div>
    </div>
</div>
>>>>>>> 86b63bd3
{% endblock %}<|MERGE_RESOLUTION|>--- conflicted
+++ resolved
@@ -1,4 +1,4 @@
-<<<<<<< HEAD
+
 <!-- Template: professor/meus_agendamentos.html -->
 {% extends 'base.html' %}
 
@@ -121,130 +121,4 @@
             {% endif %}
         </div>
     </div>
-</div>
-=======
-<!-- Template: professor/meus_agendamentos.html -->
-{% extends 'base.html' %}
-
-{% block title %}Meus Agendamentos{% endblock %}
-
-{% block content %}
-<div class="container py-4">
-    <div class="row mb-4">
-        <div class="col">
-            <h2 class="mb-4 border-bottom pb-2">Meus Agendamentos</h2>
-            
-            <!-- Filtro -->
-            <div class="card shadow-sm mb-4">
-                <div class="card-header bg-primary text-white">
-                    <i class="fas fa-filter me-2"></i>Filtrar
-                </div>
-                <div class="card-body">
-                    <form method="GET" action="{{ url_for('agendamento_routes.meus_agendamentos') }}" class="row g-2 align-items-center">
-                        <div class="col-md-4">
-                            <select name="status" class="form-select">
-                                <option value="">Todos os status</option>
-                                <option value="confirmado" {% if status_filtro == 'confirmado' %}selected{% endif %}>Confirmados</option>
-                                <option value="cancelado" {% if status_filtro == 'cancelado' %}selected{% endif %}>Cancelados</option>
-                                <option value="realizado" {% if status_filtro == 'realizado' %}selected{% endif %}>Realizados</option>
-                            </select>
-                        </div>
-                        <div class="col-auto">
-                            <button type="submit" class="btn btn-primary">
-                                <i class="fas fa-search me-1"></i>Filtrar
-                            </button>
-                        </div>
-                        {% if status_filtro %}
-                        <div class="col-auto">
-                            <a href="{{ url_for('agendamento_routes.meus_agendamentos') }}" class="btn btn-outline-secondary">
-                                <i class="fas fa-times me-1"></i>Limpar
-                            </a>
-                        </div>
-                        {% endif %}
-                    </form>
-                </div>
-            </div>
-            
-            <!-- Lista de Agendamentos -->
-            {% if agendamentos %}
-                <div class="card shadow-sm">
-                    <div class="card-body p-0">
-                        <div class="table-responsive">
-                            <table class="table table-hover mb-0">
-                                <thead class="table-dark">
-                                    <tr>
-                                        <th>Evento</th>
-                                        <th>Data</th>
-                                        <th>Horário</th>
-                                        <th>Escola</th>
-                                        <th>Turma</th>
-                                        <th>Alunos</th>
-                                        <th>Status</th>
-                                        <th>Ações</th>
-                                    </tr>
-                                </thead>
-                                <tbody>
-                                    {% for agendamento in agendamentos %}
-                                        {% set horario = agendamento.horario %}
-                                        {% set hoje = hoje or today %}
-                                        <tr class="
-                                            {% if agendamento.status == 'cancelado' %}table-danger{% endif %}
-                                            {% if agendamento.status == 'realizado' %}table-success{% endif %}
-                                            {% if horario.data and horario.data < hoje and agendamento.status == 'confirmado' %}table-warning{% endif %}">
-                                            <td>{{ horario.evento.nome }}</td>
-                                            <td>{{ horario.data.strftime('%d/%m/%Y') }}</td>
-                                            <td>{{ horario.horario_inicio.strftime('%H:%M') }}</td>
-                                            <td>{{ agendamento.escola_nome }}</td>
-                                            <td>{{ agendamento.turma }}</td>
-                                            <td>{{ agendamento.quantidade_alunos }}</td>
-                                            <td>
-                                                {% if agendamento.status == 'confirmado' %}
-                                                    <span class="badge rounded-pill bg-primary">Confirmado</span>
-                                                {% elif agendamento.status == 'cancelado' %}
-                                                    <span class="badge rounded-pill bg-danger">Cancelado</span>
-                                                {% elif agendamento.status == 'realizado' %}
-                                                    <span class="badge rounded-pill bg-success">Realizado</span>
-                                                {% endif %}
-                                            </td>
-                                            <td>
-                                                <div class="d-flex flex-wrap justify-content-center gap-1">
-                                                    <a href="{{ url_for('agendamento_routes.detalhes_agendamento', agendamento_id=agendamento.id) }}"
-                                                       class="btn btn-sm btn-outline-info" title="Detalhes">
-                                                        <i class="fas fa-info-circle me-1"></i>Detalhes
-                                                    </a>
-                                                    
-                                                    {% if agendamento.status == 'confirmado' %}
-                                                        <a href="{{ url_for('routes.adicionar_alunos_agendamento', agendamento_id=agendamento.id) }}" 
-                                                           class="btn btn-sm btn-outline-success" title="Adicionar alunos">
-                                                            <i class="fas fa-user-plus me-1"></i>Adicionar
-                                                        </a>
-                                                        
-                                                        <a href="{{ url_for('routes.cancelar_agendamento_professor', agendamento_id=agendamento.id) }}" 
-                                                           class="btn btn-sm btn-outline-danger" title="Cancelar">
-                                                            <i class="fas fa-times me-1"></i>Cancelar
-                                                        </a>
-                                                    {% endif %}
-                                                    
-                                                    <a href="{{ url_for('routes.imprimir_agendamento_professor', agendamento_id=agendamento.id) }}" 
-                                                       class="btn btn-sm btn-outline-primary" title="Imprimir">
-                                                        <i class="fas fa-print me-1"></i>Imprimir
-                                                    </a>
-                                                </div>
-                                            </td>
-                                        </tr>
-                                    {% endfor %}
-                                </tbody>
-                            </table>
-                        </div>
-                    </div>
-                </div>
-            {% else %}
-                <div class="alert alert-warning shadow-sm">
-                    <i class="fas fa-exclamation-triangle me-2"></i>Não há agendamentos para exibir.
-                </div>
-            {% endif %}
-        </div>
-    </div>
-</div>
->>>>>>> 86b63bd3
-{% endblock %}+</div>