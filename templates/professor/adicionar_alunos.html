<<<<<<< HEAD
<!-- Template: professor/adicionar_alunos.html -->
{% extends 'base.html' %}

{% block title %}Adicionar Alunos{% endblock %}

{% block content %}
<div class="container mt-4">
    <h2>Adicionar Alunos ao Agendamento</h2>
    
    <div class="card mb-4">
        <div class="card-header bg-primary text-white">
            Detalhes do Agendamento
        </div>
        <div class="card-body">
            <div class="row">
                <div class="col-md-6">
                    <p><strong>Evento:</strong> {{ agendamento.horario.evento.nome }}</p>
                    <p><strong>Data:</strong> {{ agendamento.horario.data.strftime('%d/%m/%Y') }}</p>
                    <p><strong>Horário:</strong> {{ agendamento.horario.horario_inicio.strftime('%H:%M') }} às {{ agendamento.horario.horario_fim.strftime('%H:%M') }}</p>
                </div>
                <div class="col-md-6">
                    <p><strong>Escola:</strong> {{ agendamento.escola_nome }}</p>
                    <p><strong>Turma:</strong> {{ agendamento.turma }}</p>
                    <p><strong>Quantidade de Alunos:</strong> {{ total_adicionados }} / {{ agendamento.quantidade_alunos }}</p>
                </div>
            </div>
            
            <div class="progress mt-3">
                {% set porcentagem = (total_adicionados / agendamento.quantidade_alunos) * 100 %}
                <div class="progress-bar {% if porcentagem < 50 %}bg-danger{% elif porcentagem < 100 %}bg-warning{% else %}bg-success{% endif %}" 
                     role="progressbar" style="width: {{ porcentagem }}%;" 
                     aria-valuenow="{{ total_adicionados }}" aria-valuemin="0" aria-valuemax="{{ agendamento.quantidade_alunos }}">
                    {{ total_adicionados }} / {{ agendamento.quantidade_alunos }}
                </div>
            </div>
        </div>
    </div>
    
    <div class="row mb-4">
        <div class="col-md-6">
            <div class="card h-100">
                <div class="card-header bg-success text-white">
                    <i class="fas fa-user-plus"></i> Adicionar Aluno
                </div>
                <div class="card-body">
                    <form method="POST" action="{{ url_for('routes.adicionar_alunos_agendamento', agendamento_id=agendamento.id) }}">
                        <div class="mb-3">
                            <label for="nome" class="form-label">Nome do Aluno *</label>
                            <input type="text" class="form-control" id="nome" name="nome" required>
                        </div>
                        
                        <div class="mb-3">
                            <label for="cpf" class="form-label">CPF (opcional)</label>
                            <input type="text" class="form-control" id="cpf" name="cpf" placeholder="Apenas números">
                            <small class="text-muted">Opcional para menores de idade</small>
                        </div>
                        
                        <div class="d-grid">
                            <button type="submit" class="btn btn-success">
                                <i class="fas fa-plus-circle"></i> Adicionar Aluno
                            </button>
                        </div>
                    </form>
                </div>
            </div>
        </div>
        
        <div class="col-md-6">
            <div class="card h-100">
                <div class="card-header bg-info text-white">
                    <i class="fas fa-file-import"></i> Importar Lista de Alunos
                </div>
                <div class="card-body">
                    <p>Você pode importar uma lista de alunos a partir de um arquivo CSV.</p>
                    <p>O arquivo deve conter uma linha por aluno, no formato:</p>
                    <pre>Nome do Aluno,CPF</pre>
                    <p>O CPF é opcional e pode ser deixado em branco.</p>
                    
                    <div class="d-grid">
                        <a href="{{ url_for('routes.importar_alunos_agendamento', agendamento_id=agendamento.id) }}" class="btn btn-info">
                            <i class="fas fa-file-import"></i> Importar Alunos
                        </a>
                    </div>
                </div>
            </div>
        </div>
    </div>
    
    <!-- Lista de alunos -->
    <div class="card mb-4">
        <div class="card-header bg-primary text-white">
            <i class="fas fa-list"></i> Alunos Adicionados ({{ total_adicionados }} / {{ agendamento.quantidade_alunos }})
        </div>
        <div class="card-body">
            {% if alunos %}
                <div class="table-responsive">
                    <table class="table table-striped table-hover">
                        <thead>
                            <tr>
                                <th>Nome</th>
                                <th>CPF</th>
                                <th class="text-end">Ações</th>
                            </tr>
                        </thead>
                        <tbody>
                            {% for aluno in alunos %}
                                <tr>
                                    <td>{{ aluno.nome }}</td>
                                    <td>{{ aluno.cpf or '-' }}</td>
                                    <td class="text-end">
                                        <form method="POST" action="{{ url_for('routes.remover_aluno_agendamento', aluno_id=aluno.id) }}" class="d-inline">
                                            <button type="submit" class="btn btn-sm btn-danger" onclick="return confirm('Tem certeza que deseja remover este aluno?')">
                                                <i class="fas fa-trash"></i>
                                            </button>
                                        </form>
                                    </td>
                                </tr>
                            {% endfor %}
                        </tbody>
                    </table>
                </div>
            {% else %}
                <div class="alert alert-warning">
                    <i class="fas fa-exclamation-triangle"></i> Nenhum aluno adicionado ainda.
                </div>
            {% endif %}
        </div>
    </div>
    
    <div class="mt-4 d-flex gap-2">
        {% if total_adicionados >= agendamento.quantidade_alunos %}
            <div class="alert alert-success flex-grow-1">
                <i class="fas fa-check-circle"></i> Você adicionou todos os alunos! Seu agendamento está completo.
            </div>
        {% endif %}
        
        <a href="{{ url_for('routes.imprimir_agendamento_professor', agendamento_id=agendamento.id) }}" class="btn btn-primary">
            <i class="fas fa-print"></i> Imprimir Comprovante
        </a>
        
        <a href="{{ url_for('routes.qrcode_agendamento_professor', agendamento_id=agendamento.id) }}" class="btn btn-info">
            <i class="fas fa-qrcode"></i> Ver QR Code
        </a>
        
        <a href="{{ url_for('agendamento_routes.meus_agendamentos') }}" class="btn btn-secondary">
            <i class="fas fa-chevron-left"></i> Voltar
        </a>
    </div>
</div>
{% endblock %}
=======
<!-- Template: professor/adicionar_alunos.html -->
{% extends 'base.html' %}

{% block title %}Adicionar Alunos{% endblock %}

{% block content %}
<div class="container mt-4">
    <h2>Adicionar Alunos ao Agendamento</h2>
    
    <div class="card mb-4">
        <div class="card-header bg-primary text-white">
            Detalhes do Agendamento
        </div>
        <div class="card-body">
            <div class="row">
                <div class="col-md-6">
                    <p><strong>Evento:</strong> {{ agendamento.horario.evento.nome }}</p>
                    <p><strong>Data:</strong> {{ agendamento.horario.data.strftime('%d/%m/%Y') }}</p>
                    <p><strong>Horário:</strong> {{ agendamento.horario.horario_inicio.strftime('%H:%M') }} às {{ agendamento.horario.horario_fim.strftime('%H:%M') }}</p>
                </div>
                <div class="col-md-6">
                    <p><strong>Escola:</strong> {{ agendamento.escola_nome }}</p>
                    <p><strong>Turma:</strong> {{ agendamento.turma }}</p>
                    <p><strong>Quantidade de Alunos:</strong> {{ total_adicionados }} / {{ agendamento.quantidade_alunos }}</p>
                </div>
            </div>
            
            <div class="progress mt-3">
                {% set porcentagem = (total_adicionados / agendamento.quantidade_alunos) * 100 %}
                <div class="progress-bar {% if porcentagem < 50 %}bg-danger{% elif porcentagem < 100 %}bg-warning{% else %}bg-success{% endif %}" 
                     role="progressbar" style="width: {{ porcentagem }}%;" 
                     aria-valuenow="{{ total_adicionados }}" aria-valuemin="0" aria-valuemax="{{ agendamento.quantidade_alunos }}">
                    {{ total_adicionados }} / {{ agendamento.quantidade_alunos }}
                </div>
            </div>
        </div>
    </div>
    
    <div class="row mb-4">
        <div class="col-md-6">
            <div class="card h-100">
                <div class="card-header bg-success text-white">
                    <i class="fas fa-user-plus"></i> Adicionar Aluno
                </div>
                <div class="card-body">
                    <form method="POST" action="{{ url_for('routes.adicionar_alunos_agendamento', agendamento_id=agendamento.id) }}">
                        <div class="mb-3">
                            <label for="nome" class="form-label">Nome do Aluno *</label>
                            <input type="text" class="form-control" id="nome" name="nome" required>
                        </div>
                        
                        <div class="mb-3">
                            <label for="cpf" class="form-label">CPF (opcional)</label>
                            <input type="text" class="form-control" id="cpf" name="cpf" placeholder="Apenas números">
                            <small class="text-muted">Opcional para menores de idade</small>
                        </div>
                        
                        <div class="d-grid">
                            <button type="submit" class="btn btn-success">
                                <i class="fas fa-plus-circle"></i> Adicionar Aluno
                            </button>
                        </div>
                    </form>
                </div>
            </div>
        </div>
        
        <div class="col-md-6">
            <div class="card h-100">
                <div class="card-header bg-info text-white">
                    <i class="fas fa-file-import"></i> Importar Lista de Alunos
                </div>
                <div class="card-body">
                    <p>Você pode importar uma lista de alunos a partir de um arquivo CSV.</p>
                    <p>O arquivo deve conter uma linha por aluno, no formato:</p>
                    <pre>Nome do Aluno,CPF</pre>
                    <p>O CPF é opcional e pode ser deixado em branco.</p>
                    
                    <div class="d-grid">
                        <a href="{{ url_for('routes.importar_alunos_agendamento', agendamento_id=agendamento.id) }}" class="btn btn-info">
                            <i class="fas fa-file-import"></i> Importar Alunos
                        </a>
                    </div>
                </div>
            </div>
        </div>
    </div>
    
    <!-- Lista de alunos -->
    <div class="card mb-4">
        <div class="card-header bg-primary text-white">
            <i class="fas fa-list"></i> Alunos Adicionados ({{ total_adicionados }} / {{ agendamento.quantidade_alunos }})
        </div>
        <div class="card-body">
            {% if alunos %}
                <div class="table-responsive">
                    <table class="table table-striped table-hover">
                        <thead>
                            <tr>
                                <th>Nome</th>
                                <th>CPF</th>
                                <th class="text-end">Ações</th>
                            </tr>
                        </thead>
                        <tbody>
                            {% for aluno in alunos %}
                                <tr>
                                    <td>{{ aluno.nome }}</td>
                                    <td>{{ aluno.cpf or '-' }}</td>
                                    <td class="text-end">
                                        <form method="POST" action="{{ url_for('routes.remover_aluno_agendamento', aluno_id=aluno.id) }}" class="d-inline">
                                            <button type="submit" class="btn btn-sm btn-danger" onclick="return confirm('Tem certeza que deseja remover este aluno?')">
                                                <i class="fas fa-trash"></i>
                                            </button>
                                        </form>
                                    </td>
                                </tr>
                            {% endfor %}
                        </tbody>
                    </table>
                </div>
            {% else %}
                <div class="alert alert-warning">
                    <i class="fas fa-exclamation-triangle"></i> Nenhum aluno adicionado ainda.
                </div>
            {% endif %}
        </div>
    </div>
    
    <div class="mt-4 d-flex gap-2">
        {% if total_adicionados >= agendamento.quantidade_alunos %}
            <div class="alert alert-success flex-grow-1">
                <i class="fas fa-check-circle"></i> Você adicionou todos os alunos! Seu agendamento está completo.
            </div>
        {% endif %}
        
        <a href="{{ url_for('routes.imprimir_agendamento_professor', agendamento_id=agendamento.id) }}" class="btn btn-primary">
            <i class="fas fa-print"></i> Imprimir Comprovante
        </a>
        
        <a href="{{ url_for('routes.qrcode_agendamento_professor', agendamento_id=agendamento.id) }}" class="btn btn-info">
            <i class="fas fa-qrcode"></i> Ver QR Code
        </a>
        
        <a href="{{ url_for('agendamento_routes.meus_agendamentos') }}" class="btn btn-secondary">
            <i class="fas fa-chevron-left"></i> Voltar
        </a>
    </div>
</div>
{% endblock %}
>>>>>>> 63fe9e99
<|MERGE_RESOLUTION|>--- conflicted
+++ resolved
@@ -1,4 +1,4 @@
-<<<<<<< HEAD
+
 <!-- Template: professor/adicionar_alunos.html -->
 {% extends 'base.html' %}
 
@@ -148,156 +148,4 @@
         </a>
     </div>
 </div>
-{% endblock %}
-=======
-<!-- Template: professor/adicionar_alunos.html -->
-{% extends 'base.html' %}
-
-{% block title %}Adicionar Alunos{% endblock %}
-
-{% block content %}
-<div class="container mt-4">
-    <h2>Adicionar Alunos ao Agendamento</h2>
-    
-    <div class="card mb-4">
-        <div class="card-header bg-primary text-white">
-            Detalhes do Agendamento
-        </div>
-        <div class="card-body">
-            <div class="row">
-                <div class="col-md-6">
-                    <p><strong>Evento:</strong> {{ agendamento.horario.evento.nome }}</p>
-                    <p><strong>Data:</strong> {{ agendamento.horario.data.strftime('%d/%m/%Y') }}</p>
-                    <p><strong>Horário:</strong> {{ agendamento.horario.horario_inicio.strftime('%H:%M') }} às {{ agendamento.horario.horario_fim.strftime('%H:%M') }}</p>
-                </div>
-                <div class="col-md-6">
-                    <p><strong>Escola:</strong> {{ agendamento.escola_nome }}</p>
-                    <p><strong>Turma:</strong> {{ agendamento.turma }}</p>
-                    <p><strong>Quantidade de Alunos:</strong> {{ total_adicionados }} / {{ agendamento.quantidade_alunos }}</p>
-                </div>
-            </div>
-            
-            <div class="progress mt-3">
-                {% set porcentagem = (total_adicionados / agendamento.quantidade_alunos) * 100 %}
-                <div class="progress-bar {% if porcentagem < 50 %}bg-danger{% elif porcentagem < 100 %}bg-warning{% else %}bg-success{% endif %}" 
-                     role="progressbar" style="width: {{ porcentagem }}%;" 
-                     aria-valuenow="{{ total_adicionados }}" aria-valuemin="0" aria-valuemax="{{ agendamento.quantidade_alunos }}">
-                    {{ total_adicionados }} / {{ agendamento.quantidade_alunos }}
-                </div>
-            </div>
-        </div>
-    </div>
-    
-    <div class="row mb-4">
-        <div class="col-md-6">
-            <div class="card h-100">
-                <div class="card-header bg-success text-white">
-                    <i class="fas fa-user-plus"></i> Adicionar Aluno
-                </div>
-                <div class="card-body">
-                    <form method="POST" action="{{ url_for('routes.adicionar_alunos_agendamento', agendamento_id=agendamento.id) }}">
-                        <div class="mb-3">
-                            <label for="nome" class="form-label">Nome do Aluno *</label>
-                            <input type="text" class="form-control" id="nome" name="nome" required>
-                        </div>
-                        
-                        <div class="mb-3">
-                            <label for="cpf" class="form-label">CPF (opcional)</label>
-                            <input type="text" class="form-control" id="cpf" name="cpf" placeholder="Apenas números">
-                            <small class="text-muted">Opcional para menores de idade</small>
-                        </div>
-                        
-                        <div class="d-grid">
-                            <button type="submit" class="btn btn-success">
-                                <i class="fas fa-plus-circle"></i> Adicionar Aluno
-                            </button>
-                        </div>
-                    </form>
-                </div>
-            </div>
-        </div>
-        
-        <div class="col-md-6">
-            <div class="card h-100">
-                <div class="card-header bg-info text-white">
-                    <i class="fas fa-file-import"></i> Importar Lista de Alunos
-                </div>
-                <div class="card-body">
-                    <p>Você pode importar uma lista de alunos a partir de um arquivo CSV.</p>
-                    <p>O arquivo deve conter uma linha por aluno, no formato:</p>
-                    <pre>Nome do Aluno,CPF</pre>
-                    <p>O CPF é opcional e pode ser deixado em branco.</p>
-                    
-                    <div class="d-grid">
-                        <a href="{{ url_for('routes.importar_alunos_agendamento', agendamento_id=agendamento.id) }}" class="btn btn-info">
-                            <i class="fas fa-file-import"></i> Importar Alunos
-                        </a>
-                    </div>
-                </div>
-            </div>
-        </div>
-    </div>
-    
-    <!-- Lista de alunos -->
-    <div class="card mb-4">
-        <div class="card-header bg-primary text-white">
-            <i class="fas fa-list"></i> Alunos Adicionados ({{ total_adicionados }} / {{ agendamento.quantidade_alunos }})
-        </div>
-        <div class="card-body">
-            {% if alunos %}
-                <div class="table-responsive">
-                    <table class="table table-striped table-hover">
-                        <thead>
-                            <tr>
-                                <th>Nome</th>
-                                <th>CPF</th>
-                                <th class="text-end">Ações</th>
-                            </tr>
-                        </thead>
-                        <tbody>
-                            {% for aluno in alunos %}
-                                <tr>
-                                    <td>{{ aluno.nome }}</td>
-                                    <td>{{ aluno.cpf or '-' }}</td>
-                                    <td class="text-end">
-                                        <form method="POST" action="{{ url_for('routes.remover_aluno_agendamento', aluno_id=aluno.id) }}" class="d-inline">
-                                            <button type="submit" class="btn btn-sm btn-danger" onclick="return confirm('Tem certeza que deseja remover este aluno?')">
-                                                <i class="fas fa-trash"></i>
-                                            </button>
-                                        </form>
-                                    </td>
-                                </tr>
-                            {% endfor %}
-                        </tbody>
-                    </table>
-                </div>
-            {% else %}
-                <div class="alert alert-warning">
-                    <i class="fas fa-exclamation-triangle"></i> Nenhum aluno adicionado ainda.
-                </div>
-            {% endif %}
-        </div>
-    </div>
-    
-    <div class="mt-4 d-flex gap-2">
-        {% if total_adicionados >= agendamento.quantidade_alunos %}
-            <div class="alert alert-success flex-grow-1">
-                <i class="fas fa-check-circle"></i> Você adicionou todos os alunos! Seu agendamento está completo.
-            </div>
-        {% endif %}
-        
-        <a href="{{ url_for('routes.imprimir_agendamento_professor', agendamento_id=agendamento.id) }}" class="btn btn-primary">
-            <i class="fas fa-print"></i> Imprimir Comprovante
-        </a>
-        
-        <a href="{{ url_for('routes.qrcode_agendamento_professor', agendamento_id=agendamento.id) }}" class="btn btn-info">
-            <i class="fas fa-qrcode"></i> Ver QR Code
-        </a>
-        
-        <a href="{{ url_for('agendamento_routes.meus_agendamentos') }}" class="btn btn-secondary">
-            <i class="fas fa-chevron-left"></i> Voltar
-        </a>
-    </div>
-</div>
-{% endblock %}
->>>>>>> 63fe9e99
+{% endblock %}