--- conflicted
+++ resolved
@@ -1,4 +1,3 @@
-<<<<<<< HEAD
 {% extends "base.html" %}
 {% block title %}Dashboard do Cliente{% endblock %}
 
@@ -215,14 +214,44 @@
                       </a>
                     </div>
                     <div class="col-md-6">
-                      {% for evento in eventos %}
-                      <a href="{{ url_for('routes.exportar_checkins_evento_pdf', evento_id=evento.id) }}"
-                         class="btn btn-outline-danger btn-sm">
-                        Baixar Check-ins do Evento (PDF)
-                      </a>
-                    {% endfor %}  
-                    <p>{{ eventos|length }} eventos encontrados</p>
-                  </div>
+                      <p>Eventos encontrados: {{ eventos|length }}</p>
+                      
+                      <div class="card p-3 mb-3">
+                        <h5>Exportar Check-ins</h5>
+                        
+                        <div class="form-group mb-3">
+                          <label for="eventoSelector" class="form-label">Selecione um evento:</label>
+                          <select class="form-select" id="eventoSelector">
+                            <option value="" selected disabled>Escolha um evento</option>
+                            {% for evento in eventos %}
+                              <option value="{{ evento.id }}">{{ evento.nome }}</option>
+                            {% endfor %}
+                          </select>
+                        </div>
+                        
+                        <button id="btnExportar" class="btn btn-outline-danger btn-sm" disabled>
+                          Baixar Check-ins do Evento (PDF)
+                        </button>
+                      </div>
+                      
+                      <script>
+                        document.addEventListener('DOMContentLoaded', function() {
+                          const selector = document.getElementById('eventoSelector');
+                          const btnExportar = document.getElementById('btnExportar');
+                          
+                          selector.addEventListener('change', function() {
+                            if (this.value) {
+                              btnExportar.disabled = false;
+                              btnExportar.onclick = function() {
+                                window.location.href = "{{ url_for('routes.exportar_checkins_evento_pdf', evento_id=0) }}".replace('0', selector.value);
+                              }
+                            } else {
+                              btnExportar.disabled = true;
+                            }
+                          });
+                        });
+                      </script>
+                    </div>
                   </div>
                 </div>
               </div>
@@ -311,6 +340,24 @@
               <i class="bi bi-printer me-2"></i> Imprimir Etiquetas
             </a>
           </div>
+        </div>
+      </div>
+    </div>
+
+    <!-- Gerenciar Trabalhos Científicos -->
+    <div class="col-lg-6 col-xl-3">
+      <div class="card h-100 shadow-sm hover-shadow border-0">
+        <div class="card-body">
+          <div class="text-info mb-3">
+            <i class="bi bi-journal-text fs-1"></i>
+          </div>
+          <h5 class="card-title fw-bold">Trabalhos Científicos</h5>
+          <p class="card-text text-muted">Acompanhe e avalie os trabalhos submetidos</p>
+        </div>
+        <div class="card-footer bg-white border-0 pt-0">
+          <a href="{{ url_for('routes.avaliar_trabalhos') }}" class="btn btn-info w-100 text-white">
+            <i class="bi bi-eye-fill me-2"></i> Avaliar Trabalhos
+          </a>
         </div>
       </div>
     </div>
@@ -377,6 +424,8 @@
               </button>
             </div>
           </div>
+
+
           
           <div class="collapse show" id="tabelaAtividades">
             <div class="card-body p-0">
@@ -926,6 +975,25 @@
                 </button>
               </div>
 
+              <!-- Submissão de Trabalhos -->
+            <div class="config-item d-flex justify-content-between align-items-center p-3 border-bottom">
+              <div>
+                <h6 class="mb-0 fw-semibold d-flex align-items-center">
+                  <i class="bi bi-upload text-primary me-2"></i>
+                  Submissão de Trabalhos
+                </h6>
+                <p class="text-muted small mb-0">Permite que participantes enviem artigos científicos</p>
+              </div>
+              <button type="button"
+                      id="btnToggleSubmissao"
+                      class="btn btn-padrao btn-toggle btn-{{ 'success' if config_cliente and config_cliente.habilitar_submissao_trabalhos else 'danger' }}"
+                      data-toggle-url="{{ url_for('routes.toggle_submissao_trabalhos_cliente') }}">
+                <i class="bi bi-{{ 'check-circle-fill' if config_cliente and config_cliente.habilitar_submissao_trabalhos else 'x-circle-fill' }}"></i>
+                {{ 'Ativo' if config_cliente and config_cliente.habilitar_submissao_trabalhos else 'Desativado' }}
+              </button>
+            </div>
+
+
               <div class="d-grid mt-4">
                 <a href="{{ url_for('routes.configurar_evento') }}" class="btn btn-padrao btn-primary">
                   <i class="bi bi-calendar-event"></i> Configurar Eventos
@@ -1847,6 +1915,32 @@
 </style>
 
 <!-- Scripts -->
+
+<script>
+  document.addEventListener('DOMContentLoaded', function () {
+    const btnSubmissao = document.getElementById('btnToggleSubmissao');
+
+    if (btnSubmissao) {
+      btnSubmissao.addEventListener('click', function () {
+        const toggleUrl = btnSubmissao.getAttribute('data-toggle-url');
+
+        fetch(toggleUrl)
+          .then(response => {
+            if (response.ok) {
+              location.reload(); // recarrega para refletir a mudança
+            } else {
+              alert("Erro ao atualizar a configuração.");
+            }
+          })
+          .catch(error => {
+            console.error("Erro na requisição:", error);
+            alert("Erro ao conectar com o servidor.");
+          });
+      });
+    }
+  });
+</script>
+
 <script>
 // Carregamento inicial - Estados e configurações
 document.addEventListener('DOMContentLoaded', function() {
@@ -2245,2332 +2339,4 @@
   }, 1500);
 }
 </script>
-=======
-{% extends "base.html" %}
-{% block title %}Dashboard do Cliente{% endblock %}
-
-{% block content %}
-<div class="container-fluid px-0 mt-0">
-
-  <!-- Cabeçalho da seção -->
-  <div class="bg-gradient-primary-to-secondary text-white p-4 rounded-3 mb-4 shadow-sm">
-    <div class="d-flex align-items-center">
-      <div class="display-6 me-3">
-        <i class="bi bi-speedometer2"></i>
-      </div>
-      <div>
-        <h4 class="fw-bold mb-1">Painel de Gerenciamento do Cliente</h4>
-        <p class="mb-0 opacity-75">Gerencie suas atividades, ministrantes, inscrições e conteúdos</p>
-      </div>
-    </div>
-  </div>
-
-  <!-- Filtro de Estado e Cidade -->
-  <form method="GET" action="{{ url_for('routes.dashboard') }}" class="mb-4">
-    <div class="row g-3">
-      <div class="col-md-4">
-        <label for="estadoSelect" class="form-label">Filtrar por Estado</label>
-        <select id="estadoSelect" name="estado" class="form-select">
-          <option value="">Todos os Estados</option>
-        </select>
-      </div>
-      <div class="col-md-4">
-        <label for="cidadeSelect" class="form-label">Filtrar por Cidade</label>
-        <select id="cidadeSelect" name="cidade" class="form-select">
-          <option value="">Todas as Cidades</option>
-        </select>
-      </div>
-      <div class="col-md-4 d-flex align-items-end">
-        <button type="submit" class="btn btn-primary w-100">
-          <i class="bi bi-funnel-fill me-1"></i> Aplicar Filtros
-        </button>
-      </div>
-    </div>
-  </form>
-
-  <!-- Card Principal que contém as abas -->
-  <div class="card shadow">
-    <div class="card-body p-0">
-      <!-- Abas (Nav Tabs) -->
-      <ul class="nav nav-tabs nav-justified" id="clientTabs" role="tablist">
-        <li class="nav-item" role="presentation">
-          <button class="nav-link active" id="estatisticas-tab" data-bs-toggle="tab"
-                  data-bs-target="#estatisticas" type="button">
-            <i class="bi bi-bar-chart-fill me-1"></i> Estatísticas
-          </button>
-        </li>
-        <li class="nav-item" role="presentation">
-          <button class="nav-link" id="gerenciar-tab" data-bs-toggle="tab"
-                  data-bs-target="#gerenciar" type="button">
-            <i class="bi bi-kanban me-1"></i> Gerenciar
-          </button>
-        </li>
-        <li class="nav-item" role="presentation">
-          <button class="nav-link" id="criar-tab" data-bs-toggle="tab"
-                  data-bs-target="#criar" type="button">
-            <i class="bi bi-plus-circle me-1"></i> Criar Novo
-          </button>
-        </li>
-        <li class="nav-item" role="presentation">
-          <button class="nav-link" id="configuracoes-tab" data-bs-toggle="tab"
-                  data-bs-target="#configuracoes" type="button">
-            <i class="bi bi-gear-fill me-1"></i> Configurações
-          </button>
-        </li>
-      </ul>
-
-      <!-- Conteúdo das Abas -->
-      <div class="tab-content p-4">
-
-        <!-- ABA 1: ESTATÍSTICAS -->
-        <div class="tab-pane fade show active" id="estatisticas" role="tabpanel">
-          <!-- Painel de estatísticas em cards -->
-          <div class="row g-4 mb-4">
-            <div class="col">
-              <div class="card stat-card bg-success-gradient text-white">
-                <div class="card-body">
-                  <div class="d-flex justify-content-between align-items-center">
-                    <div>
-                      <h5 class="card-subtitle mb-2">Eventos</h5>
-                      <h2 class="card-title mb-0">{{ total_eventos }}</h2>
-                    </div>
-                    <i class="bi bi-calendar-event fs-1 opacity-25"></i>
-                  </div>
-                </div>
-              </div>
-            </div>
-            <div class="col">
-              <div class="card stat-card bg-primary-gradient text-white">
-                <div class="card-body">
-                  <div class="d-flex justify-content-between align-items-center">
-                    <div>
-                      <h5 class="card-subtitle mb-2">Atividades</h5>
-                      <h2 class="card-title mb-0">{{ total_oficinas }}</h2>
-                    </div>
-                    <i class="bi bi-journal-bookmark fs-1 opacity-25"></i>
-                  </div>
-                </div>
-              </div>
-            </div>
-            <div class="col">
-              <div class="card stat-card bg-info-gradient text-white">
-                <div class="card-body">
-                  <div class="d-flex justify-content-between align-items-center">
-                    <div>
-                      <h5 class="card-subtitle mb-2">Vagas</h5>
-                      <h2 class="card-title mb-0">{{ total_vagas }}</h2>
-                    </div>
-                    <i class="bi bi-person-workspace fs-1 opacity-25"></i>
-                  </div>
-                </div>
-              </div>
-            </div>
-            <div class="col">
-              <div class="card stat-card bg-warning-gradient text-white">
-                <div class="card-body">
-                  <div class="d-flex justify-content-between align-items-center">
-                    <div>
-                      <h5 class="card-subtitle mb-2">Adesão</h5>
-                      <h2 class="card-title mb-0">{{ total_inscricoes }}</h2>
-                    </div>
-                    <i class="bi bi-people fs-1 opacity-25"></i>
-                  </div>
-                </div>
-              </div>
-            </div>
-            <div class="col">
-              <div class="card stat-card bg-danger-gradient text-white">
-                <div class="card-body">
-                  <div class="d-flex justify-content-between align-items-center">
-                    <div>
-                      <h5 class="card-subtitle mb-2">% de Adesão</h5>
-                      <h2 class="card-title mb-0">{{ "%.2f"|format(percentual_adesao) }}%</h2>
-                    </div>
-                    <i class="bi bi-graph-up fs-1 opacity-25"></i>
-                  </div>
-                </div>
-              </div>
-            </div>
-          </div>
-
-          <!-- Detalhes das oficinas com tabela e gráficos -->
-          <div class="card shadow">
-            <div class="card-header">
-              <h5 class="m-0 fw-bold">Detalhes das Atividades</h5>
-            </div>
-            <div class="card-body">
-              <div class="table-responsive">
-                <table class="table table-hover align-middle">
-                  <thead class="table-light">
-                    <tr>
-                      <th>Título</th>
-                      <th>Vagas</th>
-                      <th>Inscritos</th>
-                      <th>Ocupação</th>
-                    </tr>
-                  </thead>
-                  <tbody>
-                    {% for ofst in oficinas %}
-                    <tr>
-                      <td>{{ ofst.titulo }}</td>
-                      <td>{% if ofst.vagas == 9999 %} ∞ {% else %}{{ ofst.vagas }}{% endif %}</td>
-                      <td>{{ ofst.inscritos|length }}</td>
-                      <td>
-                        <div class="progress" style="height: 20px;">
-                          {% if ofst.vagas == 9999 %}
-                          <div class="progress-bar bg-info" role="progressbar" 
-                               style="width: 100%;" 
-                               aria-valuenow="100" 
-                               aria-valuemin="0" aria-valuemax="100">
-                            Ilimitado
-                          </div>
-                          {% else %}
-                          <div class="progress-bar" role="progressbar" 
-                               style="width: {{ (ofst.inscritos|length / ofst.vagas) * 100 if ofst.vagas else 0 }}%;" 
-                               aria-valuenow="{{ (ofst.inscritos|length / ofst.vagas) * 100 if ofst.vagas else 0 }}" 
-                               aria-valuemin="0" aria-valuemax="100">
-                            {{ "%.2f"|format((ofst.inscritos|length / ofst.vagas) * 100 if ofst.vagas else 0) }}%
-                          </div>
-                          {% endif %}
-                        </div>
-                      </td>
-                    </tr>
-                    {% endfor %}
-                  </tbody>
-                </table>
-              </div>
-            </div>
-          </div>
-
-          <!-- Botões de relatórios -->
-          <div class="row mt-4">
-            <div class="col-12">
-              <div class="card shadow">
-                <div class="card-header">
-                  <h5 class="m-0 fw-bold">Relatórios Rápidos</h5>
-                </div>
-                <div class="card-body">
-                  <div class="row g-3">
-                    <div class="col-md-6">
-                      <button type="button" class="btn btn-success w-100" onclick="carregarRelatorioMensagem()">
-                        <i class="bi bi-whatsapp me-2"></i> Relatório para WhatsApp
-                      </button>
-                    </div>
-                    <div class="col-md-6">
-                      <a href="{{ url_for('routes.gerar_pdf_checkins_qr') }}" class="btn btn-info w-100">
-                        <i class="bi bi-file-earmark-text me-2"></i> Exportar Check-ins (PDF)
-                      </a>
-                    </div>
-                    <div class="col-md-6">
-                      <p>Eventos encontrados: {{ eventos|length }}</p>
-                      
-                      <div class="card p-3 mb-3">
-                        <h5>Exportar Check-ins</h5>
-                        
-                        <div class="form-group mb-3">
-                          <label for="eventoSelector" class="form-label">Selecione um evento:</label>
-                          <select class="form-select" id="eventoSelector">
-                            <option value="" selected disabled>Escolha um evento</option>
-                            {% for evento in eventos %}
-                              <option value="{{ evento.id }}">{{ evento.nome }}</option>
-                            {% endfor %}
-                          </select>
-                        </div>
-                        
-                        <button id="btnExportar" class="btn btn-outline-danger btn-sm" disabled>
-                          Baixar Check-ins do Evento (PDF)
-                        </button>
-                      </div>
-                      
-                      <script>
-                        document.addEventListener('DOMContentLoaded', function() {
-                          const selector = document.getElementById('eventoSelector');
-                          const btnExportar = document.getElementById('btnExportar');
-                          
-                          selector.addEventListener('change', function() {
-                            if (this.value) {
-                              btnExportar.disabled = false;
-                              btnExportar.onclick = function() {
-                                window.location.href = "{{ url_for('routes.exportar_checkins_evento_pdf', evento_id=0) }}".replace('0', selector.value);
-                              }
-                            } else {
-                              btnExportar.disabled = true;
-                            }
-                          });
-                        });
-                      </script>
-                    </div>
-                  </div>
-                </div>
-              </div>
-            </div>
-          </div>
-        </div><!-- /ABA 1: ESTATÍSTICAS -->
-
-<!-- ABA 2: GERENCIAR -->
-<div class="tab-pane fade" id="gerenciar" role="tabpanel">
-  
-
-  <div class="container-fluid px-0">
-    <!-- Cards de acesso rápido -->
-    <div class="row g-4 mb-4">
-      <!-- Acesso rápido QR Codes e Check-ins -->
-      <div class="col-lg-6 col-xl-3">
-        <div class="card h-100 shadow-sm hover-shadow border-0">
-          <div class="card-body">
-            <div class="text-primary mb-3">
-              <i class="bi bi-qr-code fs-1"></i>
-            </div>
-            <h5 class="card-title fw-bold">QR Code & Check-in</h5>
-            <p class="card-text text-muted">Escaneie QR Codes e visualize check-ins realizados</p>
-          </div>
-          <div class="card-footer bg-white border-0 pt-0">
-            <div class="d-flex gap-2">
-              <a href="{{ url_for('routes.admin_scan') }}" class="btn btn-sm btn-primary flex-grow-1">
-                <i class="bi bi-qr-code-scan me-1"></i> Escanear
-              </a>
-              <button type="button" class="btn btn-sm btn-outline-primary flex-grow-1" data-bs-toggle="modal" data-bs-target="#modalCheckinsQR">
-                <i class="bi bi-list-check me-1"></i> Listar
-              </button>
-            </div>
-          </div>
-        </div>
-      </div>
-
-      <!-- Gerenciar Inscrições -->
-      <div class="col-lg-6 col-xl-3">
-        <div class="card h-100 shadow-sm hover-shadow border-0">
-          <div class="card-body">
-            <div class="text-warning mb-3">
-              <i class="bi bi-clipboard-check fs-1"></i>
-            </div>
-            <h5 class="card-title fw-bold">Inscrições</h5>
-            <p class="card-text text-muted">Gerencie as inscrições dos participantes</p>
-          </div>
-          <div class="card-footer bg-white border-0 pt-0">
-            <a href="{{ url_for('routes.gerenciar_inscricoes') }}" class="btn btn-warning w-100">
-              <i class="bi bi-clipboard-check me-2"></i> Gerenciar Inscrições
-            </a>
-          </div>
-        </div>
-      </div>
-
-      <!-- Gerenciar Ministrantes -->
-      <div class="col-lg-6 col-xl-3">
-        <div class="card h-100 shadow-sm hover-shadow border-0">
-          <div class="card-body">
-            <div class="text-success mb-3">
-              <i class="bi bi-person-badge fs-1"></i>
-            </div>
-            <h5 class="card-title fw-bold">Ministrantes</h5>
-            <p class="card-text text-muted">Gerencie os palestrantes e facilitadores</p>
-          </div>
-          <div class="card-footer bg-white border-0 pt-0">
-            <a href="{{ url_for('routes.gerenciar_ministrantes') }}" class="btn btn-success w-100">
-              <i class="bi bi-person-badge me-2"></i> Gerenciar Ministrantes
-            </a>
-          </div>
-        </div>
-      </div>
-
-      <!-- Etiquetas -->
-      <div class="col-lg-6 col-xl-3">
-        <div class="card h-100 shadow-sm hover-shadow border-0">
-          <div class="card-body">
-            <div class="text-secondary mb-3">
-              <i class="bi bi-printer fs-1"></i>
-            </div>
-            <h5 class="card-title fw-bold">Etiquetas</h5>
-            <p class="card-text text-muted">Gere e imprima etiquetas para os participantes</p>
-          </div>
-          <div class="card-footer bg-white border-0 pt-0">
-            <a href="{{ url_for('routes.gerar_etiquetas', cliente_id=current_user.id) }}" class="btn btn-secondary w-100">
-              <i class="bi bi-printer me-2"></i> Imprimir Etiquetas
-            </a>
-          </div>
-        </div>
-      </div>
-    </div>
-
-    <!-- Gerenciar Trabalhos Científicos -->
-    <div class="col-lg-6 col-xl-3">
-      <div class="card h-100 shadow-sm hover-shadow border-0">
-        <div class="card-body">
-          <div class="text-info mb-3">
-            <i class="bi bi-journal-text fs-1"></i>
-          </div>
-          <h5 class="card-title fw-bold">Trabalhos Científicos</h5>
-          <p class="card-text text-muted">Acompanhe e avalie os trabalhos submetidos</p>
-        </div>
-        <div class="card-footer bg-white border-0 pt-0">
-          <a href="{{ url_for('routes.avaliar_trabalhos') }}" class="btn btn-info w-100 text-white">
-            <i class="bi bi-eye-fill me-2"></i> Avaliar Trabalhos
-          </a>
-        </div>
-      </div>
-    </div>
-
-    <!-- Gerenciamento de conteúdo -->
-    <div class="row g-4 mb-4">
-      <div class="col-12">
-        <div class="card border-0 shadow-sm">
-          <div class="card-header bg-light border-0">
-            <h5 class="fw-bold m-0 d-flex align-items-center">
-              <i class="bi bi-folder-fill me-2 text-primary"></i> Gerenciar Conteúdo
-            </h5>
-          </div>
-          <div class="card-body">
-            <!-- Navegação por abas para telas pequenas -->
-            <div class="d-lg-none mb-3">
-              <select class="form-select" id="contentManagementMobile" onchange="window.location.href=this.value">
-                <option value="">Selecione uma opção...</option>
-                <option value="{{ url_for('routes.listar_formularios') }}">Formulários</option>
-                <option value="{{ url_for('routes.listar_respostas') }}">Respostas</option>
-                <option value="{{ url_for('routes.listar_templates') }}">Templates</option>
-              </select>
-            </div>
-            
-            <!-- Botões para telas grandes -->
-            <div class="d-none d-lg-flex justify-content-between gap-3">
-              <a href="{{ url_for('routes.listar_formularios') }}" class="btn btn-outline-primary flex-fill content-card">
-                <div class="text-center py-2">
-                  <i class="bi bi-ui-checks fs-2 d-block mb-2"></i>
-                  <span>Formulários</span>
-                </div>
-              </a>
-              
-              <a href="{{ url_for('routes.listar_respostas') }}" class="btn btn-outline-primary flex-fill content-card">
-                <div class="text-center py-2">
-                  <i class="bi bi-chat-square-text fs-2 d-block mb-2"></i>
-                  <span>Respostas</span>
-                </div>
-              </a>
-              
-              <a href="{{ url_for('routes.listar_templates') }}" class="btn btn-outline-primary flex-fill content-card">
-                <div class="text-center py-2">
-                  <i class="bi bi-file-earmark-ruled fs-2 d-block mb-2"></i>
-                  <span>Templates</span>
-                </div>
-              </a>
-            </div>
-          </div>
-        </div>
-      </div>
-    </div>
-
-    <!-- Lista de Atividades -->
-    <div class="row g-4">
-      <div class="col-12">
-        <div class="card border-0 shadow">
-          <div class="card-header bg-white border-bottom d-flex justify-content-between align-items-center py-3">
-            <h5 class="fw-bold m-0">
-              <i class="bi bi-list-ul me-2 text-primary"></i> Atividades Cadastradas
-            </h5>
-            <div class="d-flex">
-              <button type="button" class="btn btn-sm btn-outline-primary" data-bs-toggle="collapse" data-bs-target="#tabelaAtividades">
-                <i class="bi bi-chevron-down"></i> <span class="d-none d-md-inline">Mostrar/Ocultar</span>
-              </button>
-            </div>
-          </div>
-
-
-          
-          <div class="collapse show" id="tabelaAtividades">
-            <div class="card-body p-0">
-              <div class="table-responsive">
-                <table class="table table-hover align-middle mb-0">
-                  <thead class="table-light sticky-top">
-                    <tr>
-                      <th scope="col" class="ps-3">Título</th>
-                      <th scope="col" class="d-none d-md-table-cell">Descrição</th>
-                      <th scope="col" width="200" class="text-center">Ações</th>
-                    </tr>
-                  </thead>
-                  <tbody>
-                    {% if oficinas %}
-                      {% for oficina in oficinas %}
-                      <tr>
-                        <td class="ps-3 fw-medium">
-                          {{ oficina.titulo }}
-                          <!-- Mobile: Descrição truncada visível apenas em telas pequenas -->
-                          <div class="small text-muted d-md-none">
-                            {{ oficina.descricao|truncate(30) }}
-                          </div>
-                        </td>
-                        <td class="d-none d-md-table-cell">{{ oficina.descricao|truncate(50) }}</td>
-                        <td>
-                          <div class="btn-group d-flex justify-content-center">
-                            <a href="{{ url_for('routes.editar_oficina', oficina_id=oficina.id) }}" 
-                               class="btn btn-sm btn-outline-warning" 
-                               data-bs-toggle="tooltip" 
-                               title="Editar atividade">
-                              <i class="bi bi-pencil-square"></i>
-                            </a>
-                            <button type="button" class="btn btn-sm btn-outline-info"
-                                    data-bs-toggle="modal" 
-                                    data-bs-target="#modalOficina{{ oficina.id }}"
-                                    title="Participantes">
-                              <i class="bi bi-people-fill"></i>
-                            </button>
-                            <a href="{{ url_for('routes.lista_checkins', oficina_id=oficina.id) }}" 
-                               class="btn btn-sm btn-outline-primary"
-                               data-bs-toggle="tooltip" 
-                               title="Checkins">
-                              <i class="bi bi-card-checklist"></i>
-                            </a>
-                            <a href="{{ url_for('routes.feedback_oficina', oficina_id=oficina.id) }}" 
-                               class="btn btn-sm btn-outline-success"
-                               data-bs-toggle="tooltip" 
-                               title="Feedback">
-                              <i class="bi bi-chat-square-text"></i>
-                            </a>
-                            <form action="{{ url_for('routes.excluir_oficina', oficina_id=oficina.id) }}" method="POST" class="d-inline">
-                              <button type="submit" class="btn btn-sm btn-outline-danger"
-                                      onclick="return confirm('Tem certeza que deseja excluir esta oficina?');"
-                                      data-bs-toggle="tooltip" 
-                                      title="Excluir">
-                                <i class="bi bi-trash-fill"></i>
-                              </button>
-                            </form>
-                          </div>
-                        </td>
-                      </tr>
-                      {% endfor %}
-                    {% else %}
-                      <tr>
-                        <td colspan="3" class="text-center py-4">
-                          <div class="py-5">
-                            <i class="bi bi-journal-x text-muted fs-1 d-block mb-3"></i>
-                            <p class="lead">Nenhuma atividade cadastrada</p>
-                            <small class="text-muted">Adicione atividades na aba "Cadastrar"</small>
-                          </div>
-                        </td>
-                      </tr>
-                    {% endif %}
-                  </tbody>
-                </table>
-              </div>
-            </div>
-            
-            <div class="card-footer bg-white py-3">
-              <!-- Legenda de ícones -->
-              <div class="row justify-content-center text-center">
-                <div class="col-12">
-                  <small class="text-muted">Ações disponíveis:</small>
-                </div>
-                <div class="col-auto">
-                  <small><i class="bi bi-pencil-square text-warning me-1"></i> Editar</small>
-                </div>
-                <div class="col-auto">
-                  <small><i class="bi bi-people-fill text-info me-1"></i> Participantes</small>
-                </div>
-                <div class="col-auto">
-                  <small><i class="bi bi-card-checklist text-primary me-1"></i> Check-ins</small>
-                </div>
-                <div class="col-auto">
-                  <small><i class="bi bi-chat-square-text text-success me-1"></i> Feedback</small>
-                </div>
-                <div class="col-auto">
-                  <small><i class="bi bi-trash-fill text-danger me-1"></i> Excluir</small>
-                </div>
-              </div>
-            </div>
-          </div>
-        </div>
-      </div>
-    </div>
-  </div>
-</div>
-
-<!-- Estilos personalizados apenas para melhorar o visual sem afetar funcionalidades -->
-<style>
-  /* Gradiente para o cabeçalho */
-  .bg-gradient-primary-to-secondary {
-    background: linear-gradient(135deg, var(--bs-primary) 0%, #4a6fdc 100%);
-  }
-  
-  /* Efeito hover nos cards */
-  .hover-shadow {
-    transition: all 0.3s ease;
-  }
-  
-  .hover-shadow:hover {
-    transform: translateY(-5px);
-    box-shadow: 0 10px 20px rgba(0,0,0,0.1) !important;
-  }
-  
-  /* Botões de content com hover */
-  .content-card {
-    transition: all 0.2s ease;
-    border-radius: 8px;
-  }
-  
-  .content-card:hover {
-    background-color: var(--bs-primary);
-    color: white;
-    border-color: var(--bs-primary);
-  }
-  
-  /* Melhorias para tabela responsiva */
-  .table-responsive {
-    scrollbar-width: thin;
-  }
-  
-  .sticky-top {
-    top: 0;
-    z-index: 999;
-  }
-  
-  /* Ajustes para botões de ação na tabela */
-  .btn-group .btn {
-    border-radius: 4px;
-    margin: 0 2px;
-  }
-</style>
-<!-- /ABA 2: GERENCIAR -->
-        <!-- ABA 3: CRIAR NOVO -->
-<div class="tab-pane fade" id="criar" role="tabpanel">
-  <!-- Cabeçalho informativo -->
-  <div class="alert alert-info d-flex align-items-center mb-4 shadow-sm">
-    <i class="bi bi-info-circle-fill fs-4 me-3"></i>
-    <div>
-      <h5 class="alert-heading mb-1">Área de Criação</h5>
-      <p class="mb-0">Utilize esta área para criar novos eventos, atividades e configurar certificados</p>
-    </div>
-  </div>
-
-  <!-- Cards principais -->
-  <div class="row g-4">
-    <!-- Ações Rápidas -->
-    <div class="col-12 mb-2">
-      <h5 class="border-start border-success border-4 ps-2">
-        <i class="bi bi-lightning-fill text-success me-2"></i>Ações Rápidas
-      </h5>
-    </div>
-    
-    <!-- Cards de Criação -->
-    <div class="col-md-6 col-lg-4">
-      <div class="card border-0 shadow-sm h-100 action-card">
-        <div class="card-body text-center p-4">
-          <div class="icon-circle bg-primary text-white mb-3">
-            <i class="bi bi-calendar-event"></i>
-          </div>
-          <h5 class="card-title">Criar Evento</h5>
-          <p class="card-text text-muted small">Crie um novo evento com data, local e inscrições</p>
-          <a href="{{ url_for('routes.criar_evento') }}" class="btn btn-primary mt-2 w-100">
-            <i class="bi bi-calendar-event me-2"></i> Novo Evento
-          </a>
-        </div>
-      </div>
-    </div>
-    
-    <div class="col-md-6 col-lg-4">
-      <div class="card border-0 shadow-sm h-100 action-card">
-        <div class="card-body text-center p-4">
-          <div class="icon-circle bg-success text-white mb-3">
-            <i class="bi bi-journal-plus"></i>
-          </div>
-          <h5 class="card-title">Criar Atividade</h5>
-          <p class="card-text text-muted small">Adicione palestras, oficinas e outras atividades</p>
-          <a href="{{ url_for('routes.criar_oficina') }}" class="btn btn-success mt-2 w-100">
-            <i class="bi bi-journal-plus me-2"></i> Nova Atividade
-          </a>
-        </div>
-      </div>
-    </div>
-    
-    <div class="col-md-6 col-lg-4">
-      <div class="card border-0 shadow-sm h-100 action-card">
-        <div class="card-body text-center p-4">
-          <div class="icon-circle bg-info text-white mb-3">
-            <i class="bi bi-person-plus"></i>
-          </div>
-          <h5 class="card-title">Adicionar Ministrante</h5>
-          <p class="card-text text-muted small">Cadastre palestrantes e facilitadores</p>
-          <a href="{{ url_for('routes.cadastro_ministrante') }}" class="btn btn-info mt-2 w-100 text-white">
-            <i class="bi bi-person-plus me-2"></i> Novo Ministrante
-          </a>
-        </div>
-      </div>
-    </div>
-    
-    <div class="col-md-6 col-lg-4">
-      <div class="card border-0 shadow-sm h-100 action-card">
-        <div class="card-body text-center p-4">
-          <div class="icon-circle bg-warning text-white mb-3">
-            <i class="bi bi-link-45deg"></i>
-          </div>
-          <h5 class="card-title">Link de Inscrição</h5>
-          <p class="card-text text-muted small">Gere links personalizados para compartilhar</p>
-          <button id="gerarLinkBtn" class="btn btn-warning mt-2 w-100">
-            <i class="bi bi-link-45deg me-2"></i> Gerar Link
-          </button>
-        </div>
-      </div>
-    </div>
-    
-    <div class="col-md-6 col-lg-4">
-      <div class="card border-0 shadow-sm h-100 action-card">
-        <div class="card-body text-center p-4">
-          <div class="icon-circle bg-primary text-white mb-3">
-            <i class="bi bi-speedometer2"></i>
-          </div>
-          <h5 class="card-title">Dashboard</h5>
-          <p class="card-text text-muted small">Visualize estatísticas de agendamentos</p>
-          <a href="{{ url_for('routes.dashboard_agendamentos') }}" class="btn btn-primary mt-2 w-100">
-            <i class="bi bi-speedometer2 me-2"></i> Dashboard
-          </a>
-        </div>
-      </div>
-    </div>
-    
-    <div class="col-md-6 col-lg-4">
-      <div class="card border-0 shadow-sm h-100 action-card">
-        <div class="card-body text-center p-4">
-          <div class="icon-circle bg-success text-white mb-3">
-            <i class="bi bi-image"></i>
-          </div>
-          <h5 class="card-title">Certificados</h5>
-          <p class="card-text text-muted small">Personalize a aparência dos certificados</p>
-          <a href="{{ url_for('routes.upload_personalizacao_certificado') }}" class="btn btn-success mt-2 w-100">
-            <i class="bi bi-image me-2"></i> Personalizar
-          </a>
-        </div>
-      </div>
-    </div>
-  </div>
-
-  <!-- Configurações e Instruções -->
-  <div class="row mt-5">
-    <div class="col-12 mb-2">
-      <h5 class="border-start border-primary border-4 ps-2">
-        <i class="bi bi-gear-fill text-primary me-2"></i>Configurações e Instruções
-      </h5>
-    </div>
-
-    <div class="col-md-6">
-      <!-- Regras de Inscrição -->
-      <div class="card border-0 shadow-sm mb-4">
-        <div class="card-header bg-white py-3">
-          <h5 class="mb-0 fw-bold"><i class="bi bi-gear-fill text-primary me-2"></i>Regras de Inscrição</h5>
-        </div>
-        <div class="card-body">
-          <p class="text-muted mb-3">Configure limites de inscrições, restrições e outras regras para os participantes</p>
-          <a href="{{ url_for('routes.configurar_regras_inscricao') }}" class="btn btn-warning w-100">
-            <i class="bi bi-gear-fill me-2"></i> Configurar Regras
-          </a>
-        </div>
-      </div>
-    </div>
-
-    <div class="col-md-6">
-      <!-- Guia de Certificados -->
-      <div class="card border-0 shadow-sm mb-4">
-        <div class="card-header bg-white py-3">
-          <h5 class="mb-0 fw-bold"><i class="bi bi-award text-success me-2"></i>Guia de Certificados</h5>
-        </div>
-        <div class="card-body">
-          <div class="d-flex align-items-start mb-3">
-            <div class="icon-bullet bg-success text-white me-3 mt-1">1</div>
-            <p class="mb-0 small">Acesse a lista de atividades na aba Gerenciar</p>
-          </div>
-          <div class="d-flex align-items-start mb-3">
-            <div class="icon-bullet bg-success text-white me-3 mt-1">2</div>
-            <p class="mb-0 small">Selecione a atividade desejada e clique em "Certificados"</p>
-          </div>
-          <div class="d-flex align-items-start">
-            <div class="icon-bullet bg-success text-white me-3 mt-1">3</div>
-            <p class="mb-0 small">Você pode gerar certificados em lote ou individuais para os participantes</p>
-          </div>
-        </div>
-      </div>
-    </div>
-  </div>
-</div>
-
-<!-- Estilos específicos -->
-<style>
-  /* Cards com efeito hover */
-  .action-card {
-    transition: transform 0.3s, box-shadow 0.3s;
-    border-radius: 10px;
-  }
-  
-  .action-card:hover {
-    transform: translateY(-5px);
-    box-shadow: 0 10px 20px rgba(0,0,0,0.1) !important;
-  }
-  
-  /* Ícones circulares */
-  .icon-circle {
-    width: 70px;
-    height: 70px;
-    border-radius: 50%;
-    display: flex;
-    align-items: center;
-    justify-content: center;
-    margin: 0 auto;
-    font-size: 30px;
-  }
-  
-  /* Bullets numerados */
-  .icon-bullet {
-    min-width: 24px;
-    height: 24px;
-    border-radius: 50%;
-    display: flex;
-    align-items: center;
-    justify-content: center;
-    font-size: 12px;
-    font-weight: bold;
-  }
-  
-  /* Cores de texto específicas para melhor contraste */
-  .btn-info {
-    color: white;
-  }
-  
-  /* Ajustes mobile */
-  @media (max-width: 768px) {
-    .icon-circle {
-      width: 60px;
-      height: 60px;
-      font-size: 24px;
-    }
-  }
-</style>
-<!-- /ABA 3: CRIAR NOVO -->
-       <!-- ABA 4: CONFIGURAÇÕES -->
-<div class="tab-pane fade" id="configuracoes" role="tabpanel">
-  <!-- CSS para padronização dos botões -->
-  <style>
-    /* Estilos base para todos os botões */
-    .btn-padrao {
-      display: flex;
-      align-items: center;
-      justify-content: center;
-      font-weight: 500;
-      transition: all 0.2s;
-    }
-    
-    .btn-padrao i {
-      margin-right: 0.5rem;
-    }
-    
-    /* Botões de alternância (toggle) */
-    .btn-toggle {
-      min-width: 120px;
-      padding: 0.5rem 1rem;
-    }
-    
-    /* Grupos de ação para agrupar botões relacionados */
-    .action-group {
-      display: flex;
-      gap: 0.75rem;
-      margin-top: 1.5rem;
-    }
-    
-    .action-group.action-between {
-      justify-content: space-between;
-    }
-    
-    .action-group.action-end {
-      justify-content: flex-end;
-    }
-    
-    /* Botões de download */
-    .btn-file {
-      padding: 0.75rem 1rem;
-    }
-    
-    .btn-file i {
-      font-size: 1.2em;
-    }
-    
-    /* Botões de navegação (tabs) */
-    .config-nav .nav-link {
-      display: flex;
-      align-items: center;
-      justify-content: center;
-      padding: 0.75rem 1rem;
-    }
-    
-    .config-nav .nav-link i {
-      margin-right: 0.5rem;
-    }
-    
-    /* Botões de tabela */
-    .btn-table {
-      padding: 0.25rem 0.5rem;
-    }
-  </style>
-
-  <!-- Menu de navegação para categorias (padronizado) -->
-  <div class="bg-light p-2 rounded-3 mb-4 shadow-sm">
-    <div class="nav nav-pills nav-fill config-nav">
-      <button class="nav-link active" data-bs-toggle="pill" data-bs-target="#tab-config-global" type="button">
-        <i class="bi bi-sliders"></i> Configurações Globais
-      </button>
-      <button class="nav-link" data-bs-toggle="pill" data-bs-target="#tab-campos" type="button">
-        <i class="bi bi-ui-checks-grid"></i> Campos Personalizados
-      </button>
-      <button class="nav-link" data-bs-toggle="pill" data-bs-target="#tab-import" type="button">
-        <i class="bi bi-upload"></i> Importações
-      </button>
-      <button class="nav-link" data-bs-toggle="pill" data-bs-target="#tab-sponsor" type="button">
-        <i class="fas fa-handshake"></i> Patrocinadores
-      </button>
-    </div>
-  </div>
-
-  <div class="tab-content">
-    <!-- TAB: Configurações Globais -->
-    <div class="tab-pane fade show active" id="tab-config-global">
-      <div class="row g-4">
-        <!-- Configurações Globais Card -->
-        <div class="col-md-7">
-          <div class="card border-primary border-top border-4 shadow-sm mb-4">
-            <div class="card-header bg-primary text-white">
-              <div class="d-flex align-items-center">
-                <i class="bi bi-gear-fill me-2 fs-5"></i>
-                <h5 class="fw-bold mb-0">Configurações Globais</h5>
-              </div>
-            </div>
-            <div class="card-body">
-              <!-- Check-in Global -->
-              <div class="config-item d-flex justify-content-between align-items-center p-3 border-bottom">
-                <div>
-                  <h6 class="mb-0 fw-semibold d-flex align-items-center">
-                    <i class="bi bi-qr-code-scan text-primary me-2"></i>
-                    Check-in Global
-                  </h6>
-                  <p class="text-muted small mb-0">Permite que participantes façam check-in pelo aplicativo</p>
-                </div>
-                <button type="button" 
-                        id="btnToggleCheckin"
-                        class="btn btn-padrao btn-toggle btn-{{ 'success' if config_cliente and config_cliente.permitir_checkin_global else 'danger' }}"
-                        data-toggle-url="{{ url_for('routes.toggle_checkin_global_cliente') }}">
-                  <i class="bi bi-{{ 'check-circle-fill' if config_cliente and config_cliente.permitir_checkin_global else 'x-circle-fill' }}"></i>
-                  {{ 'Ativo' if config_cliente and config_cliente.permitir_checkin_global else 'Desativado' }}
-                </button>
-              </div>
-
-              <!-- QR Code de Evento -->
-              <div class="config-item d-flex justify-content-between align-items-center p-3 border-bottom">
-                <div>
-                  <h6 class="mb-0 fw-semibold d-flex align-items-center">
-                    <i class="bi bi-qr-code text-primary me-2"></i>
-                    QR Code de Credenciamento
-                  </h6>
-                  <p class="text-muted small mb-0">Habilita uso de QR code para credenciamento em eventos</p>
-                </div>
-                <button type="button" 
-                        id="btnToggleQrCredenciamento"
-                        class="btn btn-padrao btn-toggle btn-{{ 'success' if config_cliente and config_cliente.habilitar_qrcode_evento_credenciamento else 'danger' }}">
-                  <i class="bi bi-{{ 'check-circle-fill' if config_cliente and config_cliente.habilitar_qrcode_evento_credenciamento else 'x-circle-fill' }}"></i>
-                  {{ 'Ativo' if config_cliente and config_cliente.habilitar_qrcode_evento_credenciamento else 'Desativado' }}
-                </button>
-              </div>
-
-              <!-- Feedback -->
-              <div class="config-item d-flex justify-content-between align-items-center p-3 border-bottom">
-                <div>
-                  <h6 class="mb-0 fw-semibold d-flex align-items-center">
-                    <i class="bi bi-chat-square-text text-primary me-2"></i>
-                    Feedback dos Participantes
-                  </h6>
-                  <p class="text-muted small mb-0">Habilita envio de feedback nas atividades</p>
-                </div>
-                <button type="button"
-                        id="btnToggleFeedback"
-                        class="btn btn-padrao btn-toggle btn-{{ 'success' if config_cliente and config_cliente.habilitar_feedback else 'danger' }}"
-                        data-toggle-url="{{ url_for('routes.toggle_feedback_cliente') }}">
-                  <i class="bi bi-{{ 'check-circle-fill' if config_cliente and config_cliente.habilitar_feedback else 'x-circle-fill' }}"></i>
-                  {{ 'Ativo' if config_cliente and config_cliente.habilitar_feedback else 'Desativado' }}
-                </button>
-              </div>
-
-              <!-- Certificado -->
-              <div class="config-item d-flex justify-content-between align-items-center p-3">
-                <div>
-                  <h6 class="mb-0 fw-semibold d-flex align-items-center">
-                    <i class="bi bi-award text-primary me-2"></i>
-                    Download de Certificado
-                  </h6>
-                  <p class="text-muted small mb-0">Permite que participantes baixem certificados</p>
-                </div>
-                <button type="button" 
-                        id="btnToggleCertificado"
-                        class="btn btn-padrao btn-toggle btn-{{ 'success' if config_cliente and config_cliente.habilitar_certificado_individual else 'danger' }}"
-                        data-toggle-url="{{ url_for('routes.toggle_certificado_cliente') }}">
-                  <i class="bi bi-{{ 'check-circle-fill' if config_cliente and config_cliente.habilitar_certificado_individual else 'x-circle-fill' }}"></i>
-                  {{ 'Ativo' if config_cliente and config_cliente.habilitar_certificado_individual else 'Desativado' }}
-                </button>
-              </div>
-
-              <!-- Submissão de Trabalhos -->
-            <div class="config-item d-flex justify-content-between align-items-center p-3 border-bottom">
-              <div>
-                <h6 class="mb-0 fw-semibold d-flex align-items-center">
-                  <i class="bi bi-upload text-primary me-2"></i>
-                  Submissão de Trabalhos
-                </h6>
-                <p class="text-muted small mb-0">Permite que participantes enviem artigos científicos</p>
-              </div>
-              <button type="button"
-                      id="btnToggleSubmissao"
-                      class="btn btn-padrao btn-toggle btn-{{ 'success' if config_cliente and config_cliente.habilitar_submissao_trabalhos else 'danger' }}"
-                      data-toggle-url="{{ url_for('routes.toggle_submissao_trabalhos_cliente') }}">
-                <i class="bi bi-{{ 'check-circle-fill' if config_cliente and config_cliente.habilitar_submissao_trabalhos else 'x-circle-fill' }}"></i>
-                {{ 'Ativo' if config_cliente and config_cliente.habilitar_submissao_trabalhos else 'Desativado' }}
-              </button>
-            </div>
-
-
-              <div class="d-grid mt-4">
-                <a href="{{ url_for('routes.configurar_evento') }}" class="btn btn-padrao btn-primary">
-                  <i class="bi bi-calendar-event"></i> Configurar Eventos
-                </a>
-              </div>
-            </div>
-          </div>
-        </div>
-
-        <!-- Modelos e Manutenção Cards -->
-        <div class="col-md-5">
-          <!-- Baixar Modelos Excel Card -->
-          <div class="card border-success border-top border-4 shadow-sm mb-4">
-            <div class="card-header bg-success text-white">
-              <div class="d-flex align-items-center">
-                <i class="bi bi-download me-2 fs-5"></i>
-                <h5 class="fw-bold mb-0">Modelos Excel</h5>
-              </div>
-            </div>
-            <div class="card-body">
-              <div class="alert alert-success alert-dismissible fade show" role="alert">
-                <div class="d-flex">
-                  <div class="me-3"><i class="bi bi-lightbulb-fill fs-4"></i></div>
-                  <div>Baixe os modelos para importação de dados em massa.</div>
-                </div>
-                <button type="button" class="btn-close" data-bs-dismiss="alert" aria-label="Close"></button>
-              </div>
-              <div class="d-grid gap-2">
-                <a href="{{ url_for('routes.gerar_modelo', tipo='usuarios') }}"
-                  class="btn btn-padrao btn-file btn-outline-success">
-                  <i class="bi bi-file-earmark-excel"></i>
-                  <span>Modelo de Usuários</span>
-                </a>
-                <a href="{{ url_for('routes.gerar_modelo', tipo='oficinas') }}"
-                  class="btn btn-padrao btn-file btn-outline-success">
-                  <i class="bi bi-file-earmark-excel"></i>
-                  <span>Modelo de Atividades</span>
-                </a>
-              </div>
-            </div>
-          </div>
-          
-          <!-- Manutenção do Sistema Card -->
-          <div class="card border-danger border-top border-4 shadow-sm mb-4">
-            <div class="card-header bg-danger text-white">
-              <div class="d-flex align-items-center">
-                <i class="bi bi-shield-exclamation me-2 fs-5"></i>
-                <h5 class="fw-bold mb-0">Manutenção</h5>
-              </div>
-            </div>
-            <div class="card-body">
-              <div class="alert alert-danger d-flex" role="alert">
-                <div class="me-3 fs-4"><i class="bi bi-exclamation-triangle-fill"></i></div>
-                <div>
-                  <h6 class="alert-heading fw-bold mb-1">Atenção!</h6>
-                  <p class="mb-0 small">As operações abaixo não podem ser desfeitas. Use com cautela.</p>
-                </div>
-              </div>
-
-              <form action="{{ url_for('routes.excluir_todas_oficinas') }}" method="post"
-                    onsubmit="return confirm('ATENÇÃO: Esta ação excluirá TODAS as oficinas e não pode ser desfeita! Tem certeza que deseja continuar?');">
-                <button type="submit" class="btn btn-padrao btn-danger w-100">
-                  <i class="bi bi-trash-fill"></i> Excluir Todas as Atividades
-                </button>
-              </form>
-            </div>
-          </div>
-        </div>
-      </div>
-    </div>
-
-    <!-- TAB: Campos Personalizados -->
-    <div class="tab-pane fade" id="tab-campos">
-      <div class="card border-primary border-top border-4 shadow-sm mb-4">
-        <div class="card-header bg-primary text-white">
-          <div class="d-flex align-items-center">
-            <i class="bi bi-ui-checks-grid me-2 fs-5"></i>
-            <h5 class="fw-bold mb-0">Campos Personalizados para Cadastro</h5>
-          </div>
-        </div>
-        <div class="card-body p-4">
-          <div class="alert alert-info d-flex" role="alert">
-            <div class="me-3 fs-4"><i class="bi bi-info-circle-fill"></i></div>
-            <div>
-              <h6 class="alert-heading fw-bold mb-1">O que são campos personalizados?</h6>
-              <p class="mb-0 small">Adicione campos específicos para coletar informações adicionais durante a inscrição dos participantes.</p>
-            </div>
-          </div>
-          
-          <!-- Formulário para adicionar campo com melhor visual -->
-          <div class="bg-light p-4 rounded-3 mb-4">
-            <h6 class="fw-bold mb-3 d-flex align-items-center">
-              <span class="badge bg-primary rounded-circle p-2 me-2">1</span>
-              Adicionar Novo Campo
-            </h6>
-            <form method="POST" action="{{ url_for('routes.adicionar_campo_personalizado') }}" class="mb-0">
-              <div class="row g-3">
-                <div class="col-md-5">
-                  <label for="nome_campo" class="form-label fw-medium">Nome do Campo</label>
-                  <div class="input-group">
-                    <span class="input-group-text bg-primary text-white">
-                      <i class="bi bi-type"></i>
-                    </span>
-                    <input type="text" class="form-control" id="nome_campo" name="nome_campo" placeholder="Ex: Profissão" required>
-                  </div>
-                </div>
-                <div class="col-md-4">
-                  <label for="tipo_campo" class="form-label fw-medium">Tipo de Campo</label>
-                  <div class="input-group">
-                    <span class="input-group-text bg-primary text-white">
-                      <i class="bi bi-list"></i>
-                    </span>
-                    <select class="form-select" id="tipo_campo" name="tipo_campo" required>
-                      <option value="text">Texto</option>
-                      <option value="email">Email</option>
-                      <option value="number">Número</option>
-                      <option value="date">Data</option>
-                    </select>
-                  </div>
-                </div>
-                <div class="col-md-3 d-flex flex-column justify-content-end">
-                  <div class="form-check form-switch d-flex align-items-center">
-                    <input class="form-check-input me-2" type="checkbox" id="obrigatorio" name="obrigatorio" style="width: 3em; height: 1.5em;">
-                    <label class="form-check-label fw-medium" for="obrigatorio">Obrigatório</label>
-                  </div>
-                </div>
-              </div>
-              <div class="d-grid mt-3">
-                <button class="btn btn-padrao btn-primary" type="submit">
-                  <i class="bi bi-plus-circle"></i> Adicionar Campo
-                </button>
-              </div>
-            </form>
-          </div>
-
-          <!-- Tabela de campos existentes com design mais limpo -->
-          <div class="mt-4">
-            <h6 class="fw-bold mb-3 d-flex align-items-center">
-              <span class="badge bg-primary rounded-circle p-2 me-2">2</span>
-              Campos Cadastrados <span class="badge bg-primary ms-2">{{ current_user.campos_personalizados|length if current_user.campos_personalizados else '0' }}</span>
-            </h6>
-            
-            <div class="table-responsive border rounded">
-              <table class="table table-striped table-hover mb-0">
-                <thead class="table-dark">
-                  <tr>
-                    <th scope="col" style="width: 40%">Nome</th>
-                    <th scope="col" style="width: 20%">Tipo</th>
-                    <th scope="col" style="width: 20%">Status</th>
-                    <th scope="col" style="width: 20%" class="text-center">Ações</th>
-                  </tr>
-                </thead>
-                <tbody>
-                  {% for campo in current_user.campos_personalizados %}
-                    <tr>
-                      <td class="fw-medium">{{ campo.nome }}</td>
-                      <td>
-                        {% if campo.tipo == 'text' %}
-                          <span class="badge bg-secondary text-white"><i class="bi bi-fonts me-1"></i> Texto</span>
-                        {% elif campo.tipo == 'email' %}
-                          <span class="badge bg-info text-white"><i class="bi bi-envelope me-1"></i> Email</span>
-                        {% elif campo.tipo == 'number' %}
-                          <span class="badge bg-warning text-dark"><i class="bi bi-123 me-1"></i> Número</span>
-                        {% elif campo.tipo == 'date' %}
-                          <span class="badge bg-success text-white"><i class="bi bi-calendar-date me-1"></i> Data</span>
-                        {% else %}
-                          <span class="badge bg-light text-dark">{{ campo.tipo }}</span>
-                        {% endif %}
-                      </td>
-                      <td>
-                        {% if campo.obrigatorio %}
-                          <span class="badge bg-danger"><i class="bi bi-asterisk me-1"></i> Obrigatório</span>
-                        {% else %}
-                          <span class="badge bg-success"><i class="bi bi-check me-1"></i> Opcional</span>
-                        {% endif %}
-                      </td>
-                      <td class="text-center">
-                        <form method="POST" action="{{ url_for('routes.remover_campo_personalizado', campo_id=campo.id) }}" 
-                              onsubmit="return confirm('Tem certeza que deseja remover este campo?');">
-                          <button class="btn btn-padrao btn-table btn-sm btn-danger" type="submit">
-                            <i class="bi bi-trash-fill"></i> Remover
-                          </button>
-                        </form>
-                      </td>
-                    </tr>
-                  {% else %}
-                    <tr>
-                      <td colspan="4" class="text-center py-4 bg-light">
-                        <div class="text-muted">
-                          <i class="bi bi-info-circle me-2 fs-5"></i>
-                          Nenhum campo personalizado cadastrado
-                        </div>
-                        <small class="d-block mt-2">Adicione um campo usando o formulário acima</small>
-                      </td>
-                    </tr>
-                  {% endfor %}
-                </tbody>
-              </table>
-            </div>
-          </div>
-        </div>
-      </div>
-    </div>
-
-    <!-- TAB: Importar Dados -->
-    <div class="tab-pane fade" id="tab-import">
-      <div class="card border-primary border-top border-4 shadow-sm mb-4">
-        <div class="card-header bg-primary text-white">
-          <div class="d-flex align-items-center">
-            <i class="bi bi-upload me-2 fs-5"></i>
-            <h5 class="fw-bold mb-0">Importar Atividades</h5>
-          </div>
-        </div>
-        <div class="card-body p-4">
-          <div class="row">
-            <div class="col-md-4 mb-4 mb-md-0">
-              <div class="sticky-top pt-2" style="top: 20px;">
-                <div class="bg-primary bg-opacity-10 p-3 rounded-3 mb-4">
-                  <h6 class="fw-bold text-primary mb-3"><i class="bi bi-question-circle-fill me-2"></i>Como funciona?</h6>
-                  <ol class="ps-3 mb-0">
-                    <li class="mb-2"><strong>Baixe o modelo</strong> Excel para atividades</li>
-                    <li class="mb-2"><strong>Preencha</strong> os dados conforme orientações</li>
-                    <li class="mb-2"><strong>Importe</strong> o arquivo preenchido</li>
-                    <li><strong>Pronto!</strong> Todas as atividades serão cadastradas automaticamente</li>
-                  </ol>
-                </div>
-                
-                <div class="d-grid">
-                  <a href="{{ url_for('routes.gerar_modelo', tipo='oficinas') }}" 
-                     class="btn btn-padrao btn-file btn-success">
-                    <i class="bi bi-file-earmark-excel"></i>
-                    <span>Baixar Modelo Excel</span>
-                  </a>
-                </div>
-              </div>
-            </div>
-            
-            <div class="col-md-8">
-              <div class="bg-light p-4 rounded-3 mb-4">
-                <h6 class="fw-bold text-primary mb-3"><i class="bi bi-list-check me-2"></i>Colunas Obrigatórias</h6>
-                <div class="d-flex flex-wrap gap-2 mb-3">
-                  <span class="badge bg-primary">titulo</span>
-                  <span class="badge bg-primary">descricao</span>
-                  <span class="badge bg-primary">ministrante_id</span>
-                  <span class="badge bg-primary">vagas</span>
-                  <span class="badge bg-primary">carga_horaria</span>
-                  <span class="badge bg-primary">estado</span>
-                  <span class="badge bg-primary">cidade</span>
-                  <span class="badge bg-primary">datas</span>
-                  <span class="badge bg-primary">horarios_inicio</span>
-                  <span class="badge bg-primary">horarios_fim</span>
-                </div>
-                
-                <h6 class="fw-bold text-primary mb-3 mt-4"><i class="bi bi-calendar-date me-2"></i>Formato para Múltiplos Dias</h6>
-                <div class="bg-white p-3 rounded-3 border mb-3">
-                  <code class="d-block mb-1">datas = 01/05/2025,02/05/2025</code>
-                  <code class="d-block mb-1">horarios_inicio = 08:00,09:00</code>
-                  <code class="d-block">horarios_fim = 12:00,13:00</code>
-                </div>
-                <div class="alert alert-warning py-2 px-3 small mb-0">
-                  <i class="bi bi-exclamation-triangle-fill me-1"></i>
-                  As listas "datas", "horarios_inicio" e "horarios_fim" devem ter a mesma quantidade de itens.
-                </div>
-              </div>
-            
-              <!-- Formulário de Upload -->
-              <form action="{{ url_for('routes.importar_oficinas') }}" method="POST" enctype="multipart/form-data">
-                <div class="file-drop-area bg-white p-4 rounded-3 border-2 border-primary border-dashed text-center">
-                  <div class="mb-3 text-primary">
-                    <i class="bi bi-cloud-upload fs-1"></i>
-                  </div>
-                  <h6 class="mb-2">Selecione ou arraste o arquivo Excel</h6>
-                  <p class="text-muted small mb-3">Formato .xlsx contendo as informações das atividades</p>
-                  <div class="input-group">
-                    <input type="file" name="arquivo" id="fileUpload" accept=".xlsx" class="form-control" required>
-                    <button type="submit" class="btn btn-padrao btn-success">
-                      <i class="bi bi-upload"></i> Importar Agora
-                    </button>
-                  </div>
-                </div>
-              </form>
-            </div>
-          </div>
-        </div>
-      </div>
-    </div>
-
-    <!-- TAB: Patrocinadores -->
-    <div class="tab-pane fade" id="tab-sponsor">
-      <div class="card border-warning border-top border-4 shadow-sm mb-4">
-        <div class="card-header bg-warning text-dark">
-          <div class="d-flex align-items-center">
-            <i class="fas fa-handshake me-2 fs-5"></i>
-            <h5 class="fw-bold mb-0">Patrocinadores</h5>
-          </div>
-        </div>
-        <div class="card-body p-4">
-          <div class="alert alert-warning d-flex" role="alert">
-            <div class="me-3 fs-4"><i class="bi bi-lightbulb-fill"></i></div>
-            <div>
-              <h6 class="alert-heading fw-bold mb-1">Adicione patrocinadores por categoria</h6>
-              <p class="mb-0 small">Os patrocinadores aparecerão na página do evento de acordo com suas categorias.</p>
-            </div>
-          </div>
-          
-          <form method="POST" action="{{ url_for('routes.adicionar_patrocinadores_categorizados') }}" enctype="multipart/form-data">
-            <!-- Selecionar evento -->
-            <div class="bg-light p-4 rounded-3 mb-4">
-              <label for="evento_id" class="form-label fw-bold d-flex align-items-center mb-3">
-                <span class="badge bg-warning rounded-circle p-2 me-2 text-dark">1</span>
-                Selecione o Evento
-              </label>
-              <select name="evento_id" id="evento_id" class="form-select form-select-lg" required>
-                <option value="">-- Selecione o evento --</option>
-                {% for ev in usuario.eventos %}
-                  <option value="{{ ev.id }}">{{ ev.nome }}</option>
-                {% endfor %}
-              </select>
-            </div>
-
-            <!-- Categorias de patrocinadores -->
-            <div class="bg-light p-4 rounded-3 mb-4">
-              <h6 class="fw-bold mb-3 d-flex align-items-center">
-                <span class="badge bg-warning rounded-circle p-2 me-2 text-dark">2</span>
-                Quantidade de Logos por Categoria
-              </h6>
-              <div class="row g-3">
-                <div class="col-md-6">
-                  <div class="card border-primary h-100">
-                    <div class="card-body">
-                      <h6 class="card-title text-primary mb-3 d-flex align-items-center">
-                        <i class="fas fa-star me-2"></i> Realização
-                      </h6>
-                      <div class="input-group input-group-lg">
-                        <span class="input-group-text bg-primary text-white">
-                          <i class="fas fa-star"></i>
-                        </span>
-                        <input type="number" class="form-control" id="qtd_realizacao" name="qtd_realizacao" min="0" value="0">
-                      </div>
-                    </div>
-                  </div>
-                </div>
-                
-                <div class="col-md-6">
-                  <div class="card border-success h-100">
-                    <div class="card-body">
-                      <h6 class="card-title text-success mb-3 d-flex align-items-center">
-                        <i class="fas fa-handshake me-2"></i> Patrocínio
-                      </h6>
-                      <div class="input-group input-group-lg">
-                        <span class="input-group-text bg-success text-white">
-                          <i class="fas fa-handshake"></i>
-                        </span>
-                        <input type="number" class="form-control" id="qtd_patrocinio" name="qtd_patrocinio" min="0" value="0">
-                      </div>
-                    </div>
-                  </div>
-                </div>
-                
-                <div class="col-md-6">
-                  <div class="card border-info h-100">
-                    <div class="card-body">
-                      <h6 class="card-title text-info mb-3 d-flex align-items-center">
-                        <i class="fas fa-users-cog me-2"></i> Organização
-                      </h6>
-                      <div class="input-group input-group-lg">
-                        <span class="input-group-text bg-info text-white">
-                          <i class="fas fa-users-cog"></i>
-                        </span>
-                        <input type="number" class="form-control" id="qtd_organizacao" name="qtd_organizacao" min="0" value="0">
-                      </div>
-                    </div>
-                  </div>
-                </div>
-                
-                <div class="col-md-6">
-                  <div class="card border-secondary h-100">
-                    <div class="card-body">
-                      <h6 class="card-title text-secondary mb-3 d-flex align-items-center">
-                        <i class="fas fa-thumbs-up me-2"></i> Apoio
-                      </h6>
-                      <div class="input-group input-group-lg">
-                        <span class="input-group-text bg-secondary text-white">
-                          <i class="fas fa-thumbs-up"></i>
-                        </span>
-                        <input type="number" class="form-control" id="qtd_apoio" name="qtd_apoio" min="0" value="0">
-                      </div>
-                    </div>
-                  </div>
-                </div>
-              </div>
-            </div>
-
-            <!-- Área para gerar campos -->
-            <div class="bg-light p-4 rounded-3 mb-4">
-              <h6 class="fw-bold mb-3 d-flex align-items-center">
-                <span class="badge bg-warning rounded-circle p-2 me-2 text-dark">3</span>
-                Gerar Campos para Upload
-              </h6>
-              
-              <!-- Botão para gerar inputs - com estilo padronizado -->
-              <button type="button" class="btn btn-padrao btn-warning w-100" onclick="gerarCamposUploads()">
-                <i class="fas fa-plus-circle"></i> Gerar Campos de Upload
-              </button>
-              
-              <!-- Área onde aparecem os campos de upload - mantendo o ID original -->
-              <div id="containerPatrocinadores" class="mt-3 p-4 border rounded bg-white">
-                <div class="text-center text-muted">
-                  <i class="bi bi-arrow-up-circle fs-1 d-block mb-2"></i>
-                  <p class="mb-0">Defina as quantidades acima e clique em "Gerar Campos de Upload"</p>
-                </div>
-              </div>
-            </div>
-
-            <!-- Botões de ação agrupados -->
-            <div class="action-group d-flex flex-column flex-md-row justify-content-center gap-3">
-              <a href="{{ url_for('routes.gerenciar_patrocinadores') }}" class="btn btn-padrao btn-outline-primary btn-lg mb-2 mb-md-0">
-                <i class="bi bi-card-image"></i> Gerenciar Logos Existentes
-              </a>
-              <button type="submit" class="btn btn-padrao btn-success btn-lg">
-                <i class="fas fa-save"></i> Salvar Patrocinadores
-              </button>
-            </div>
-          </form>
-        </div>
-      </div>
-    </div>
-  </div>
-</div>
-
-<!-- /ABA 4: CONFIGURAÇÕES -->
-<!-- Mantendo a integração com o script original sem modificações -->
-<!-- Javascript com ícones e labels melhorados -->
-<script>
-function gerarCamposUploads() {
-    const container = document.getElementById('containerPatrocinadores');
-    container.innerHTML = '';
-
-    const categorias = [
-        {id: 'realizacao', label: 'Realização', icon: 'fa-star', color: 'text-primary'},
-        {id: 'patrocinio', label: 'Patrocínio', icon: 'fa-handshake', color: 'text-success'},
-        {id: 'organizacao', label: 'Organização', icon: 'fa-users-cog', color: 'text-info'},
-        {id: 'apoio', label: 'Apoio', icon: 'fa-thumbs-up', color: 'text-secondary'},
-    ];
-
-    categorias.forEach(cat => {
-        const qtd = parseInt(document.getElementById(`qtd_${cat.id}`).value) || 0;
-        if (qtd > 0) {
-            const divCategoria = document.createElement('div');
-            divCategoria.className = 'card shadow-sm mb-3';
-
-            const headerCategoria = document.createElement('div');
-            headerCategoria.className = 'card-header d-flex align-items-center';
-
-            headerCategoria.innerHTML = `<i class="fas ${cat.icon} ${cat.color} me-2"></i>
-                                         <strong>${cat.label}</strong>`;
-
-            const bodyCategoria = document.createElement('div');
-            bodyCategoria.className = 'card-body';
-
-            for (let i = 0; i < qtd; i++) {
-                const label = document.createElement('label');
-                label.className = 'form-label';
-                label.innerText = `Logo ${cat.label} ${i + 1}`;
-
-                const input = document.createElement('input');
-                input.type = 'file';
-                input.name = `${cat.id}_${i}`;
-                input.className = 'form-control mb-3';
-                input.accept = 'image/*';
-
-                bodyCategoria.appendChild(label);
-                bodyCategoria.appendChild(input);
-            }
-
-            divCategoria.appendChild(headerCategoria);
-            divCategoria.appendChild(bodyCategoria);
-            container.appendChild(divCategoria);
-        }
-    });
-}
-</script>
-
-
-<!-- MODALS -->
-<!-- Modal do Relatório de Mensagem -->
-<div class="modal fade" id="modalRelatorioMensagem" tabindex="-1"
-     aria-labelledby="modalRelatorioMensagemLabel" aria-hidden="true">
-  <div class="modal-dialog modal-lg">
-    <div class="modal-content">
-      <div class="modal-header bg-success text-white">
-        <h5 class="modal-title" id="modalRelatorioMensagemLabel">
-          <i class="bi bi-whatsapp me-2"></i>Relatório - Mensagem de Texto
-        </h5>
-        <button type="button" class="btn-close btn-close-white" data-bs-dismiss="modal"
-                aria-label="Fechar"></button>
-      </div>
-      <div class="modal-body">
-        <textarea id="textoRelatorio" class="form-control" rows="8">{{ msg_relatorio }}</textarea>
-      </div>
-      <div class="modal-footer">
-        <button type="button" class="btn btn-primary" onclick="copiarMensagem()">
-          <i class="bi bi-clipboard me-2"></i> Copiar
-        </button>
-        <button type="button" class="btn btn-success" onclick="enviarWhatsAppRelatorio()">
-          <i class="bi bi-whatsapp me-2"></i> Enviar via WhatsApp
-        </button>
-        <button type="button" class="btn btn-secondary" data-bs-dismiss="modal">Fechar</button>
-      </div>
-    </div>
-  </div>
-</div>
-
-<!-- Modal para exibir Check-ins via QR Code -->
-<div class="modal fade" id="modalCheckinsQR" tabindex="-1"
-     aria-labelledby="modalCheckinsQRLabel" aria-hidden="true">
-  <div class="modal-dialog modal-lg">
-    <div class="modal-content">
-      <div class="modal-header bg-info text-white">
-        <h5 class="modal-title"><i class="bi bi-qr-code-scan me-2"></i>Check-ins via QR Code</h5>
-        <button type="button" class="btn-close btn-close-white" data-bs-dismiss="modal"></button>
-      </div>
-      <div class="modal-body">
-        <!-- Filter section -->
-        <div class="row mb-4">
-          <div class="col-12">
-            <label for="filterOficina" class="form-label">Filtrar por Atividade</label>
-            <select id="filterOficina" class="form-select">
-              <option value="">Todas as Atividades</option>
-              {% for oficina in oficinas %}
-              <option value="{{ oficina.id }}">{{ oficina.titulo }}</option>
-              {% endfor %}
-            </select>
-          </div>
-        </div>
-
-        <!-- Table container -->
-        <div class="table-responsive">
-          <table id="checkinsTable" class="table table-striped table-hover align-middle">
-            <thead class="table-dark">
-              <tr>
-                <th>Nome</th>
-                <th>Atividade</th>
-                <th>Data/Hora</th>
-              </tr>
-            </thead>
-            <tbody>
-              {% if checkins_via_qr and checkins_via_qr|length > 0 %}
-                {% for checkin in checkins_via_qr %}
-                <tr data-oficina="{{ checkin.oficina.id }}">
-                  <td>{{ checkin.usuario.nome }}</td>
-                  <td>{{ checkin.oficina.titulo }}</td>
-                  <td>{{ checkin.data_hora|brasilia }}</td>
-                </tr>
-                {% endfor %}
-              {% else %}
-                <tr id="noDataRow">
-                  <td colspan="3" class="text-center text-muted">
-                    <i class="bi bi-info-circle me-2"></i>Nenhum check-in registrado via QR Code ainda.
-                  </td>
-                </tr>
-              {% endif %}
-            </tbody>
-          </table>
-        </div>
-      </div>
-      <div class="modal-footer">
-        <button type="button" class="btn btn-outline-secondary" id="resetFilter">
-          <i class="bi bi-arrow-counterclockwise me-2"></i>Limpar Filtro
-        </button>
-        <a href="{{ url_for('routes.gerar_pdf_checkins_qr') }}" class="btn btn-primary">
-          <i class="bi bi-file-earmark-pdf me-2"></i>Baixar PDF
-        </a>
-        <button type="button" class="btn btn-secondary" data-bs-dismiss="modal">Fechar</button>
-      </div>
-    </div>
-  </div>
-</div>
-
-<script>
-document.addEventListener('DOMContentLoaded', function() {
-    const filterOficina = document.getElementById('filterOficina');
-    const checkinsTable = document.getElementById('checkinsTable');
-    const noDataRow = document.getElementById('noDataRow');
-    const resetFilter = document.getElementById('resetFilter');
-
-    function filterCheckins() {
-        const selectedOficina = filterOficina.value;
-        let visibleRows = 0;
-
-        const rows = checkinsTable.querySelectorAll('tbody tr:not(#noDataRow)');
-        
-        rows.forEach(row => {
-            const oficinaId = row.dataset.oficina;
-            const matchOficina = !selectedOficina || oficinaId === selectedOficina;
-
-            if (matchOficina) {
-                row.style.display = '';
-                visibleRows++;
-            } else {
-                row.style.display = 'none';
-            }
-        });
-
-        // Show/hide no data message
-        if (noDataRow) {
-            noDataRow.style.display = visibleRows === 0 ? '' : 'none';
-        }
-    }
-
-    // Add event listener for filter
-    if (filterOficina) {
-        filterOficina.addEventListener('change', filterCheckins);
-    }
-
-    // Reset filter button
-    if (resetFilter) {
-        resetFilter.addEventListener('click', function() {
-            filterOficina.value = '';
-            filterCheckins();
-        });
-    }
-});
-</script>
-
-<!-- Script para chamada AJAX -->
-<script>
-  document.addEventListener('DOMContentLoaded', function() {
-    const btnToggle = document.getElementById('btnToggleQrCredenciamento');
-    if (btnToggle) {
-      btnToggle.addEventListener('click', function(e) {
-        e.preventDefault();
-        
-        fetch("{{ url_for('routes.toggle_qrcode_evento_credenciamento') }}", {
-          method: "POST",
-          headers: { "X-Requested-With": "XMLHttpRequest" }
-        })
-        .then(response => response.json())
-        .then(data => {
-          if (data.success) {
-            // Recarrega a página para refletir o novo estado (Ativo/Desativado)
-            window.location.reload();
-          } else {
-            alert("Erro ao alterar configuração: " + data.message);
-          }
-        })
-        .catch(err => {
-          console.error(err);
-          alert("Ocorreu um erro ao tentar alterar a configuração.");
-        });
-      });
-    }
-  });
-  </script>
-
-<!-- Modal Link de Inscrição (Otimizado) -->
-<div class="modal fade" id="modalLinkCadastro" tabindex="-1" aria-labelledby="modalLinkLabel" aria-hidden="true">
-  <div class="modal-dialog modal-lg modal-fullscreen-sm-down">
-    <div class="modal-content">
-      <div class="modal-header bg-warning text-dark">
-        <h5 class="modal-title" id="modalLinkLabel">
-          <i class="bi bi-link-45deg me-2"></i>Gerar Link de Inscrição
-        </h5>
-        <button type="button" class="btn-close" data-bs-dismiss="modal" aria-label="Close"></button>
-      </div>
-      <div class="modal-body">
-        <!-- Seleção de Evento -->
-        <div class="mb-3">
-          <label for="eventoSelect" class="form-label">Selecionar Evento</label>
-          <select id="eventoSelect" class="form-select" required>
-            <option value="">-- Selecione um Evento --</option>
-            <!-- Opções serão preenchidas via JavaScript -->
-          </select>
-        </div>
-        
-        <!-- Seção de links existentes -->
-        <div id="linksExistentesContainer" class="mb-4" style="display: none;">
-          <h6 class="border-bottom pb-2 mb-3">Links Existentes</h6>
-          <div id="linksExistentesLoader" class="text-center py-3">
-            <div class="spinner-border text-primary" role="status">
-              <span class="visually-hidden">Carregando...</span>
-            </div>
-          </div>
-          <div id="linksExistentesEmpty" class="alert alert-info" style="display: none;">
-            <i class="bi bi-info-circle me-2"></i>Nenhum link foi gerado para este evento.
-          </div>
-          <div class="table-responsive">
-            <table id="linksExistentesTable" class="table table-sm table-hover align-middle" style="display: none;">
-              <thead class="table-light">
-                <tr>
-                  <th>Identificador</th>
-                  <th>Data de Criação</th>
-                  <th>Ações</th>
-                </tr>
-              </thead>
-              <tbody id="linksExistentesList">
-                <!-- Links serão inseridos aqui via JavaScript -->
-              </tbody>
-            </table>
-          </div>
-        </div>
-        
-        <!-- Formulário para novo link -->
-        <div class="card mb-3">
-          <div class="card-header bg-light">
-            <h6 class="m-0"><i class="bi bi-plus-circle me-2"></i>Criar Novo Link</h6>
-          </div>
-          <div class="card-body">
-            <div class="mb-3">
-              <label for="slugInput" class="form-label">URL Personalizada (opcional)</label>
-              <div class="mb-2 small text-muted">
-                <code>https://appfiber.com.br/inscricao/</code><span class="text-dark fw-bold">seu-evento-aqui</span>
-              </div>
-              <input type="text" id="slugInput" class="form-control">
-              <small class="form-text text-muted">Use letras, números e hífens. Deixe em branco para um link aleatório.</small>
-            </div>
-            
-            <div class="mb-3" id="linkGeradoContainer" style="display: none;">
-              <label for="linkCadastro" class="form-label">Link Gerado</label>
-              <div class="input-group">
-                <input type="text" id="linkCadastro" class="form-control" readonly>
-                <button class="btn btn-outline-secondary" type="button" onclick="copiarLink()">
-                  <i class="bi bi-clipboard"></i>
-                </button>
-              </div>
-            </div>
-            
-            <button id="gerarLinkConfirm" class="btn btn-primary w-100">
-              <i class="bi bi-magic me-2"></i>Gerar Link
-            </button>
-          </div>
-        </div>
-      </div>
-      <div class="modal-footer">
-        <button type="button" class="btn btn-secondary" data-bs-dismiss="modal">Fechar</button>
-      </div>
-    </div>
-  </div>
-</div>
-
-<!-- Modais de cada oficina (detalhes, inscritos, etc) -->
-{% for oficina in oficinas %}
-<div class="modal fade" id="modalOficina{{ oficina.id }}" tabindex="-1"
-   aria-labelledby="modalLabel{{ oficina.id }}" aria-hidden="true">
-<div class="modal-dialog modal-lg">
-  <div class="modal-content">
-    <div class="modal-header bg-primary text-white">
-      <h5 class="modal-title fw-bold" id="modalLabel{{ oficina.id }}">
-        <i class="bi bi-people me-2"></i>Inscritos - {{ oficina.titulo }}
-      </h5>
-      <button type="button" class="btn-close btn-close-white" data-bs-dismiss="modal"></button>
-    </div>
-    <div class="modal-body">
-      {% if oficina.inscritos | length > 0 %}
-        <div class="table-responsive">
-          <table class="table table-striped table-hover align-middle">
-            <thead class="table-dark">
-              <tr>
-                <th>Nome</th>
-                <th>CPF</th>
-                <th>E-mail</th>
-                <th>Formação</th>
-              </tr>
-            </thead>
-            <tbody>
-              {% for inscricao in oficina.inscritos %}
-              <tr>
-                {% if inscricao is mapping %}
-                  <td>{{ inscricao['nome'] }}</td>
-                  <td>{{ inscricao['cpf'] }}</td>
-                  <td>{{ inscricao['email'] }}</td>
-                  <td>{{ inscricao['formacao'] }}</td>
-                {% else %}
-                  <td>{{ inscricao.usuario.nome }}</td>
-                  <td>{{ inscricao.usuario.cpf }}</td>
-                  <td>{{ inscricao.usuario.email }}</td>
-                  <td>{{ inscricao.usuario.formacao }}</td>
-                {% endif %}
-              </tr>
-              {% endfor %}
-            </tbody>
-          </table>
-        </div>
-      {% else %}
-        <div class="alert alert-info">
-          <i class="bi bi-info-circle me-2"></i>Nenhum participante inscrito nesta atividade ainda.
-        </div>
-      {% endif %}
-    </div>
-    <div class="modal-footer d-flex justify-content-center gap-2 flex-wrap">
-      <a href="{{ url_for('routes.gerar_pdf_inscritos_pdf', oficina_id=oficina.id) }}" class="btn btn-outline-primary">
-        <i class="bi bi-file-earmark-text me-2"></i>Lista de Inscritos
-      </a>
-      <a href="{{ url_for('routes.gerar_lista_frequencia', oficina_id=oficina.id) }}" class="btn btn-outline-secondary">
-        <i class="bi bi-file-earmark-spreadsheet me-2"></i>Lista de Frequência
-      </a>
-      <a href="{{ url_for('routes.gerar_certificados', oficina_id=oficina.id) }}" class="btn btn-outline-success">
-        <i class="bi bi-award-fill me-2"></i>Gerar Certificados
-      </a>
-      <button type="button" class="btn btn-outline-success" data-bs-toggle="modal"
-              data-bs-target="#modalCertificadoIndividual{{ oficina.id }}">
-        <i class="bi bi-award me-2"></i>Certificado Individual
-      </button>
-      <a href="{{ url_for('routes.feedback_oficina', oficina_id=oficina.id) }}"
-         class="btn btn-outline-info">
-        <i class="bi bi-chat-text me-2"></i>Feedback
-      </a>
-    </div>
-  </div>
-</div>
-</div>
-
-    
-    
-  </div>
-</div>
-
-<!-- Modal de Certificado Individual -->
-<div class="modal fade" id="modalCertificadoIndividual{{ oficina.id }}" tabindex="-1"
-   aria-hidden="true">
-<div class="modal-dialog">
-  <div class="modal-content">
-    <div class="modal-header bg-success text-white">
-      <h5 class="modal-title">Certificado Individual</h5>
-      <button type="button" class="btn-close btn-close-white" data-bs-dismiss="modal"></button>
-    </div>
-    <div class="modal-body">
-      <form action="{{ url_for('routes.gerar_certificado_individual_admin') }}" method="POST">
-        <input type="hidden" name="oficina_id" value="{{ oficina.id }}">
-        <div class="mb-3">
-          <label class="form-label">Selecione o participante</label>
-          <select name="usuario_id" class="form-select" required>
-            <option value="">-- Selecione --</option>
-            {% for inscricao in oficina.inscritos %}
-              {% if inscricao is mapping %}
-                <option value="{{ inscricao['id'] }}">{{ inscricao['nome'] }} - {{ inscricao['email'] }}</option>
-              {% else %}
-                <option value="{{ inscricao.id }}">{{ inscricao.usuario.nome }} - {{ inscricao.usuario.email }}</option>
-              {% endif %}
-            {% endfor %}
-          </select>
-        </div>
-        <button type="submit" class="btn btn-primary w-100">Gerar Certificado</button>
-      </form>
-    </div>
-  </div>
-</div>
-</div>
-{% endfor %}
-
-
-<!-- Estilos CSS -->
-<style>
-  .table-responsive {
-    max-height: 300px;
-    overflow-y: auto;
-  }
-
-
-@media (min-width: 576px) {
-  .w-sm-auto {
-    width: auto !important;
-  }
-}
-
-#linksExistentesList td {
-  vertical-align: middle;
-}
-
-.action-buttons .btn {
-  padding: 0.25rem 0.5rem;
-}
-.stat-card {
-  border: none;
-  border-radius: 1rem;
-  transition: transform 0.3s ease;
-}
-
-.stat-card:hover {
-  transform: translateY(-5px);
-}
-
-.bg-primary-gradient {
-  background: linear-gradient(135deg, #0094c3 0%, #4cd175 100%);
-}
-
-.bg-success-gradient {
-  background: linear-gradient(135deg, #00b4d8 0%, #0094c3 100%);
-}
-
-.bg-info-gradient {
-  background: linear-gradient(135deg, #00b4d8 0%, #48cae4 100%);
-}
-
-.bg-warning-gradient {
-  background: linear-gradient(135deg, #ffd60a 0%, #ffc300 100%);
-}
-
-.bg-danger-gradient {
-  background: linear-gradient(135deg, #d00000 0%, #dc2f02 100%);
-}
-
-.nav-tabs .nav-link {
-  font-weight: 500;
-  border: none;
-  color: #6c757d;
-  padding: 1rem 2rem;
-}
-
-.nav-tabs .nav-link.active {
-  color: #0094c3;
-  border-bottom: 3px solid #0094c3;
-  background: transparent;
-}
-
-.table-hover tbody tr:hover {
-  background-color: rgba(0, 148, 195, 0.05);
-}
-</style>
-
-<!-- Scripts -->
-
-<script>
-  document.addEventListener('DOMContentLoaded', function () {
-    const btnSubmissao = document.getElementById('btnToggleSubmissao');
-
-    if (btnSubmissao) {
-      btnSubmissao.addEventListener('click', function () {
-        const toggleUrl = btnSubmissao.getAttribute('data-toggle-url');
-
-        fetch(toggleUrl)
-          .then(response => {
-            if (response.ok) {
-              location.reload(); // recarrega para refletir a mudança
-            } else {
-              alert("Erro ao atualizar a configuração.");
-            }
-          })
-          .catch(error => {
-            console.error("Erro na requisição:", error);
-            alert("Erro ao conectar com o servidor.");
-          });
-      });
-    }
-  });
-</script>
-
-<script>
-// Carregamento inicial - Estados e configurações
-document.addEventListener('DOMContentLoaded', function() {
-  // 1. Buscar estados do IBGE
-  const estadoSelect = document.getElementById('estadoSelect');
-  const cidadeSelect = document.getElementById('cidadeSelect');
-  const estadoFilter = "{{ estado_filter|default('') }}";
-  const cidadeFilter = "{{ cidade_filter|default('') }}";
-
-  fetch('https://servicodados.ibge.gov.br/api/v1/localidades/estados')
-    .then(response => response.json())
-    .then(data => {
-      data.sort((a, b) => a.nome.localeCompare(b.nome));
-      data.forEach(estado => {
-        const option = document.createElement('option');
-        option.value = estado.sigla;
-        option.text = estado.nome;
-        if (estado.sigla === estadoFilter) {
-          option.selected = true;
-        }
-        estadoSelect.add(option);
-      });
-      if (estadoSelect.value) {
-        estadoSelect.dispatchEvent(new Event('change'));
-      }
-    })
-    .catch(error => console.error('Erro ao buscar estados:', error));
-
-  // 2. Evento de mudança de estado
-  estadoSelect.addEventListener('change', function() {
-    const uf = this.value;
-    cidadeSelect.innerHTML = '<option value="">Todas as Cidades</option>';
-    if (uf) {
-      fetch('https://servicodados.ibge.gov.br/api/v1/localidades/estados/' + uf + '/municipios')
-        .then(response => response.json())
-        .then(data => {
-          data.sort((a, b) => a.nome.localeCompare(b.nome));
-          data.forEach(cidade => {
-            const option = document.createElement('option');
-            option.value = cidade.nome;
-            option.text = cidade.nome;
-            if (cidade.nome === cidadeFilter) {
-              option.selected = true;
-            }
-            cidadeSelect.add(option);
-          });
-        })
-        .catch(error => console.error('Erro ao buscar cidades:', error));
-    }
-  });
-
-  // 3. Buscar estado atual das configurações do cliente
-  fetch("{{ url_for('routes.configuracao_cliente_atual') }}")
-    .then(response => response.json())
-    .then(data => {
-      if (!data.success) {
-        console.warn("Não foi possível obter estado do cliente:", data);
-        return;
-      }
-      
-      const btnCheckin = document.getElementById('btnToggleCheckin');
-      const btnFeedback = document.getElementById('btnToggleFeedback');
-      const btnCertificado = document.getElementById('btnToggleCertificado');
-
-      if (btnCheckin) atualizarBotao(btnCheckin, data.permitir_checkin_global);
-      if (btnFeedback) atualizarBotao(btnFeedback, data.habilitar_feedback);
-      if (btnCertificado) atualizarBotao(btnCertificado, data.habilitar_certificado_individual);
-    })
-    .catch(err => {
-      console.error("Erro ao buscar config do cliente:", err);
-    });
-
-  // 4. Configurar botões de toggle
-  const toggleButtons = [
-    document.getElementById('btnToggleCheckin'),
-    document.getElementById('btnToggleFeedback'),
-    document.getElementById('btnToggleCertificado')
-  ];
-
-  toggleButtons.forEach(button => {
-    if (!button) return;
-    const toggleUrl = button.dataset.toggleUrl;
-
-    button.addEventListener('click', function() {
-      fetch(toggleUrl, {
-        method: "POST",
-        headers: {
-          "Content-Type": "application/json",
-          "X-Requested-With": "XMLHttpRequest"
-        },
-        body: JSON.stringify({})
-      })
-      .then(res => res.json())
-      .then(data => {
-        if (data.success) {
-          atualizarBotao(button, data.value);
-        } else {
-          alert("Falha ao atualizar: " + data.message);
-        }
-      })
-      .catch(err => {
-        alert("Erro na requisição: " + err);
-      });
-    });
-  });
-});
-
-// Funções auxiliares
-function atualizarBotao(btn, valorAtivo) {
-  if (!btn) return;
-  if (valorAtivo) {
-    btn.classList.remove("btn-danger");
-    btn.classList.add("btn-success");
-    btn.textContent = "Ativo";
-  } else {
-    btn.classList.remove("btn-success");
-    btn.classList.add("btn-danger");
-    btn.textContent = "Desativado";
-  }
-}
-
-function carregarRelatorioMensagem() {
-  fetch("{{ url_for('routes.gerar_relatorio_mensagem') }}")
-    .then(response => response.text())
-    .then(data => {
-        document.getElementById("textoRelatorio").value = data;
-        var modalRelatorio = new bootstrap.Modal(document.getElementById("modalRelatorioMensagem"));
-        modalRelatorio.show();
-    })
-    .catch(error => {
-        console.error("Erro ao carregar relatório:", error);
-    });
-}
-
-function copiarMensagem() {
-  let texto = document.getElementById("textoRelatorio").value;
-  navigator.clipboard.writeText(texto).then(() => {
-    alert("Mensagem copiada com sucesso!");
-  }).catch(err => {
-    alert("Falha ao copiar: " + err);
-  });
-}
-
-function enviarWhatsAppRelatorio() {
-  let mensagem = document.getElementById("textoRelatorio").value;
-  let url = "https://api.whatsapp.com/send?text=" + encodeURIComponent(mensagem);
-  window.open(url, "_blank");
-}
-
-// Configuração do modal de geração de link
-document.getElementById("gerarLinkBtn").addEventListener("click", function() {
-  var modal = new bootstrap.Modal(document.getElementById("modalLinkCadastro"));
-  modal.show();
-
-  // Limpar campos e seleções atuais
-  document.getElementById("slugInput").value = "";
-  document.getElementById("linkCadastro").value = "";
-  document.getElementById("linksExistentesContainer").style.display = "none";
-  
-  fetch("{{ url_for('routes.gerar_link') }}")
-    .then(response => {
-      if (!response.ok) {
-        throw new Error('Erro ao carregar eventos: ' + response.statusText);
-      }
-      return response.json();
-    })
-    .then(data => {
-      const eventoSelect = document.getElementById("eventoSelect");
-      eventoSelect.options.length = 0;
-      const defaultOption = document.createElement("option");
-      defaultOption.value = "";
-      defaultOption.textContent = "-- Selecione um Evento --";
-      eventoSelect.appendChild(defaultOption);
-
-      if (data.eventos && data.eventos.length > 0) {
-        data.eventos.forEach(evento => {
-          const option = document.createElement("option");
-          option.value = evento.id;
-          option.textContent = evento.nome;
-          eventoSelect.appendChild(option);
-        });
-      } else {
-        alert("Nenhum evento disponível para gerar links.");
-      }
-    })
-    .catch(error => {
-      console.error("Erro ao carregar eventos:", error);
-      alert("Erro ao carregar os eventos. Tente novamente mais tarde.");
-    });
-});
-
-// Função para carregar links existentes quando um evento é selecionado
-document.getElementById("eventoSelect").addEventListener("change", function() {
-  const eventoId = this.value;
-  const linksContainer = document.getElementById("linksExistentesContainer");
-  const linksTable = document.getElementById("linksExistentesTable");
-  const linksLoader = document.getElementById("linksExistentesLoader");
-  const linksEmpty = document.getElementById("linksExistentesEmpty");
-  
-  if (!eventoId) {
-    linksContainer.style.display = "none";
-    return;
-  }
-  
-  // Mostrar container e loader
-  linksContainer.style.display = "block";
-  linksLoader.style.display = "block";
-  linksTable.style.display = "none";
-  linksEmpty.style.display = "none";
-  
-  // Buscar links existentes para o evento selecionado
-  fetch(`{{ url_for('routes.gerar_link') }}?evento_id=${eventoId}`)
-    .then(response => {
-      if (!response.ok) {
-        throw new Error('Erro ao carregar links: ' + response.statusText);
-      }
-      return response.json();
-    })
-    .then(data => {
-      linksLoader.style.display = "none";
-      
-      if (data.links && data.links.length > 0) {
-        // Temos links para mostrar
-        const linksList = document.getElementById("linksExistentesList");
-        linksList.innerHTML = ""; // Limpar lista atual
-        
-        data.links.forEach(link => {
-          const row = document.createElement("tr");
-          
-          // Coluna Identificador
-          const slugCell = document.createElement("td");
-          const slugSpan = document.createElement("span");
-          slugSpan.className = "d-inline-block text-truncate";
-          slugSpan.style.maxWidth = "300px";
-          slugSpan.textContent = link.slug || "Token: " + link.token.substring(0, 8) + "...";
-          slugSpan.title = link.slug || link.token;
-          slugCell.appendChild(slugSpan);
-          
-          // Coluna data
-          const dataCell = document.createElement("td");
-          const data = new Date(link.criado_em);
-          dataCell.textContent = data.toLocaleDateString('pt-BR');
-          
-          // Coluna ações
-          const acoesCell = document.createElement("td");
-          acoesCell.className = "d-flex gap-1";
-          
-          // Botão copiar
-          const btnCopiar = document.createElement("button");
-          btnCopiar.className = "btn btn-sm btn-outline-primary";
-          btnCopiar.innerHTML = '<i class="bi bi-clipboard"></i>';
-          btnCopiar.title = "Copiar link";
-          btnCopiar.addEventListener("click", function() {
-            navigator.clipboard.writeText(link.url)
-              .then(() => {
-                btnCopiar.innerHTML = '<i class="bi bi-check"></i>';
-                setTimeout(() => {
-                  btnCopiar.innerHTML = '<i class="bi bi-clipboard"></i>';
-                }, 1500);
-              });
-          });
-          
-          // Botão WhatsApp
-          const btnWhatsapp = document.createElement("a");
-          btnWhatsapp.className = "btn btn-sm btn-outline-success";
-          btnWhatsapp.innerHTML = '<i class="bi bi-whatsapp"></i>';
-          btnWhatsapp.title = "Compartilhar via WhatsApp";
-          btnWhatsapp.href = `https://api.whatsapp.com/send?text=${encodeURIComponent("Olá! Cadastre-se no evento através deste link: " + link.url)}`;
-          btnWhatsapp.target = "_blank";
-          
-          // Botão excluir
-          const btnExcluir = document.createElement("button");
-          btnExcluir.className = "btn btn-sm btn-outline-danger";
-          btnExcluir.innerHTML = '<i class="bi bi-trash"></i>';
-          btnExcluir.title = "Excluir link";
-          btnExcluir.addEventListener("click", function() {
-            if (confirm("Tem certeza que deseja excluir este link?")) {
-              fetch("{{ url_for('routes.excluir_link') }}", {
-                method: "POST",
-                headers: {
-                  "Content-Type": "application/json",
-                  "X-Requested-With": "XMLHttpRequest"
-                },
-                body: JSON.stringify({
-                  link_id: link.id
-                })
-              })
-              .then(response => response.json())
-              .then(data => {
-                if (data.success) {
-                  row.remove();
-                  if (linksList.children.length === 0) {
-                    linksTable.style.display = "none";
-                    linksEmpty.style.display = "block";
-                  }
-                } else {
-                  alert("Erro ao excluir: " + data.message);
-                }
-              })
-              .catch(error => {
-                console.error("Erro ao excluir link:", error);
-                alert("Erro ao excluir link. Tente novamente.");
-              });
-            }
-          });
-          
-          // Adicionar botões à célula
-          acoesCell.appendChild(btnCopiar);
-          acoesCell.appendChild(btnWhatsapp);
-          acoesCell.appendChild(btnExcluir);
-          
-          // Montar linha
-          row.appendChild(slugCell);
-          row.appendChild(dataCell);
-          row.appendChild(acoesCell);
-          
-          // Adicionar à tabela
-          linksList.appendChild(row);
-        });
-        
-        linksTable.style.display = "table";
-      } else {
-        // Sem links para mostrar
-        linksEmpty.style.display = "block";
-      }
-    })
-    .catch(error => {
-      console.error("Erro ao carregar links existentes:", error);
-      linksLoader.style.display = "none";
-      linksEmpty.textContent = "Erro ao carregar links. Tente novamente.";
-      linksEmpty.style.display = "block";
-    });
-});
-
-document.getElementById("gerarLinkConfirm").addEventListener("click", function() {
-  const eventoId = document.getElementById("eventoSelect").value;
-  const slugCustomizado = document.getElementById("slugInput").value;
-
-  if (!eventoId) {
-    alert("Por favor, selecione um evento!");
-    return;
-  }
-
-  fetch("{{ url_for('routes.gerar_link') }}", {
-    method: "POST",
-    headers: {
-      "Content-Type": "application/json",
-      "X-Requested-With": "XMLHttpRequest"
-    },
-    body: JSON.stringify({
-      evento_id: eventoId,
-      slug_customizado: slugCustomizado
-    })
-  })
-  .then(response => {
-    if (!response.ok) {
-      throw new Error('Erro ao gerar o link: ' + response.statusText);
-    }
-    return response.json();
-  })
-  .then(data => {
-    if (data.success) {
-      const linkGerado = data.link;
-      document.getElementById("linkCadastro").value = linkGerado;
-      
-      // Mostrar o container do link gerado
-      document.getElementById("linkGeradoContainer").style.display = "block";
-
-      const mensagem = "Olá! Cadastre-se no evento através deste link: " + linkGerado;
-      document.getElementById("whatsappShare").href =
-        "https://api.whatsapp.com/send?text=" + encodeURIComponent(mensagem);
-      
-      // Atualizar a lista de links existentes
-      document.getElementById("eventoSelect").dispatchEvent(new Event('change'));
-    } else {
-      alert("Erro: " + data.message);
-    }
-  })
-  .catch(error => {
-    console.error("Erro ao gerar o link:", error);
-    alert("Erro ao gerar o link. Tente novamente.");
-  });
-});
-
-function copiarLink() {
-  const linkInput = document.getElementById("linkCadastro");
-  linkInput.select();
-  document.execCommand("copy");
-  
-  // Feedback visual
-  const btnCopy = linkInput.nextElementSibling;
-  const originalHTML = btnCopy.innerHTML;
-  btnCopy.innerHTML = '<i class="bi bi-check"></i>';
-  setTimeout(() => {
-    btnCopy.innerHTML = originalHTML;
-  }, 1500);
-}
-</script>
->>>>>>> 49b7cc10
 {% endblock %}