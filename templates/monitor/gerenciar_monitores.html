--- conflicted
+++ resolved
@@ -235,14 +235,11 @@
                                                     {% endif %}
                                                 {% endfor %}
                                                 <small class="text-muted d-block">Próximo: 
-<<<<<<< HEAD
+
                                                     {% set proximo = agendamentos_monitor|selectattr('agendamento.horario.data', 'ge', today)|first %}
                                                     {% if proximo %}
                                                         {{ proximo.agendamento.horario.data.strftime('%d/%m') }}
-=======
-                                                    {% if ns.proximo %}
-                                                        {{ ns.proximo.strftime('%d/%m') }}
->>>>>>> a3264a77
+
                                                     {% else %}
                                                         Nenhum
                                                     {% endif %}
