--- conflicted
+++ resolved
@@ -77,17 +77,7 @@
                                     {% for agendamento in agendamentos %}
                                     <tr>
                                         <td>
-<<<<<<< HEAD
-                                            <strong>{{ agendamento.horario.data.strftime('%d/%m/%Y') }}</strong>
-                                            <small class="text-muted d-block">
-                                                {{ agendamento.horario.horario_inicio.strftime('%H:%M') }} - 
-                                                {{ agendamento.horario.horario_fim.strftime('%H:%M') }}
-                                            </small>
-                                        </td>
-                                        <td>
-                                            {{ agendamento.horario.evento.nome if agendamento.horario.evento else 'N/A' }}
-                                            {% if agendamento.horario.evento and agendamento.horario.evento.descricao %}
-=======
+
                                             <strong>
                                                 {{ agendamento.horario.data.strftime('%d/%m/%Y') if agendamento.horario else '-' }}
                                             </strong>
@@ -101,18 +91,12 @@
                                         <td>
                                             {{ agendamento.horario.evento.nome if agendamento.horario and agendamento.horario.evento else 'N/A' }}
                                             {% if agendamento.horario and agendamento.horario.evento and agendamento.horario.evento.descricao %}
->>>>>>> a3264a77
+
                                                 <small class="text-muted d-block">{{ agendamento.horario.evento.descricao[:50] }}...</small>
                                             {% endif %}
                                         </td>
                                         <td>
-<<<<<<< HEAD
-                            {{ agendamento.professor.nome if agendamento.professor else 'N/A' }}
-                            {% if agendamento.professor and agendamento.professor.email %}
-                                <small class="text-muted d-block">{{ agendamento.professor.email }}</small>
-                            {% endif %}
-                        </td>
-=======
+
                                             {% if agendamento.professor %}
                                                 {{ agendamento.professor.nome }}
                                                 <small class="text-muted d-block">{{ agendamento.professor.email }}</small>
@@ -123,7 +107,7 @@
                                                 N/A
                                             {% endif %}
                                         </td>
->>>>>>> a3264a77
+
                                         <td>
                                             <span class="badge bg-info">{{ agendamento.alunos|length }} alunos</span>
                                         </td>
@@ -178,9 +162,7 @@
                             </table>
                         </div>
                         
-<<<<<<< HEAD
-                        <!-- Paginação removida - agendamentos é uma lista simples -->
-=======
+
                         <!-- Paginação (se disponível) -->
                         {% if agendamentos.__class__.__name__ == 'Pagination' and agendamentos.pages > 1 %}
                         <nav aria-label="Navegação de páginas">
@@ -217,7 +199,7 @@
                             </ul>
                         </nav>
                         {% endif %}
->>>>>>> a3264a77
+
                     {% else %}
                         <div class="text-center py-5">
                             <i class="fas fa-calendar-times fa-4x text-muted mb-3"></i>
