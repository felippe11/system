{% extends "base.html" %}

{% block title %}Check-in via QR Code{% endblock %}

{% block content %}
<div class="container d-flex flex-column justify-content-center align-items-center" style="min-height: 80vh;">
    <h2 class="mb-4"><i class="bi bi-qrcode"></i> Check-in via QR Code</h2>

    <div id="qr-video" class="position-relative" style="width: 100%; max-width: 500px; aspect-ratio: 1/1;"></div>
    <div id="scan-status" class="mt-3 text-muted">Inicializando...</div>
    <div id="scan-result" class="mt-3"></div>

    <a href="{{ url_for('dashboard_routes.dashboard_cliente') }}" class="btn btn-secondary mt-3">
        <i class="bi bi-arrow-left"></i> Voltar
    </a>
</div>
{% endblock %}

{% block scripts %}

<script src="{{ url_for('static', filename='js/lib/html5-qrcode.min.js') }}"></script>
<script type="module">
import { initScanner, stopScanner } from "{{ url_for('static', filename='js/qr_scanner.js') }}";


document.addEventListener('DOMContentLoaded', async () => {
    const statusElement = document.getElementById('scan-status');
    const scanResult = document.getElementById('scan-result');
    let isProcessing = false;

    async function handleScan(decodedText) {
        if (isProcessing) return;
        isProcessing = true;
        scanResult.innerHTML = `<div class="alert alert-success">QR Lido: ${decodedText}</div>`;

        let token;
        try {
            const url = new URL(decodedText);
            token = url.searchParams.get('token');
        } catch {
            token = decodedText;
        }

        try {
            const response = await fetch('/processar_qrcode_agendamento', {
                method: 'POST',
                headers: {
                    'Content-Type': 'application/json'
                },
                body: JSON.stringify({ token })
            });

            if (response.ok) {
                const data = await response.json();
                await stopScanner();
                if (data.redirect) {
<<<<<<< HEAD
                    window.location.href = data.redirect;
=======
                    let redirectUrl = data.redirect;
                    if (token && !redirectUrl.includes(token)) {
                        const separator = redirectUrl.includes('?') ? '&' : '?';
                        redirectUrl += `${separator}token=${encodeURIComponent(token)}`;
                    }
                    window.location.href = redirectUrl;
>>>>>>> 8b092322
                }
            }
        } catch (error) {
            console.error('Erro ao processar QR Code:', error);
        }
    }

    try {
        await initScanner('qr-video', handleScan);
        statusElement.textContent = '✅ Câmera ativa. Aponte para o QR Code!';
    } catch (err) {
        statusElement.innerHTML = `<span class="text-danger">${err.message || err}</span>`;
    }


    window.addEventListener('beforeunload', stopScanner);

});
</script>
{% endblock %}<|MERGE_RESOLUTION|>--- conflicted
+++ resolved
@@ -54,16 +54,9 @@
                 const data = await response.json();
                 await stopScanner();
                 if (data.redirect) {
-<<<<<<< HEAD
+
                     window.location.href = data.redirect;
-=======
-                    let redirectUrl = data.redirect;
-                    if (token && !redirectUrl.includes(token)) {
-                        const separator = redirectUrl.includes('?') ? '&' : '?';
-                        redirectUrl += `${separator}token=${encodeURIComponent(token)}`;
-                    }
-                    window.location.href = redirectUrl;
->>>>>>> 8b092322
+
                 }
             }
         } catch (error) {
