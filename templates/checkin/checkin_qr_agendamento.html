{% extends "base.html" %}

{% block title %}Check-in via QR Code{% endblock %}

{% block content %}
<div class="container d-flex flex-column justify-content-center align-items-center" style="min-height: 80vh;">
    <h2 class="mb-4"><i class="bi bi-qrcode"></i> Check-in via QR Code</h2>

    <div id="qr-video" class="position-relative" style="width: 100%; max-width: 500px; aspect-ratio: 1/1;"></div>
    <div id="scan-status" class="mt-3 text-muted">Inicializando...</div>
    <div id="scan-result" class="mt-3"></div>

    <a href="{{ url_for('dashboard_routes.dashboard_cliente') }}" class="btn btn-secondary mt-3">
        <i class="bi bi-arrow-left"></i> Voltar
    </a>
</div>
{% endblock %}

{% block scripts %}
<<<<<<< HEAD
<script src="https://unpkg.com/html5-qrcode@2.3.8/dist/html5-qrcode.min.js"></script>
<script type="module">
import { initScanner, stopScanner } from "{{ url_for('static', filename='js/qr_scanner.js') }}";
=======
<script
    src="https://unpkg.com/html5-qrcode@2.3.8/dist/html5-qrcode.min.js"
    defer
    crossorigin="anonymous"></script>
>>>>>>> d85bb53d

document.addEventListener('DOMContentLoaded', async () => {
    const statusElement = document.getElementById('scan-status');
    const scanResult = document.getElementById('scan-result');
<<<<<<< HEAD
=======
    const scannedList = document.getElementById('scanned-list');
    let scanner;

    if (window.Html5Qrcode) {
        try {
            scanner = new Html5Qrcode('qr-video');
            const cameras = await Html5Qrcode.getCameras();
            const cameraId = cameras.find(cam => cam.label.toLowerCase().includes('back'))?.id || cameras[0].id;

            await scanner.start(
                cameraId,
                { fps: 10, qrbox: 250 },
                onScanSuccess,
                onScanError
            );

            statusElement.textContent = '✅ Câmera ativa. Aponte para o QR Code!';
        } catch (error) {
            statusElement.innerHTML = `<span class="text-danger">Erro ao iniciar câmera: ${error.message}</span>`;
        }
    } else {
        statusElement.innerHTML = '<span class="text-danger">Biblioteca de QR Code não carregada.</span>';
        return;
    }
>>>>>>> d85bb53d

    async function handleScan(decodedText) {
        scanResult.innerHTML = `<div class="alert alert-success">QR Lido: ${decodedText}</div>`;

        let token;
        try {
            const url = new URL(decodedText);
            token = url.searchParams.get('token');
        } catch {
            token = decodedText;
        }

        try {
            const response = await fetch('/processar_qrcode_agendamento', {
                method: 'POST',
                headers: {
                    'Content-Type': 'application/json'
                },
                body: JSON.stringify({ token })
            });

            if (response.ok) {
                const data = await response.json();
                if (data.redirect) {
                    window.location.href = '/confirmar_checkin_agendamento';
                }
            }
        } catch (error) {
            console.error('Erro ao processar QR Code:', error);
        }
    }

    try {
        await initScanner('qr-video', handleScan);
        statusElement.textContent = '✅ Câmera ativa. Aponte para o QR Code!';
    } catch (err) {
        statusElement.innerHTML = `<span class="text-danger">${err.message || err}</span>`;
    }

<<<<<<< HEAD
    window.addEventListener('beforeunload', stopScanner);
=======
    window.addEventListener('beforeunload', () => {
        if (scanner) scanner.stop();
    });
>>>>>>> d85bb53d
});
</script>
{% endblock %}<|MERGE_RESOLUTION|>--- conflicted
+++ resolved
@@ -17,22 +17,16 @@
 {% endblock %}
 
 {% block scripts %}
-<<<<<<< HEAD
+
 <script src="https://unpkg.com/html5-qrcode@2.3.8/dist/html5-qrcode.min.js"></script>
 <script type="module">
 import { initScanner, stopScanner } from "{{ url_for('static', filename='js/qr_scanner.js') }}";
-=======
-<script
-    src="https://unpkg.com/html5-qrcode@2.3.8/dist/html5-qrcode.min.js"
-    defer
-    crossorigin="anonymous"></script>
->>>>>>> d85bb53d
+
 
 document.addEventListener('DOMContentLoaded', async () => {
     const statusElement = document.getElementById('scan-status');
     const scanResult = document.getElementById('scan-result');
-<<<<<<< HEAD
-=======
+
     const scannedList = document.getElementById('scanned-list');
     let scanner;
 
@@ -57,7 +51,7 @@
         statusElement.innerHTML = '<span class="text-danger">Biblioteca de QR Code não carregada.</span>';
         return;
     }
->>>>>>> d85bb53d
+
 
     async function handleScan(decodedText) {
         scanResult.innerHTML = `<div class="alert alert-success">QR Lido: ${decodedText}</div>`;
@@ -97,13 +91,9 @@
         statusElement.innerHTML = `<span class="text-danger">${err.message || err}</span>`;
     }
 
-<<<<<<< HEAD
+
     window.addEventListener('beforeunload', stopScanner);
-=======
-    window.addEventListener('beforeunload', () => {
-        if (scanner) scanner.stop();
-    });
->>>>>>> d85bb53d
+
 });
 </script>
 {% endblock %}