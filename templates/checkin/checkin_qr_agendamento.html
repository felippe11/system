{% extends "base.html" %}

{% block title %}Check-in via QR Code{% endblock %}

{% block content %}
<div class="container d-flex flex-column justify-content-center align-items-center" style="min-height: 80vh;">
    <h2 class="mb-4"><i class="bi bi-qrcode"></i> Check-in via QR Code</h2>

    <div id="qr-video" class="position-relative" style="width: 100%; max-width: 500px; aspect-ratio: 1/1;"></div>
    <div id="scan-status" class="mt-3 text-muted">Inicializando...</div>
    <div id="scan-result" class="mt-3"></div>

    <a href="{{ url_for('dashboard_routes.dashboard_cliente') }}" class="btn btn-secondary mt-3">
        <i class="bi bi-arrow-left"></i> Voltar
    </a>
</div>
{% endblock %}

{% block scripts %}

<script src="{{ url_for('static', filename='js/lib/html5-qrcode.min.js') }}"></script>
<script type="module">
import { initScanner, stopScanner } from "{{ url_for('static', filename='js/qr_scanner.js') }}";


document.addEventListener('DOMContentLoaded', async () => {
    const statusElement = document.getElementById('scan-status');
    const scanResult = document.getElementById('scan-result');
<<<<<<< HEAD
    const csrfToken = document
        .querySelector('meta[name="csrf-token"]')?.content || '';

=======
    let isProcessing = false;
>>>>>>> e00dcc80

    async function handleScan(decodedText) {
        if (isProcessing) return;
        isProcessing = true;
        scanResult.innerHTML = `<div class="alert alert-success">QR Lido: ${decodedText}</div>`;

        let token;
        try {
            const url = new URL(decodedText);
            token = url.searchParams.get('token');
        } catch {
            token = decodedText;
        }

        try {
            const response = await fetch('/processar_qrcode_agendamento', {
                method: 'POST',
                headers: {
                    'Content-Type': 'application/json',
                    'X-CSRFToken': csrfToken
                },
                body: JSON.stringify({ token })
            });

            if (response.ok) {
                const data = await response.json();
                await stopScanner();
                if (data.redirect) {

                    window.location.href = data.redirect;

                }
            }
        } catch (error) {
            console.error('Erro ao processar QR Code:', error);
        }
    }

    try {
        await initScanner('qr-video', handleScan);
        statusElement.textContent = '✅ Câmera ativa. Aponte para o QR Code!';
    } catch (err) {
        statusElement.innerHTML = `<span class="text-danger">${err.message || err}</span>`;
    }


    window.addEventListener('beforeunload', stopScanner);

});
</script>
{% endblock %}<|MERGE_RESOLUTION|>--- conflicted
+++ resolved
@@ -26,13 +26,11 @@
 document.addEventListener('DOMContentLoaded', async () => {
     const statusElement = document.getElementById('scan-status');
     const scanResult = document.getElementById('scan-result');
-<<<<<<< HEAD
+
     const csrfToken = document
         .querySelector('meta[name="csrf-token"]')?.content || '';
 
-=======
-    let isProcessing = false;
->>>>>>> e00dcc80
+
 
     async function handleScan(decodedText) {
         if (isProcessing) return;
