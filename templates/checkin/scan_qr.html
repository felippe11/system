--- conflicted
+++ resolved
@@ -269,29 +269,8 @@
      * 2) Depois chamamos o DOMContentLoaded, usando as funções definidas acima
      */
     document.addEventListener("DOMContentLoaded", async function () {
-<<<<<<< HEAD
-        // Carrega check-ins anteriores antes de iniciar
-        await carregarCheckinsAnteriores();
-
-        const statusElement = document.getElementById('qr-status');
-        const resultElement = document.getElementById('qr-result');
-
-        try {
-            await initScanner('qr-video', onScanSuccess);
-            statusElement.innerHTML = '<i class="bi bi-camera-video-fill me-2 text-success"></i><span>Aponte para o QR Code</span>';
-        } catch (error) {
-            console.error('Erro na câmera:', error);
-            statusElement.innerHTML = '<i class="bi bi-exclamation-triangle-fill me-2 text-danger"></i><span>Erro ao acessar a câmera. Verifique as permissões.</span>';
-            resultElement.innerHTML = `<div class="alert alert-danger">
-                <div class="d-flex align-items-center">
-                    <i class="bi bi-x-circle-fill me-2 fs-5"></i>
-                    <div>${error.message}</div>
-                </div>
-            </div>`;
-        }
-
-        window.addEventListener('beforeunload', stopScanner);
-=======
+
+
         const statusElement = document.getElementById('qr-status');
         const resultElement = document.getElementById('qr-result');
 
@@ -338,7 +317,7 @@
         } else {
             statusElement.innerHTML = '<i class="bi bi-exclamation-triangle-fill me-2 text-danger"></i><span>Biblioteca de QR Code não carregada.</span>';
         }
->>>>>>> d85bb53d
+
     });
     
     const cliente_id = "{{ current_user.id }}";  // Renderiza o ID do cliente
