{% extends "base.html" %}
{% block content %}
<div class="container py-4">
  <div class="row">
    <div class="col-lg-10 mx-auto">
      <!-- Card principal -->
      <div class="card shadow-sm border-0 rounded-3 mb-4">
        <div class="card-header bg-white border-0 pt-4 pb-3">
          <div class="d-flex justify-content-between align-items-center">
            <h2 class="fs-4 mb-0">{{ resposta.formulario.nome }}</h2>
            
            <!-- Status da avaliação -->
            {% set status_color = {
              'Não Avaliada': 'secondary',
              'Aprovada': 'success',
              'Aprovada com ressalvas': 'warning',
              'Aprovada para pôster': 'info',
              'Aprovada para apresentação oral': 'primary',
              'Negada': 'danger'
            }.get(resposta.status_avaliacao, 'secondary') %}
            
            <span class="badge bg-{{ status_color }} px-3 py-2">
              {{ resposta.status_avaliacao }}
            </span>
          </div>
        </div>
        
        <div class="card-body">
          <!-- Informações da resposta -->
          <div class="row mb-4">
            <div class="col-md-6">
              <div class="d-flex align-items-center mb-2">
                <i class="bi bi-person-circle text-secondary me-2"></i>
                <div>
                  <small class="text-muted d-block">Resposta enviada por</small>
                  <span class="fw-medium">{{ resposta.usuario.nome }}</span>
                </div>
              </div>
            </div>
            <div class="col-md-6">
              <div class="d-flex align-items-center">
                <i class="bi bi-calendar-event text-secondary me-2"></i>
                <div>
                  <small class="text-muted d-block">Data de envio</small>
                  <span class="fw-medium">{{ resposta.data_submissao.strftime('%d/%m/%Y às %H:%M') }}</span>
                </div>
              </div>
            </div>
          </div>
          
          <div class="border-top pt-4">
            <h3 class="fs-5 mb-4">Respostas e Feedbacks</h3>
            
            <!-- Accordion para respostas -->
            <div class="accordion" id="respostas-accordion">
              {% for rcampo in resposta.respostas_campos %}
              <div class="accordion-item border mb-3 rounded-3 shadow-sm">
                <h2 class="accordion-header">
                  <button class="accordion-button rounded-3 collapsed" type="button" data-bs-toggle="collapse" data-bs-target="#collapse-{{ loop.index }}">
                    <span class="fw-medium">{{ rcampo.campo.nome }}</span>
                  </button>
                </h2>
                <div id="collapse-{{ loop.index }}" class="accordion-collapse collapse show">
                  <div class="accordion-body">
                    <!-- Resposta do usuário -->
                    <div class="mb-4">
                      <h6 class="text-muted mb-3">Sua resposta:</h6>
                      <div class="ps-3">
                        {% if rcampo.campo.tipo == 'file' %}
<<<<<<< HEAD
                          <a href="{{ url_for('formularios_routes.get_resposta_file', filename=rcampo.valor|replace('uploads/respostas/', '')) }}" class="btn btn-sm btn-outline-primary">
=======
                          <a href="{{ url_for('trabalho_routes.get_resposta_file', filename=rcampo.valor|replace('uploads/respostas/', '')) }}" class="btn btn-sm btn-outline-primary">
>>>>>>> 86b63bd3
                            <i class="bi bi-file-earmark me-2"></i>Visualizar Anexo
                          </a>
                        {% else %}
                          <div class="p-3 bg-light rounded">
                            {{ rcampo.valor }}
                          </div>
                        {% endif %}
                      </div>
                    </div>
                    
                    <!-- Feedbacks -->
                    <div>
                      <h6 class="text-muted mb-3">Feedback dos Ministrantes:</h6>
                      {% if rcampo.feedbacks_campo %}
                        <div class="ps-3">
                          {% for f in rcampo.feedbacks_campo %}
                            <div class="card border-0 bg-light-subtle mb-3">
                              <div class="card-body">
                                <div class="d-flex align-items-center mb-2">
                                  <i class="bi bi-person-circle text-primary me-2"></i>
                                  <div>
                                    <span class="fw-medium">{{ f.ministrante.nome }}</span>
                                    <small class="text-muted ms-2">{{ f.criado_em.strftime('%d/%m/%Y às %H:%M') }}</small>
                                  </div>
                                </div>
                                <p class="mb-0 ps-4">{{ f.texto_feedback }}</p>
                              </div>
                            </div>
                          {% endfor %}
                        </div>
                      {% else %}
                        <div class="alert alert-light text-center py-3 border-0">
                          <i class="bi bi-chat-left text-secondary d-block mb-2 fs-4"></i>
                          <p class="text-secondary mb-0">Ainda não há feedback para este campo.</p>
                        </div>
                      {% endif %}
                    </div>
                  </div>
                </div>
              </div>
              {% endfor %}
            </div>
          </div>
        </div>
        
        <div class="card-footer bg-white border-0 pt-0 pb-4">
          <a href="{{ url_for('dashboard_participante_routes.dashboard_participante', formulario_id=resposta.formulario.id) }}" class="btn btn-outline-secondary">
            <i class="bi bi-arrow-left me-1"></i> Voltar
          </a>
        </div>
      </div>
    </div>
  </div>
</div>
{% endblock %}<|MERGE_RESOLUTION|>--- conflicted
+++ resolved
@@ -67,11 +67,9 @@
                       <h6 class="text-muted mb-3">Sua resposta:</h6>
                       <div class="ps-3">
                         {% if rcampo.campo.tipo == 'file' %}
-<<<<<<< HEAD
-                          <a href="{{ url_for('formularios_routes.get_resposta_file', filename=rcampo.valor|replace('uploads/respostas/', '')) }}" class="btn btn-sm btn-outline-primary">
-=======
+
                           <a href="{{ url_for('trabalho_routes.get_resposta_file', filename=rcampo.valor|replace('uploads/respostas/', '')) }}" class="btn btn-sm btn-outline-primary">
->>>>>>> 86b63bd3
+
                             <i class="bi bi-file-earmark me-2"></i>Visualizar Anexo
                           </a>
                         {% else %}
