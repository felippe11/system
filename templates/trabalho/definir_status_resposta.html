--- conflicted
+++ resolved
@@ -41,11 +41,9 @@
     </div>
 
     <button type="submit" class="btn btn-primary">Salvar</button>
-<<<<<<< HEAD
-    <a href="{{ url_for('formularios_routes.listar_respostas_ministrante', formulario_id=resposta.formulario_id) }}"
-=======
+
     <a href="{{ url_for('trabalho_routes.listar_respostas_ministrante', formulario_id=resposta.formulario_id) }}"
->>>>>>> 63fe9e99
+
        class="btn btn-secondary">
       Cancelar
     </a>
