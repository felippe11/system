--- conflicted
+++ resolved
@@ -13,7 +13,6 @@
       <p class="text-center text-muted">Gerencie o processo completo de submissões: desde a importação até a atribuição de revisores</p>
     </div>
   </div>
-<<<<<<< HEAD
 
   <!-- Alertas e Mensagens -->
   <div id="alertContainer"></div>
@@ -176,91 +175,10 @@
         <button class="btn btn-success" onclick="confirmMapping()">
           <i class="fas fa-check me-2"></i>Confirmar Mapeamento
         </button>
-=======
-  <!-- Submissions Table -->
-  <div class="row mb-4">
-    <div class="col-12">
-      <div class="card border-0 shadow-sm">
-        <div class="card-header bg-light">
-          <div class="d-flex justify-content-between align-items-center">
-            <h5 class="mb-0"><i class="fas fa-list"></i> Lista de Submissões</h5>
-            <div class="input-group" style="max-width: 300px;">
-              <span class="input-group-text"><i class="fas fa-search"></i></span>
-              <input type="text" class="form-control" id="searchSubmissions" placeholder="Buscar submissões...">
-            </div>
-          </div>
-        </div>
-        <div class="card-body p-0">
-          <div class="table-responsive">
-            <table class="table table-hover mb-0" id="submissionsTable">
-              <thead class="table-light">
-                <tr>
-                  <th class="border-0"><i class="fas fa-file-alt"></i> Título</th>
-                  <th class="border-0"><i class="fas fa-tag"></i> Localizador</th>
-                  <th class="border-0"><i class="fas fa-user"></i> Autor</th>
-                  <th class="border-0"><i class="fas fa-users"></i> Revisores</th>
-                  <th class="border-0 text-center"><i class="fas fa-cogs"></i> Ações</th>
-                </tr>
-              </thead>
-              <tbody>
-                {% for sub in submissions %}
-                <tr>
-                  <td>
-                    <div class="fw-bold text-truncate" style="max-width: 200px;" title="{{ sub.title }}">
-                      {{ sub.title }}
-                    </div>
-                  </td>
-                  <td>
-                    <span class="badge bg-secondary">{{ sub.locator }}</span>
-                  </td>
-                  <td>
-                    <div class="d-flex align-items-center">
-                      <div class="avatar-sm bg-primary text-white rounded-circle d-flex align-items-center justify-content-center me-2">
-                        {{ (sub.author.nome if sub.author else 'N')[0] }}
-                      </div>
-                      {{ sub.author.nome if sub.author else 'N/A' }}
-                    </div>
-                  </td>
-                  <td>
-                    {% if sub.reviews %}
-                      <div class="reviewer-list">
-                        {% for rev in sub.reviews %}
-                        <div class="d-flex align-items-center mb-1">
-                          <span class="badge bg-success me-2">{{ rev.reviewer.nome if rev.reviewer else 'N/A' }}</span>
-                          <small class="text-muted">{{ rev.access_code }}</small>
-                        </div>
-                        {% endfor %}
-                      </div>
-                    {% else %}
-                      <span class="text-muted"><i class="fas fa-exclamation-triangle"></i> Nenhum revisor atribuído</span>
-                    {% endif %}
-                  </td>
-                  <td class="text-center">
-                    <button class="btn btn-sm btn-outline-primary gerar-codigos" data-locator="{{ sub.locator }}" title="Gerar Códigos de Acesso">
-                      <i class="fas fa-key"></i>
-                    </button>
-                  </td>
-                </tr>
-                {% else %}
-                <tr>
-                  <td colspan="5" class="text-center py-4">
-                    <div class="text-muted">
-                      <i class="fas fa-inbox fa-2x mb-2"></i>
-                      <p>Nenhuma submissão encontrada</p>
-                    </div>
-                  </td>
-                </tr>
-                {% endfor %}
-              </tbody>
-            </table>
-          </div>
-        </div>
->>>>>>> e3a81a99
       </div>
     </div>
   </div>
 
-<<<<<<< HEAD
   <!-- ETAPA 3: Visualização dos Dados Importados -->
   <div class="card mb-5" id="step-view">
     <div class="card-header bg-success text-white">
@@ -395,46 +313,12 @@
                         data-max="{{ config.num_revisores_max if config else 2 }}">
                   {% for r in reviewers %}
                   <option value="{{ r.id }}" data-area="{{ r.area if r.area else '' }}" data-nivel="{{ r.nivel if r.nivel else '' }}">
-                    {{ r.nome }}
-                    {% if r.area %} - {{ r.area }}{% endif %}
-                    {% if r.nivel %} ({{ r.nivel }}){% endif %}
-=======
-  <!-- Assignment Section -->
-  <div class="row">
-    <div class="col-12">
-      <div class="card border-0 shadow-sm">
-        <div class="card-header bg-gradient-success text-white">
-          <h5 class="mb-0"><i class="fas fa-user-plus"></i> Atribuir Revisores</h5>
-        </div>
-        <div class="card-body">
-          <div class="row">
-            <!-- Manual Assignment -->
-            <div class="col-lg-6">
-              <h6 class="text-primary mb-3"><i class="fas fa-hand-pointer"></i> Atribuição Manual</h6>
-              <div class="mb-3">
-                <label for="submissionSelect" class="form-label">Submissão</label>
-                <select id="submissionSelect" class="form-select">
-                  <option value="">Selecione uma submissão...</option>
-                  {% for sub in submissions %}
-                  <option value="{{ sub.id }}">{{ sub.title }}</option>
-                  {% endfor %}
-                </select>
-              </div>
-              <div class="mb-3">
-                <label for="reviewerSelect" class="form-label">Revisores</label>
-                <select id="reviewerSelect" class="form-select" multiple size="5"
-                        data-min="{{ config.num_revisores_min if config else 1 }}"
-                        data-max="{{ config.num_revisores_max if config else 2 }}">
-                  {% for r in reviewers %}
-                  <option value="{{ r.id }}" data-area="{{ r.formacao or '' }}" data-nivel="{{ r.nivel or '' }}">
-                    {{ r.nome }} - {{ r.formacao or 'Área não informada' }}
->>>>>>> e3a81a99
+                    {{ r.nome }}{% if r.area %} - {{ r.area }}{% endif %}{% if r.nivel %} ({{ r.nivel }}){% endif %}
                   </option>
                   {% else %}
                   <option disabled>Nenhum revisor aprovado</option>
                   {% endfor %}
                 </select>
-<<<<<<< HEAD
                 <small class="form-text text-muted mt-2">
                   <i class="fas fa-info-circle me-1"></i>
                   Selecione entre {{ config.num_revisores_min if config else 1 }} e {{ config.num_revisores_max if config else 2 }} revisores.
@@ -498,48 +382,10 @@
                   Auto por Área
                 </button>
                 <small class="text-muted d-block mt-2">Atribui automaticamente por área de conhecimento</small>
-=======
-                <div class="form-text">
-                  <i class="fas fa-info-circle"></i> Selecione entre {{ config.num_revisores_min if config else 1 }} e {{ config.num_revisores_max if config else 2 }} revisores.
-                </div>
-              </div>
-              <button id="assignManual" class="btn btn-primary w-100">
-                <i class="fas fa-user-check"></i> Atribuir Manualmente
-              </button>
-            </div>
-
-            <!-- Automatic Assignment -->
-            <div class="col-lg-6">
-              <h6 class="text-info mb-3"><i class="fas fa-magic"></i> Atribuição Automática</h6>
-              <div class="row g-3 mb-3">
-                <div class="col-md-6">
-                  <label for="filterArea" class="form-label">Filtro por Área</label>
-                  <input type="text" id="filterArea" class="form-control" data-filter="area" placeholder="Ex.: Computação" />
-                </div>
-                <div class="col-md-6">
-                  <label for="filterNivel" class="form-label">Filtro por Nível</label>
-                  <input type="text" id="filterNivel" class="form-control" data-filter="nivel" placeholder="Ex.: Doutorado" />
-                </div>
-              </div>
-              <div class="alert alert-info">
-                <small><i class="fas fa-lightbulb"></i> Deixe os filtros em branco para incluir todos os revisores disponíveis.</small>
-              </div>
-              <div class="d-grid gap-2">
-                <button id="assignAutomatic" class="btn btn-info" data-bs-toggle="tooltip" title="Sorteia revisores usando os filtros preenchidos">
-                  <i class="fas fa-random"></i> Sorteio Automático
-                </button>
-                <div class="input-group">
-                  <input type="number" id="eventoId" class="form-control" placeholder="ID do Evento" min="1" />
-                  <button id="autoArea" class="btn btn-warning">
-                    <i class="fas fa-sitemap"></i> Auto por Área
-                  </button>
-                </div>
->>>>>>> e3a81a99
-              </div>
-            </div>
-          </div>
-        </div>
-<<<<<<< HEAD
+              </div>
+            </div>
+          </div>
+        </div>
       {% else %}
         <div class="text-center py-5">
           <i class="fas fa-exclamation-triangle fa-3x text-warning mb-3"></i>
@@ -602,8 +448,6 @@
             <i class="fas fa-trash me-2"></i>Sim, Descartar Todos
           </button>
         </div>
-=======
->>>>>>> e3a81a99
       </div>
     </div>
   </div>
@@ -621,31 +465,21 @@
 <script src="{{ url_for('static', filename='js/submission_import.js') }}"></script>
 <script>
 $(document).ready(function() {
-    // Search functionality
-    $('#searchSubmissions').on('keyup', function() {
-        const value = $(this).val().toLowerCase();
-        $('#submissionsTable tbody tr').filter(function() {
-            $(this).toggle($(this).text().toLowerCase().indexOf(value) > -1);
-        });
-    });
-
-    // Filter reviewers based on area and level
+    // Filtro de revisores por área e nível (presentes no HEAD)
     $('#filterArea, #filterNivel').on('keyup', function() {
         const areaFilter = $('#filterArea').val().toLowerCase();
         const nivelFilter = $('#filterNivel').val().toLowerCase();
         
         $('#reviewerSelect option').each(function() {
-            const area = $(this).data('area') ? $(this).data('area').toLowerCase() : '';
-            const nivel = $(this).data('nivel') ? $(this).data('nivel').toLowerCase() : '';
-            
+            const area = $(this).data('area') ? String($(this).data('area')).toLowerCase() : '';
+            const nivel = $(this).data('nivel') ? String($(this).data('nivel')).toLowerCase() : '';
             const areaMatch = !areaFilter || area.includes(areaFilter);
             const nivelMatch = !nivelFilter || nivel.includes(nivelFilter);
-            
             $(this).toggle(areaMatch && nivelMatch);
         });
     });
 
-    // Form validation for manual assignment
+    // Validação da atribuição manual
     $('#assignManual').on('click', function(e) {
         const submissionId = $('#submissionSelect').val();
         const selectedReviewers = $('#reviewerSelect').val();
@@ -657,13 +491,11 @@
             showAlert('Por favor, selecione uma submissão.', 'warning');
             return;
         }
-        
         if (!selectedReviewers || selectedReviewers.length < minReviewers) {
             e.preventDefault();
             showAlert(`Por favor, selecione pelo menos ${minReviewers} revisor(es).`, 'warning');
             return;
         }
-        
         if (selectedReviewers.length > maxReviewers) {
             e.preventDefault();
             showAlert(`Por favor, selecione no máximo ${maxReviewers} revisor(es).`, 'warning');
@@ -671,10 +503,9 @@
         }
     });
 
-    // Auto assignment validation
+    // Validação da atribuição automática por área
     $('#autoArea').on('click', function(e) {
         const eventoId = $('#eventoId').val();
-        
         if (!eventoId) {
             e.preventDefault();
             showAlert('Por favor, informe o ID do evento.', 'warning');
@@ -682,23 +513,21 @@
         }
     });
 
-    // Initialize tooltips
+    // Tooltips
     $('[data-bs-toggle="tooltip"]').tooltip();
 
-    // File upload validation
+    // Validação do arquivo
     $('#arquivo').on('change', function() {
         const file = this.files[0];
         if (file) {
             const allowedTypes = ['.xls', '.xlsx'];
             const fileExtension = '.' + file.name.split('.').pop().toLowerCase();
-            
             if (!allowedTypes.includes(fileExtension)) {
                 showAlert('Por favor, selecione um arquivo .xls ou .xlsx válido.', 'danger');
                 $(this).val('');
                 return;
             }
-            
-            if (file.size > 10 * 1024 * 1024) { // 10MB limit
+            if (file.size > 10 * 1024 * 1024) {
                 showAlert('O arquivo deve ter no máximo 10MB.', 'danger');
                 $(this).val('');
                 return;
@@ -706,47 +535,31 @@
         }
     });
 
-    // Show alert function
-    function showAlert(message, type = 'info') {
-        const alertHtml = `
-            <div class="alert alert-${type} alert-dismissible fade show" role="alert">
-                <i class="fas fa-${type === 'danger' ? 'exclamation-triangle' : type === 'warning' ? 'exclamation-circle' : 'info-circle'}"></i>
-                ${message}
-                <button type="button" class="btn-close" data-bs-dismiss="alert"></button>
-            </div>
-        `;
-        
-        // Remove existing alerts
-        $('.alert').remove();
-        
-        // Add new alert at the top
-        $('.container-fluid').prepend(alertHtml);
-        
-        // Auto-dismiss after 5 seconds
-        setTimeout(() => {
-            $('.alert').fadeOut();
-        }, 5000);
-    }
-
-    // Enhanced table interactions
-    $('#submissionsTable tbody tr').on('click', function() {
-        if (!$(this).find('td').first().hasClass('text-center')) {
-            $(this).toggleClass('table-active');
-        }
-    });
-
-    // Loading states for buttons
+    // Botões com estado de processamento
     $('button[type="submit"], #assignManual, #assignAutomatic, #autoArea').on('click', function() {
         const $btn = $(this);
         const originalText = $btn.html();
-        
         $btn.prop('disabled', true).html('<i class="fas fa-spinner fa-spin"></i> Processando...');
-        
-        // Re-enable after 3 seconds (adjust based on actual processing time)
         setTimeout(() => {
             $btn.prop('disabled', false).html(originalText);
         }, 3000);
     });
+
+    // Função de alerta centralizada no container correto
+    function showAlert(message, type = 'info') {
+        const icon = type === 'danger' ? 'exclamation-triangle'
+                   : type === 'warning' ? 'exclamation-circle'
+                   : 'info-circle';
+        const alertHtml = `
+            <div class="alert alert-${type} alert-dismissible fade show" role="alert">
+                <i class="fas fa-${icon} me-2"></i>${message}
+                <button type="button" class="btn-close" data-bs-dismiss="alert"></button>
+            </div>`;
+        $('#alertContainer').html(alertHtml);
+        setTimeout(() => {
+            $('#alertContainer .alert').fadeOut();
+        }, 5000);
+    }
 });
 </script>
 
