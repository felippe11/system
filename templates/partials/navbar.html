{% set current_path = request.path %}

<link rel="stylesheet" href="{{ url_for('static', filename='css/navbar.css') }}">

<nav class="navbar navbar-expand-lg navbar-light fixed-top">
  <div class="container">
    <a class="navbar-brand" href="{{ url_for('evento_routes.home') }}">
      App<span>Fiber</span>
    </a>
    <button class="navbar-toggler" type="button" data-bs-toggle="collapse"
      data-bs-target="#navbarSupportedContent" aria-controls="navbarSupportedContent"
      aria-expanded="false" aria-label="Toggle navigation">
      <span class="navbar-toggler-icon"></span>
    </button>

    <div class="collapse navbar-collapse" id="navbarSupportedContent">
      <ul class="navbar-nav ms-auto mb-2 mb-lg-0">
        <li class="nav-item">
          <a class="nav-link home-link"
             href="{{ url_for('evento_routes.home') }}{% if current_path == '/' %}#home{% endif %}">
            Home
          </a>
        </li>
        <li class="nav-item">
          <a class="nav-link eventos-link" href="{{ url_for('evento_routes.home') }}#eventos">Eventos</a>
        </li>
        <li class="nav-item">
          <a class="nav-link recursos-link" href="{{ url_for('evento_routes.home') }}#recursos">Recursos</a>
        </li>
        <li class="nav-item">
          <a class="nav-link contato-link" href="{{ url_for('evento_routes.home') }}#contato">Contato</a>
        </li>

        <li class="nav-item ms-lg-3">
          <a class="btn btn-outline-secondary" data-bs-toggle="modal" data-bs-target="#revisorModal">
            Revisores
          </a>
        </li>

        <li class="nav-item me-2" id="pwa-install-btn">
          <a class="nav-link btn btn-primary text-white px-3" href="#">
            <i class="bi bi-download me-1"></i> Instalar App
          </a>
        </li>

        {% if not current_user.is_authenticated %}
          <li class="nav-item ms-lg-3">
            <a class="btn btn-register" href="{{ url_for('auth_routes.cadastrar_cliente_publico') }}">
              Criar Conta
            </a>
          </li>
          <li class="nav-item ms-lg-3">
            <a class="btn btn-login" href="{{ url_for('auth_routes.login') }}">Entrar</a>
          </li>
        {% else %}
          {# --- PERFIS --- #}
          {% if current_user.tipo == 'participante' %}
            <li class="nav-item">
              <a class="nav-link" href="{{ url_for('inscricao_routes.editar_participante') }}">
                <i class="bi bi-person-badge"></i> Perfil
              </a>
            </li>
            <li class="nav-item">
              <a class="nav-link" href="{{ url_for('dashboard_participante_routes.dashboard_participante') }}">
                <i class="bi bi-speedometer2"></i> Dashboard
              </a>
            </li>
          {% elif current_user.tipo == 'cliente' %}
            <li class="nav-item">
              <a class="nav-link" href="{{ url_for('dashboard_routes.dashboard_cliente') }}">
                <i class="bi bi-speedometer2"></i> Dashboard
              </a>
            </li>
            <li class="nav-item">
              <a class="nav-link" href="{{ url_for('evento_routes.meus_eventos') }}">
                <i class="bi bi-calendar-event"></i> Meus Eventos
              </a>
            </li>
          {% elif current_user.tipo == 'ministrante' %}
            <li class="nav-item">
              <a class="nav-link" href="{{ url_for('dashboard_ministrante_routes.dashboard_ministrante') }}">
                <i class="bi bi-speedometer2"></i> Dashboard
              </a>
            </li>
          {% elif current_user.tipo == 'admin' %}
            <li class="nav-item">
              <a class="nav-link" href="{{ url_for('dashboard_routes.dashboard') }}">
                <i class="bi bi-speedometer2"></i> Dashboard
              </a>
            </li>
          {% endif %}

          {# --- IMPERSONAÇÃO --- #}
          {% if session.get('impersonator_id') %}
            <li class="nav-item">
              <a class="nav-link text-warning" href="{{ url_for('dashboard_routes.encerrar_impersonacao') }}">
                <i class="bi bi-x-circle"></i>
                {% if session.get('user_type') == 'cliente' %}
                  Sair do modo cliente
                {% else %}
                  Sair do modo usuário
                {% endif %}
              </a>
            </li>
          {% endif %}

          <li class="nav-item">
            <a class="nav-link text-danger" href="{{ url_for('auth_routes.logout') }}">
              <i class="bi bi-box-arrow-right"></i> Sair
            </a>
          </li>
        {% endif %}
      </ul>
    </div>
  </div>
</nav>

{# ------------------- MODAL REVISOR ------------------- #}
<div class="modal fade" id="revisorModal" tabindex="-1" aria-labelledby="revisorModalLabel" aria-hidden="true">
  <div class="modal-dialog">
    <div class="modal-content">
      <div class="modal-header">
        <h5 class="modal-title" id="revisorModalLabel">Acesso dos Revisores</h5>
        <button type="button" class="btn-close" data-bs-dismiss="modal" aria-label="Close"></button>
      </div>

      <div class="modal-body">
        <h6 class="fw-bold text-primary text-center mb-2">Acesso de revisores existentes</h6>
        <p>Insira abaixo o localizador e o código fornecidos para acessar suas tarefas de revisão.</p>

        <form method="post" action="{{ url_for('peer_review_routes.reviewer_dashboard') }}">
          <div class="mb-3">
            <label for="locatorInput" class="form-label">Localizador</label>
            <input type="text" class="form-control" id="locatorInput" name="locator">
          </div>
          <div class="mb-3">
            <label for="codeInput" class="form-label">Código de Acesso</label>
            <input type="password" class="form-control" id="codeInput" name="code">
          </div>
          <button type="submit" class="btn btn-primary">Entrar</button>
        </form>

        {# Botão opcional para registro de novos revisores #}
        {% if show_reviewer_registration %}
          <div class="mt-3">
            <a class="btn btn-outline-secondary w-100"
               href="{{ url_for('peer_review_routes.reviewer_registration') }}">
              Inscrever-se como revisor
            </a>
          </div>
        {% endif %}

        {# Fluxo alternativo de candidatura / acompanhamento #}
<<<<<<< HEAD
        <hr class="my-3">
        {% if revisor_process_id %}
          <a class="btn btn-outline-success w-100 mb-2"
             href="{{ url_for('revisor_routes.submit_application', process_id=revisor_process_id) }}">
            Quero ser revisor
          </a>
        {% endif %}
=======
        <hr class="my-4">
        <h6 class="fw-bold text-primary text-center mb-2">Novo cadastro</h6>
        <a class="btn btn-outline-success w-100 mb-2"
           href="{{ url_for('revisor_routes.submit_application', process_id=1) }}">
          Quero ser revisor
        </a>
>>>>>>> b7c0254f

        <form method="get" action="{{ url_for('revisor_routes.progress_query') }}">
          <div class="mb-3">
            <label for="codigoAcomp" class="form-label">Código da Candidatura</label>
            <input type="text" class="form-control" id="codigoAcomp" name="codigo">
          </div>
          <button type="submit" class="btn btn-secondary">Acompanhar</button>
        </form>
      </div>
    </div>
  </div>
</div>

{# ------------------- JS: ACTIVE LINKS & SCROLL EFFECT ------------------- #}
<script>
document.addEventListener('DOMContentLoaded', () => {
  const currentPath = window.location.pathname;
  const currentHash = window.location.hash;

  const isHomePage = currentPath === '/' ||
                     currentPath === '/index' ||
                     currentPath === '/index.html';

  const navLinks = document.querySelectorAll('.navbar .nav-link');

  function clearActive() {
    navLinks.forEach(link => link.classList.remove('active'));
  }

  function setActive(linkSelector) {
    const link = document.querySelector(linkSelector);
    if (link) link.classList.add('active');
  }

  // Estado inicial
  clearActive();
  if (isHomePage) {
    if (currentHash) {
      setActive(`.navbar .${currentHash.substring(1)}-link`);
    } else {
      setActive('.navbar .home-link');
    }
  }

  // Scroll spy simples para seções da home
  if (isHomePage) {
    window.addEventListener('scroll', () => {
      const scrollY = window.scrollY;

      const homeSection     = document.querySelector('#home');
      const eventosSection  = document.querySelector('#eventos');
      const recursosSection = document.querySelector('#recursos');
      const contatoSection  = document.querySelector('#contato');

      clearActive();

      if (homeSection && scrollY < eventosSection?.offsetTop - 100) {
        setActive('.navbar .home-link');
      } else if (eventosSection && scrollY < recursosSection?.offsetTop - 100) {
        setActive('.navbar .eventos-link');
      } else if (recursosSection && scrollY < contatoSection?.offsetTop - 100) {
        setActive('.navbar .recursos-link');
      } else {
        setActive('.navbar .contato-link');
      }
    });
  }

  // Navbar background on scroll
  function toggleScrolledClass() {
    const navbar = document.querySelector('.navbar');
    navbar.classList.toggle('scrolled', window.scrollY > 50);
  }

  window.addEventListener('scroll', toggleScrolledClass);
  toggleScrolledClass(); // executa uma vez no load
});
</script><|MERGE_RESOLUTION|>--- conflicted
+++ resolved
@@ -1,5 +1,6 @@
 {% set current_path = request.path %}
 
+<!-- Navbar stylesheet -->
 <link rel="stylesheet" href="{{ url_for('static', filename='css/navbar.css') }}">
 
 <nav class="navbar navbar-expand-lg navbar-light fixed-top">
@@ -7,14 +8,16 @@
     <a class="navbar-brand" href="{{ url_for('evento_routes.home') }}">
       App<span>Fiber</span>
     </a>
+
     <button class="navbar-toggler" type="button" data-bs-toggle="collapse"
-      data-bs-target="#navbarSupportedContent" aria-controls="navbarSupportedContent"
-      aria-expanded="false" aria-label="Toggle navigation">
+            data-bs-target="#navbarSupportedContent" aria-controls="navbarSupportedContent"
+            aria-expanded="false" aria-label="Toggle navigation">
       <span class="navbar-toggler-icon"></span>
     </button>
 
     <div class="collapse navbar-collapse" id="navbarSupportedContent">
       <ul class="navbar-nav ms-auto mb-2 mb-lg-0">
+        <!-- Links para a landing page -->
         <li class="nav-item">
           <a class="nav-link home-link"
              href="{{ url_for('evento_routes.home') }}{% if current_path == '/' %}#home{% endif %}">
@@ -31,12 +34,14 @@
           <a class="nav-link contato-link" href="{{ url_for('evento_routes.home') }}#contato">Contato</a>
         </li>
 
+        <!-- Botão modal de revisores -->
         <li class="nav-item ms-lg-3">
           <a class="btn btn-outline-secondary" data-bs-toggle="modal" data-bs-target="#revisorModal">
             Revisores
           </a>
         </li>
 
+        <!-- Botão de instalação PWA -->
         <li class="nav-item me-2" id="pwa-install-btn">
           <a class="nav-link btn btn-primary text-white px-3" href="#">
             <i class="bi bi-download me-1"></i> Instalar App
@@ -44,6 +49,7 @@
         </li>
 
         {% if not current_user.is_authenticated %}
+          <!-- Ações para visitantes -->
           <li class="nav-item ms-lg-3">
             <a class="btn btn-register" href="{{ url_for('auth_routes.cadastrar_cliente_publico') }}">
               Criar Conta
@@ -53,7 +59,7 @@
             <a class="btn btn-login" href="{{ url_for('auth_routes.login') }}">Entrar</a>
           </li>
         {% else %}
-          {# --- PERFIS --- #}
+          <!-- Dashboards e perfis -->
           {% if current_user.tipo == 'participante' %}
             <li class="nav-item">
               <a class="nav-link" href="{{ url_for('inscricao_routes.editar_participante') }}">
@@ -90,7 +96,7 @@
             </li>
           {% endif %}
 
-          {# --- IMPERSONAÇÃO --- #}
+          <!-- Impersonação -->
           {% if session.get('impersonator_id') %}
             <li class="nav-item">
               <a class="nav-link text-warning" href="{{ url_for('dashboard_routes.encerrar_impersonacao') }}">
@@ -104,6 +110,7 @@
             </li>
           {% endif %}
 
+          <!-- Logout -->
           <li class="nav-item">
             <a class="nav-link text-danger" href="{{ url_for('auth_routes.logout') }}">
               <i class="bi bi-box-arrow-right"></i> Sair
@@ -115,7 +122,7 @@
   </div>
 </nav>
 
-{# ------------------- MODAL REVISOR ------------------- #}
+<!-- ======================= MODAL REVISOR ======================= -->
 <div class="modal fade" id="revisorModal" tabindex="-1" aria-labelledby="revisorModalLabel" aria-hidden="true">
   <div class="modal-dialog">
     <div class="modal-content">
@@ -125,6 +132,7 @@
       </div>
 
       <div class="modal-body">
+        <!-- Acesso para revisores já cadastrados -->
         <h6 class="fw-bold text-primary text-center mb-2">Acesso de revisores existentes</h6>
         <p>Insira abaixo o localizador e o código fornecidos para acessar suas tarefas de revisão.</p>
 
@@ -140,33 +148,30 @@
           <button type="submit" class="btn btn-primary">Entrar</button>
         </form>
 
-        {# Botão opcional para registro de novos revisores #}
+        <!-- Registro opcional de novos revisores -->
         {% if show_reviewer_registration %}
           <div class="mt-3">
-            <a class="btn btn-outline-secondary w-100"
-               href="{{ url_for('peer_review_routes.reviewer_registration') }}">
+            <a class="btn btn-outline-secondary w-100" href="{{ url_for('peer_review_routes.reviewer_registration') }}">
               Inscrever-se como revisor
             </a>
           </div>
         {% endif %}
 
-        {# Fluxo alternativo de candidatura / acompanhamento #}
-<<<<<<< HEAD
-        <hr class="my-3">
+        <!-- Candidatura ou acompanhamento -->
+        <hr class="my-4">
+        <h6 class="fw-bold text-primary text-center mb-2">Novo cadastro</h6>
         {% if revisor_process_id %}
           <a class="btn btn-outline-success w-100 mb-2"
              href="{{ url_for('revisor_routes.submit_application', process_id=revisor_process_id) }}">
             Quero ser revisor
           </a>
+        {% else %}
+          {# Fallback para process_id=1 caso a variável não exista #}
+          <a class="btn btn-outline-success w-100 mb-2"
+             href="{{ url_for('revisor_routes.submit_application', process_id=1) }}">
+            Quero ser revisor
+          </a>
         {% endif %}
-=======
-        <hr class="my-4">
-        <h6 class="fw-bold text-primary text-center mb-2">Novo cadastro</h6>
-        <a class="btn btn-outline-success w-100 mb-2"
-           href="{{ url_for('revisor_routes.submit_application', process_id=1) }}">
-          Quero ser revisor
-        </a>
->>>>>>> b7c0254f
 
         <form method="get" action="{{ url_for('revisor_routes.progress_query') }}">
           <div class="mb-3">
@@ -180,68 +185,62 @@
   </div>
 </div>
 
-{# ------------------- JS: ACTIVE LINKS & SCROLL EFFECT ------------------- #}
+<!-- =================== JS: ACTIVE LINKS & SCROLL EFFECT =================== -->
 <script>
-document.addEventListener('DOMContentLoaded', () => {
-  const currentPath = window.location.pathname;
-  const currentHash = window.location.hash;
-
-  const isHomePage = currentPath === '/' ||
-                     currentPath === '/index' ||
-                     currentPath === '/index.html';
-
-  const navLinks = document.querySelectorAll('.navbar .nav-link');
-
-  function clearActive() {
-    navLinks.forEach(link => link.classList.remove('active'));
-  }
-
-  function setActive(linkSelector) {
-    const link = document.querySelector(linkSelector);
-    if (link) link.classList.add('active');
-  }
-
-  // Estado inicial
-  clearActive();
-  if (isHomePage) {
-    if (currentHash) {
-      setActive(`.navbar .${currentHash.substring(1)}-link`);
-    } else {
-      setActive('.navbar .home-link');
+  document.addEventListener('DOMContentLoaded', () => {
+    const currentPath = window.location.pathname;
+    const currentHash = window.location.hash;
+
+    const isHomePage = currentPath === '/' ||
+                       currentPath === '/index' ||
+                       currentPath === '/index.html';
+
+    const navLinks = document.querySelectorAll('.navbar .nav-link');
+
+    // Helpers
+    const clearActive = () => navLinks.forEach(link => link.classList.remove('active'));
+    const setActive   = selector => document.querySelector(selector)?.classList.add('active');
+
+    // Estado inicial
+    clearActive();
+    if (isHomePage) {
+      if (currentHash) {
+        setActive(`.navbar .${currentHash.substring(1)}-link`);
+      } else {
+        setActive('.navbar .home-link');
+      }
     }
-  }
-
-  // Scroll spy simples para seções da home
-  if (isHomePage) {
-    window.addEventListener('scroll', () => {
-      const scrollY = window.scrollY;
-
-      const homeSection     = document.querySelector('#home');
-      const eventosSection  = document.querySelector('#eventos');
-      const recursosSection = document.querySelector('#recursos');
-      const contatoSection  = document.querySelector('#contato');
-
-      clearActive();
-
-      if (homeSection && scrollY < eventosSection?.offsetTop - 100) {
-        setActive('.navbar .home-link');
-      } else if (eventosSection && scrollY < recursosSection?.offsetTop - 100) {
-        setActive('.navbar .eventos-link');
-      } else if (recursosSection && scrollY < contatoSection?.offsetTop - 100) {
-        setActive('.navbar .recursos-link');
-      } else {
-        setActive('.navbar .contato-link');
-      }
-    });
-  }
-
-  // Navbar background on scroll
-  function toggleScrolledClass() {
-    const navbar = document.querySelector('.navbar');
-    navbar.classList.toggle('scrolled', window.scrollY > 50);
-  }
-
-  window.addEventListener('scroll', toggleScrolledClass);
-  toggleScrolledClass(); // executa uma vez no load
-});
+
+    // Scroll spy simples (apenas na home)
+    if (isHomePage) {
+      window.addEventListener('scroll', () => {
+        const scrollY = window.scrollY;
+
+        const homeSection     = document.querySelector('#home');
+        const eventosSection  = document.querySelector('#eventos');
+        const recursosSection = document.querySelector('#recursos');
+        const contatoSection  = document.querySelector('#contato');
+
+        clearActive();
+
+        if (homeSection && scrollY < (eventosSection?.offsetTop || 0) - 100) {
+          setActive('.navbar .home-link');
+        } else if (eventosSection && scrollY < (recursosSection?.offsetTop || 0) - 100) {
+          setActive('.navbar .eventos-link');
+        } else if (recursosSection && scrollY < (contatoSection?.offsetTop || 0) - 100) {
+          setActive('.navbar .recursos-link');
+        } else {
+          setActive('.navbar .contato-link');
+        }
+      });
+    }
+
+    // Altera o background da navbar ao rolar
+    const toggleScrolledClass = () => {
+      document.querySelector('.navbar').classList.toggle('scrolled', window.scrollY > 50);
+    };
+
+    window.addEventListener('scroll', toggleScrolledClass);
+    toggleScrolledClass(); // executa uma vez no load
+  });
 </script>