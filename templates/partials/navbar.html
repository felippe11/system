{% set current_path = request.path %}
<!-- Adicione o link para o CSS da navbar caso ainda não esteja incluído no head -->
<link rel="stylesheet" href="{{ url_for('static', filename='css/navbar.css') }}" rel="stylesheet">
<nav class="navbar navbar-expand-lg navbar-light fixed-top">
    <div class="container">
        <a class="navbar-brand" href="{{ url_for('evento_routes.home') }}">
            App<span>Fiber</span>
        </a>
        <button class="navbar-toggler" type="button" data-bs-toggle="collapse" data-bs-target="#navbarSupportedContent" aria-controls="navbarSupportedContent" aria-expanded="false" aria-label="Toggle navigation">
            <span class="navbar-toggler-icon"></span>
        </button>
        <div class="collapse navbar-collapse" id="navbarSupportedContent">
            <ul class="navbar-nav ms-auto mb-2 mb-lg-0">                <li class="nav-item">
                    <a class="nav-link home-link" href="{{ url_for('evento_routes.home') }}{% if current_path == '/' %}#home{% endif %}">Home</a>
                </li>
                <li class="nav-item">
                    <a class="nav-link eventos-link" href="{{ url_for('evento_routes.home') }}#eventos">Eventos</a>
                </li>
                <li class="nav-item">
                    <a class="nav-link recursos-link" href="{{ url_for('evento_routes.home') }}#recursos">Recursos</a>
                </li>
                <li class="nav-item">
                    <a class="nav-link contato-link" href="{{ url_for('evento_routes.home') }}#contato">Contato</a>
                </li>
                <li class="nav-item ms-lg-3">
                    <a class="btn btn-outline-secondary" data-bs-toggle="modal" data-bs-target="#revisorModal">Revisores</a>
                </li>
                <li class="nav-item me-2" id="pwa-install-btn">
                    <a class="nav-link btn btn-primary text-white px-3" href="#">
                        <i class="bi bi-download me-1"></i> Instalar App
                    </a>
                </li>                {% if not current_user.is_authenticated %}
                <li class="nav-item ms-lg-3">
                    <a class="btn btn-register" href="{{ url_for('auth_routes.cadastrar_cliente_publico') }}">Criar Conta</a>
                </li>
                <li class="nav-item ms-lg-3">
                    <a class="btn btn-login" href="{{ url_for('auth_routes.login') }}">Entrar</a>
                </li>
                {% else %}
                
                {% if current_user.tipo == 'participante' %}
                <li class="nav-item">
                    <a class="nav-link" href="{{ url_for('inscricao_routes.editar_participante') }}">
                        <i class="bi bi-person-badge"></i> Perfil
                    </a>
                </li>
                <li class="nav-item">
                    <a class="nav-link" href="{{ url_for('dashboard_participante_routes.dashboard_participante') }}">
                        <i class="bi bi-speedometer2"></i> Dashboard
                    </a>
                </li>
                {% elif current_user.tipo == 'cliente' %}
                <li class="nav-item">
                    <a class="nav-link" href="{{ url_for('dashboard_routes.dashboard_cliente') }}">
                        <i class="bi bi-speedometer2"></i> Dashboard
                    </a>
                </li>
                <li class="nav-item">
                    <a class="nav-link" href="{{ url_for('evento_routes.meus_eventos') }}">
                        <i class="bi bi-calendar-event"></i> Meus Eventos
                    </a>
                </li>
                {% elif current_user.tipo == 'ministrante' %}
                <li class="nav-item">
                    <a class="nav-link" href="{{ url_for('dashboard_ministrante_routes.dashboard_ministrante') }}">
                        <i class="bi bi-speedometer2"></i> Dashboard
                    </a>
                </li>
                {% elif current_user.tipo == 'admin' %}
                <li class="nav-item">
                    <a class="nav-link" href="{{ url_for('dashboard_routes.dashboard') }}">
                        <i class="bi bi-speedometer2"></i> Dashboard
                    </a>
                </li>
                {% endif %}

                {% if session.get('impersonator_id') %}
                <li class="nav-item">
                    <a class="nav-link text-warning" href="{{ url_for('dashboard_routes.encerrar_impersonacao') }}">
                        <i class="bi bi-x-circle"></i>
                        {% if session.get('user_type') == 'cliente' %}
                        Sair do modo cliente
                        {% else %}
                        Sair do modo usuário
                        {% endif %}
                    </a>
                </li>
                {% endif %}

                <li class="nav-item">
                    <a class="nav-link text-danger" href="{{ url_for('auth_routes.logout') }}">
                        <i class="bi bi-box-arrow-right"></i> Sair
                    </a>
                </li>
                {% endif %}
            </ul>
        </div>
    </div>
</nav>
<!-- Modal Revisores -->
<div class="modal fade" id="revisorModal" tabindex="-1" aria-labelledby="revisorModalLabel" aria-hidden="true">
  <div class="modal-dialog">
    <div class="modal-content">
      <div class="modal-header">
        <h5 class="modal-title" id="revisorModalLabel">Acesso dos Revisores</h5>
        <button type="button" class="btn-close" data-bs-dismiss="modal" aria-label="Close"></button>
      </div>
      <div class="modal-body">
        <p>Insira abaixo o localizador e o código fornecidos para acessar suas tarefas de revisão.</p>
        <form method="post" action="{{ url_for('peer_review_routes.reviewer_dashboard') }}">
          <div class="mb-3">
            <label for="locatorInput" class="form-label">Localizador</label>
            <input type="text" class="form-control" id="locatorInput" name="locator">
          </div>
          <div class="mb-3">
            <label for="codeInput" class="form-label">Código de Acesso</label>
            <input type="password" class="form-control" id="codeInput" name="code">
          </div>
          <button type="submit" class="btn btn-primary">Entrar</button>
        </form>
<<<<<<< HEAD
        {% if show_reviewer_registration %}
        <div class="mt-3">
          <a class="btn btn-outline-secondary w-100" href="{{ url_for('peer_review_routes.reviewer_registration') }}">Inscrever-se como revisor</a>
        </div>
        {% endif %}
=======
        <hr class="my-3">
        <a class="btn btn-outline-success w-100 mb-2" href="{{ url_for('revisor_routes.submit_application', process_id=1) }}">Quero ser revisor</a>
        <form method="get" action="{{ url_for('revisor_routes.progress_query') }}">
          <div class="mb-3">
            <label for="codigoAcomp" class="form-label">Código da Candidatura</label>
            <input type="text" class="form-control" id="codigoAcomp" name="codigo">
          </div>
          <button type="submit" class="btn btn-secondary">Acompanhar</button>
        </form>
>>>>>>> 5d550841
      </div>
    </div>
  </div>
</div>
<script>
    document.addEventListener('DOMContentLoaded', function() {
        // Obtém o path atual
        const currentPath = window.location.pathname;
        const currentHash = window.location.hash;
        
        // Verifica se estamos na página inicial
        const isHomePage = currentPath === '/' || currentPath === '/index' || currentPath === '/index.html';
        
        // Gerencia links ativos
        const navLinks = document.querySelectorAll('.navbar .nav-link');
        
        // Remove a classe active de todos os links
        navLinks.forEach(link => link.classList.remove('active'));
        
        if (isHomePage) {
            // Se estiver na home, ativa com base no hash
            if (currentHash) {
                // Remove o # do hash
                const activeSection = currentHash.substring(1);
                // Procura o link correspondente
                const activeLink = document.querySelector(`.navbar .${activeSection}-link`);
                if (activeLink) {
                    activeLink.classList.add('active');
                } else {
                    // Se não há hash ou o hash não corresponde a nenhum link, ativa o Home
                    document.querySelector('.navbar .home-link').classList.add('active');
                }
            } else {
                // Se não há hash, ativa o Home
                document.querySelector('.navbar .home-link').classList.add('active');
            }
        } else {
            // Nas outras páginas, não marca nenhum link de seção como ativo
            // Mas poderia ativar outros links específicos se necessário
        }
        
        // Atualiza os links ativos quando há rolagem na página inicial
        if (isHomePage) {
            window.addEventListener('scroll', function() {
                // Somente executa esse código na página inicial
                const scrollPosition = window.scrollY;

                // Obtém as seções
                const homeSection = document.querySelector('#home');
                const eventosSection = document.querySelector('#eventos');
                const recursosSection = document.querySelector('#recursos');
                const contatoSection = document.querySelector('#contato');
                
                // Remove active de todos os links
                navLinks.forEach(link => link.classList.remove('active'));
                
                // Adiciona active ao link correspondente com base na posição da rolagem
                if (homeSection && scrollPosition < eventosSection?.offsetTop - 100) {
                    document.querySelector('.navbar .home-link').classList.add('active');
                } else if (eventosSection && scrollPosition < recursosSection?.offsetTop - 100) {
                    document.querySelector('.navbar .eventos-link').classList.add('active');
                } else if (recursosSection && scrollPosition < contatoSection?.offsetTop - 100) {
                    document.querySelector('.navbar .recursos-link').classList.add('active');
                } else if (contatoSection) {
                    document.querySelector('.navbar .contato-link').classList.add('active');
                }
            });
        }
    });
</script>
<script>
    // Script para efeito de scroll na navbar
    window.addEventListener('scroll', function() {
        const navbar = document.querySelector('.navbar');
        if (window.scrollY > 50) {
            navbar.classList.add('scrolled');
        } else {
            navbar.classList.remove('scrolled');
        }
    });
    
    // Verifica se a página foi carregada já com scroll (por exemplo, refresh)
    document.addEventListener('DOMContentLoaded', function() {
        if (window.scrollY > 50) {
            document.querySelector('.navbar').classList.add('scrolled');
        }
    });
</script><|MERGE_RESOLUTION|>--- conflicted
+++ resolved
@@ -1,103 +1,121 @@
 {% set current_path = request.path %}
-<!-- Adicione o link para o CSS da navbar caso ainda não esteja incluído no head -->
-<link rel="stylesheet" href="{{ url_for('static', filename='css/navbar.css') }}" rel="stylesheet">
+
+<link rel="stylesheet" href="{{ url_for('static', filename='css/navbar.css') }}">
+
 <nav class="navbar navbar-expand-lg navbar-light fixed-top">
-    <div class="container">
-        <a class="navbar-brand" href="{{ url_for('evento_routes.home') }}">
-            App<span>Fiber</span>
-        </a>
-        <button class="navbar-toggler" type="button" data-bs-toggle="collapse" data-bs-target="#navbarSupportedContent" aria-controls="navbarSupportedContent" aria-expanded="false" aria-label="Toggle navigation">
-            <span class="navbar-toggler-icon"></span>
-        </button>
-        <div class="collapse navbar-collapse" id="navbarSupportedContent">
-            <ul class="navbar-nav ms-auto mb-2 mb-lg-0">                <li class="nav-item">
-                    <a class="nav-link home-link" href="{{ url_for('evento_routes.home') }}{% if current_path == '/' %}#home{% endif %}">Home</a>
-                </li>
-                <li class="nav-item">
-                    <a class="nav-link eventos-link" href="{{ url_for('evento_routes.home') }}#eventos">Eventos</a>
-                </li>
-                <li class="nav-item">
-                    <a class="nav-link recursos-link" href="{{ url_for('evento_routes.home') }}#recursos">Recursos</a>
-                </li>
-                <li class="nav-item">
-                    <a class="nav-link contato-link" href="{{ url_for('evento_routes.home') }}#contato">Contato</a>
-                </li>
-                <li class="nav-item ms-lg-3">
-                    <a class="btn btn-outline-secondary" data-bs-toggle="modal" data-bs-target="#revisorModal">Revisores</a>
-                </li>
-                <li class="nav-item me-2" id="pwa-install-btn">
-                    <a class="nav-link btn btn-primary text-white px-3" href="#">
-                        <i class="bi bi-download me-1"></i> Instalar App
-                    </a>
-                </li>                {% if not current_user.is_authenticated %}
-                <li class="nav-item ms-lg-3">
-                    <a class="btn btn-register" href="{{ url_for('auth_routes.cadastrar_cliente_publico') }}">Criar Conta</a>
-                </li>
-                <li class="nav-item ms-lg-3">
-                    <a class="btn btn-login" href="{{ url_for('auth_routes.login') }}">Entrar</a>
-                </li>
+  <div class="container">
+    <a class="navbar-brand" href="{{ url_for('evento_routes.home') }}">
+      App<span>Fiber</span>
+    </a>
+    <button class="navbar-toggler" type="button" data-bs-toggle="collapse"
+      data-bs-target="#navbarSupportedContent" aria-controls="navbarSupportedContent"
+      aria-expanded="false" aria-label="Toggle navigation">
+      <span class="navbar-toggler-icon"></span>
+    </button>
+
+    <div class="collapse navbar-collapse" id="navbarSupportedContent">
+      <ul class="navbar-nav ms-auto mb-2 mb-lg-0">
+        <li class="nav-item">
+          <a class="nav-link home-link"
+             href="{{ url_for('evento_routes.home') }}{% if current_path == '/' %}#home{% endif %}">
+            Home
+          </a>
+        </li>
+        <li class="nav-item">
+          <a class="nav-link eventos-link" href="{{ url_for('evento_routes.home') }}#eventos">Eventos</a>
+        </li>
+        <li class="nav-item">
+          <a class="nav-link recursos-link" href="{{ url_for('evento_routes.home') }}#recursos">Recursos</a>
+        </li>
+        <li class="nav-item">
+          <a class="nav-link contato-link" href="{{ url_for('evento_routes.home') }}#contato">Contato</a>
+        </li>
+
+        <li class="nav-item ms-lg-3">
+          <a class="btn btn-outline-secondary" data-bs-toggle="modal" data-bs-target="#revisorModal">
+            Revisores
+          </a>
+        </li>
+
+        <li class="nav-item me-2" id="pwa-install-btn">
+          <a class="nav-link btn btn-primary text-white px-3" href="#">
+            <i class="bi bi-download me-1"></i> Instalar App
+          </a>
+        </li>
+
+        {% if not current_user.is_authenticated %}
+          <li class="nav-item ms-lg-3">
+            <a class="btn btn-register" href="{{ url_for('auth_routes.cadastrar_cliente_publico') }}">
+              Criar Conta
+            </a>
+          </li>
+          <li class="nav-item ms-lg-3">
+            <a class="btn btn-login" href="{{ url_for('auth_routes.login') }}">Entrar</a>
+          </li>
+        {% else %}
+          {# --- PERFIS --- #}
+          {% if current_user.tipo == 'participante' %}
+            <li class="nav-item">
+              <a class="nav-link" href="{{ url_for('inscricao_routes.editar_participante') }}">
+                <i class="bi bi-person-badge"></i> Perfil
+              </a>
+            </li>
+            <li class="nav-item">
+              <a class="nav-link" href="{{ url_for('dashboard_participante_routes.dashboard_participante') }}">
+                <i class="bi bi-speedometer2"></i> Dashboard
+              </a>
+            </li>
+          {% elif current_user.tipo == 'cliente' %}
+            <li class="nav-item">
+              <a class="nav-link" href="{{ url_for('dashboard_routes.dashboard_cliente') }}">
+                <i class="bi bi-speedometer2"></i> Dashboard
+              </a>
+            </li>
+            <li class="nav-item">
+              <a class="nav-link" href="{{ url_for('evento_routes.meus_eventos') }}">
+                <i class="bi bi-calendar-event"></i> Meus Eventos
+              </a>
+            </li>
+          {% elif current_user.tipo == 'ministrante' %}
+            <li class="nav-item">
+              <a class="nav-link" href="{{ url_for('dashboard_ministrante_routes.dashboard_ministrante') }}">
+                <i class="bi bi-speedometer2"></i> Dashboard
+              </a>
+            </li>
+          {% elif current_user.tipo == 'admin' %}
+            <li class="nav-item">
+              <a class="nav-link" href="{{ url_for('dashboard_routes.dashboard') }}">
+                <i class="bi bi-speedometer2"></i> Dashboard
+              </a>
+            </li>
+          {% endif %}
+
+          {# --- IMPERSONAÇÃO --- #}
+          {% if session.get('impersonator_id') %}
+            <li class="nav-item">
+              <a class="nav-link text-warning" href="{{ url_for('dashboard_routes.encerrar_impersonacao') }}">
+                <i class="bi bi-x-circle"></i>
+                {% if session.get('user_type') == 'cliente' %}
+                  Sair do modo cliente
                 {% else %}
-                
-                {% if current_user.tipo == 'participante' %}
-                <li class="nav-item">
-                    <a class="nav-link" href="{{ url_for('inscricao_routes.editar_participante') }}">
-                        <i class="bi bi-person-badge"></i> Perfil
-                    </a>
-                </li>
-                <li class="nav-item">
-                    <a class="nav-link" href="{{ url_for('dashboard_participante_routes.dashboard_participante') }}">
-                        <i class="bi bi-speedometer2"></i> Dashboard
-                    </a>
-                </li>
-                {% elif current_user.tipo == 'cliente' %}
-                <li class="nav-item">
-                    <a class="nav-link" href="{{ url_for('dashboard_routes.dashboard_cliente') }}">
-                        <i class="bi bi-speedometer2"></i> Dashboard
-                    </a>
-                </li>
-                <li class="nav-item">
-                    <a class="nav-link" href="{{ url_for('evento_routes.meus_eventos') }}">
-                        <i class="bi bi-calendar-event"></i> Meus Eventos
-                    </a>
-                </li>
-                {% elif current_user.tipo == 'ministrante' %}
-                <li class="nav-item">
-                    <a class="nav-link" href="{{ url_for('dashboard_ministrante_routes.dashboard_ministrante') }}">
-                        <i class="bi bi-speedometer2"></i> Dashboard
-                    </a>
-                </li>
-                {% elif current_user.tipo == 'admin' %}
-                <li class="nav-item">
-                    <a class="nav-link" href="{{ url_for('dashboard_routes.dashboard') }}">
-                        <i class="bi bi-speedometer2"></i> Dashboard
-                    </a>
-                </li>
+                  Sair do modo usuário
                 {% endif %}
-
-                {% if session.get('impersonator_id') %}
-                <li class="nav-item">
-                    <a class="nav-link text-warning" href="{{ url_for('dashboard_routes.encerrar_impersonacao') }}">
-                        <i class="bi bi-x-circle"></i>
-                        {% if session.get('user_type') == 'cliente' %}
-                        Sair do modo cliente
-                        {% else %}
-                        Sair do modo usuário
-                        {% endif %}
-                    </a>
-                </li>
-                {% endif %}
-
-                <li class="nav-item">
-                    <a class="nav-link text-danger" href="{{ url_for('auth_routes.logout') }}">
-                        <i class="bi bi-box-arrow-right"></i> Sair
-                    </a>
-                </li>
-                {% endif %}
-            </ul>
-        </div>
+              </a>
+            </li>
+          {% endif %}
+
+          <li class="nav-item">
+            <a class="nav-link text-danger" href="{{ url_for('auth_routes.logout') }}">
+              <i class="bi bi-box-arrow-right"></i> Sair
+            </a>
+          </li>
+        {% endif %}
+      </ul>
     </div>
+  </div>
 </nav>
-<!-- Modal Revisores -->
+
+{# ------------------- MODAL REVISOR ------------------- #}
 <div class="modal fade" id="revisorModal" tabindex="-1" aria-labelledby="revisorModalLabel" aria-hidden="true">
   <div class="modal-dialog">
     <div class="modal-content">
@@ -105,8 +123,10 @@
         <h5 class="modal-title" id="revisorModalLabel">Acesso dos Revisores</h5>
         <button type="button" class="btn-close" data-bs-dismiss="modal" aria-label="Close"></button>
       </div>
+
       <div class="modal-body">
         <p>Insira abaixo o localizador e o código fornecidos para acessar suas tarefas de revisão.</p>
+
         <form method="post" action="{{ url_for('peer_review_routes.reviewer_dashboard') }}">
           <div class="mb-3">
             <label for="locatorInput" class="form-label">Localizador</label>
@@ -118,15 +138,24 @@
           </div>
           <button type="submit" class="btn btn-primary">Entrar</button>
         </form>
-<<<<<<< HEAD
+
+        {# Botão opcional para registro de novos revisores #}
         {% if show_reviewer_registration %}
-        <div class="mt-3">
-          <a class="btn btn-outline-secondary w-100" href="{{ url_for('peer_review_routes.reviewer_registration') }}">Inscrever-se como revisor</a>
-        </div>
+          <div class="mt-3">
+            <a class="btn btn-outline-secondary w-100"
+               href="{{ url_for('peer_review_routes.reviewer_registration') }}">
+              Inscrever-se como revisor
+            </a>
+          </div>
         {% endif %}
-=======
+
+        {# Fluxo alternativo de candidatura / acompanhamento #}
         <hr class="my-3">
-        <a class="btn btn-outline-success w-100 mb-2" href="{{ url_for('revisor_routes.submit_application', process_id=1) }}">Quero ser revisor</a>
+        <a class="btn btn-outline-success w-100 mb-2"
+           href="{{ url_for('revisor_routes.submit_application', process_id=1) }}">
+          Quero ser revisor
+        </a>
+
         <form method="get" action="{{ url_for('revisor_routes.progress_query') }}">
           <div class="mb-3">
             <label for="codigoAcomp" class="form-label">Código da Candidatura</label>
@@ -134,92 +163,73 @@
           </div>
           <button type="submit" class="btn btn-secondary">Acompanhar</button>
         </form>
->>>>>>> 5d550841
       </div>
     </div>
   </div>
 </div>
+
+{# ------------------- JS: ACTIVE LINKS & SCROLL EFFECT ------------------- #}
 <script>
-    document.addEventListener('DOMContentLoaded', function() {
-        // Obtém o path atual
-        const currentPath = window.location.pathname;
-        const currentHash = window.location.hash;
-        
-        // Verifica se estamos na página inicial
-        const isHomePage = currentPath === '/' || currentPath === '/index' || currentPath === '/index.html';
-        
-        // Gerencia links ativos
-        const navLinks = document.querySelectorAll('.navbar .nav-link');
-        
-        // Remove a classe active de todos os links
-        navLinks.forEach(link => link.classList.remove('active'));
-        
-        if (isHomePage) {
-            // Se estiver na home, ativa com base no hash
-            if (currentHash) {
-                // Remove o # do hash
-                const activeSection = currentHash.substring(1);
-                // Procura o link correspondente
-                const activeLink = document.querySelector(`.navbar .${activeSection}-link`);
-                if (activeLink) {
-                    activeLink.classList.add('active');
-                } else {
-                    // Se não há hash ou o hash não corresponde a nenhum link, ativa o Home
-                    document.querySelector('.navbar .home-link').classList.add('active');
-                }
-            } else {
-                // Se não há hash, ativa o Home
-                document.querySelector('.navbar .home-link').classList.add('active');
-            }
-        } else {
-            // Nas outras páginas, não marca nenhum link de seção como ativo
-            // Mas poderia ativar outros links específicos se necessário
-        }
-        
-        // Atualiza os links ativos quando há rolagem na página inicial
-        if (isHomePage) {
-            window.addEventListener('scroll', function() {
-                // Somente executa esse código na página inicial
-                const scrollPosition = window.scrollY;
-
-                // Obtém as seções
-                const homeSection = document.querySelector('#home');
-                const eventosSection = document.querySelector('#eventos');
-                const recursosSection = document.querySelector('#recursos');
-                const contatoSection = document.querySelector('#contato');
-                
-                // Remove active de todos os links
-                navLinks.forEach(link => link.classList.remove('active'));
-                
-                // Adiciona active ao link correspondente com base na posição da rolagem
-                if (homeSection && scrollPosition < eventosSection?.offsetTop - 100) {
-                    document.querySelector('.navbar .home-link').classList.add('active');
-                } else if (eventosSection && scrollPosition < recursosSection?.offsetTop - 100) {
-                    document.querySelector('.navbar .eventos-link').classList.add('active');
-                } else if (recursosSection && scrollPosition < contatoSection?.offsetTop - 100) {
-                    document.querySelector('.navbar .recursos-link').classList.add('active');
-                } else if (contatoSection) {
-                    document.querySelector('.navbar .contato-link').classList.add('active');
-                }
-            });
-        }
+document.addEventListener('DOMContentLoaded', () => {
+  const currentPath = window.location.pathname;
+  const currentHash = window.location.hash;
+
+  const isHomePage = currentPath === '/' ||
+                     currentPath === '/index' ||
+                     currentPath === '/index.html';
+
+  const navLinks = document.querySelectorAll('.navbar .nav-link');
+
+  function clearActive() {
+    navLinks.forEach(link => link.classList.remove('active'));
+  }
+
+  function setActive(linkSelector) {
+    const link = document.querySelector(linkSelector);
+    if (link) link.classList.add('active');
+  }
+
+  // Estado inicial
+  clearActive();
+  if (isHomePage) {
+    if (currentHash) {
+      setActive(`.navbar .${currentHash.substring(1)}-link`);
+    } else {
+      setActive('.navbar .home-link');
+    }
+  }
+
+  // Scroll spy simples para seções da home
+  if (isHomePage) {
+    window.addEventListener('scroll', () => {
+      const scrollY = window.scrollY;
+
+      const homeSection     = document.querySelector('#home');
+      const eventosSection  = document.querySelector('#eventos');
+      const recursosSection = document.querySelector('#recursos');
+      const contatoSection  = document.querySelector('#contato');
+
+      clearActive();
+
+      if (homeSection && scrollY < eventosSection?.offsetTop - 100) {
+        setActive('.navbar .home-link');
+      } else if (eventosSection && scrollY < recursosSection?.offsetTop - 100) {
+        setActive('.navbar .eventos-link');
+      } else if (recursosSection && scrollY < contatoSection?.offsetTop - 100) {
+        setActive('.navbar .recursos-link');
+      } else {
+        setActive('.navbar .contato-link');
+      }
     });
-</script>
-<script>
-    // Script para efeito de scroll na navbar
-    window.addEventListener('scroll', function() {
-        const navbar = document.querySelector('.navbar');
-        if (window.scrollY > 50) {
-            navbar.classList.add('scrolled');
-        } else {
-            navbar.classList.remove('scrolled');
-        }
-    });
-    
-    // Verifica se a página foi carregada já com scroll (por exemplo, refresh)
-    document.addEventListener('DOMContentLoaded', function() {
-        if (window.scrollY > 50) {
-            document.querySelector('.navbar').classList.add('scrolled');
-        }
-    });
+  }
+
+  // Navbar background on scroll
+  function toggleScrolledClass() {
+    const navbar = document.querySelector('.navbar');
+    navbar.classList.toggle('scrolled', window.scrollY > 50);
+  }
+
+  window.addEventListener('scroll', toggleScrolledClass);
+  toggleScrolledClass(); // executa uma vez no load
+});
 </script>