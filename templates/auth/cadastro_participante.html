--- conflicted
+++ resolved
@@ -694,22 +694,21 @@
         return match ? { latitude: parseFloat(match[1]), longitude: parseFloat(match[2]) } : null;
     }
     
-    function setupMap(latitude, longitude) {
-        const map = L.map('map-container').setView([latitude, longitude], 15);
-        
-<<<<<<< HEAD
-        L.tileLayer('https://tiles.stadiamaps.com/tiles/stay22/{z}/{x}/{y}{r}.png?api_key=5b05060b-8e26-4d1c-bcaa-306d76157824', {
-=======
-        L.tileLayer('https://tiles.stadiamaps.com/tiles/stay22/{z}/{x}/{y}{r}.png', {
->>>>>>> 2a9a59d0
-            maxZoom: 20,
-            attribution: '&copy; <a href="https://stadiamaps.com/">Stadia Maps</a> &copy; OpenStreetMap contributors'
-        }).addTo(map);
-        
-        const marker = L.marker([latitude, longitude]).addTo(map)
-            .bindPopup("<b>{{ evento.nome|e if evento else '' }}</b><br>{{ evento.localizacao|e if evento and evento.localizacao else '' }}")
-            .openPopup();
-    }
+   function setupMap(latitude, longitude) {
+    const map = L.map('map-container').setView([latitude, longitude], 15);
+
+    // Camada de mapa (Stadia Stay22 com API Key)
+    L.tileLayer('https://tiles.stadiamaps.com/tiles/stay22/{z}/{x}/{y}{r}.png?api_key=5b05060b-8e26-4d1c-bcaa-306d76157824', {
+        maxZoom: 20,
+        attribution: '&copy; <a href="https://stadiamaps.com/">Stadia Maps</a> &copy; OpenStreetMap contributors'
+    }).addTo(map);
+
+    // Adiciona marcador no mapa
+    const marker = L.marker([latitude, longitude]).addTo(map)
+        .bindPopup(`<b>{{ evento.nome|e if evento else '' }}</b><br>{{ evento.localizacao|e if evento and evento.localizacao else '' }}`)
+        .openPopup();
+  }
+
     
     async function geocodeAddress(address) {
         if (!address) {
@@ -734,15 +733,14 @@
     
     function showDefaultMap() {
         const map = L.map('map-container').setView([-15.77972, -47.92972], 4);
-<<<<<<< HEAD
+
+        // Camada de mapa Stadia Maps Stay22 com API Key
         L.tileLayer('https://tiles.stadiamaps.com/tiles/stay22/{z}/{x}/{y}{r}.png?api_key=5b05060b-8e26-4d1c-bcaa-306d76157824', {
-=======
-        L.tileLayer('https://tiles.stadiamaps.com/tiles/stay22/{z}/{x}/{y}{r}.png', {
->>>>>>> 2a9a59d0
             maxZoom: 20,
             attribution: '&copy; <a href="https://stadiamaps.com/">Stadia Maps</a> &copy; OpenStreetMap contributors'
         }).addTo(map);
     }
+
     
     // Formulário
     document.addEventListener('DOMContentLoaded', function() {
