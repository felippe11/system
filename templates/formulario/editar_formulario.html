{% extends "base.html" %}
{% block content %}
<div class="container">
    <h2>Editar Formulário</h2>

    <form method="POST">
        <input type="hidden" name="csrf_token" value="{{ csrf_token() }}">
        <div class="mb-3">
            <label for="nome" class="form-label">Nome do Formulário</label>
            <input type="text" id="nome" name="nome" class="form-control" value="{{ formulario.nome }}" required>
        </div>
        <div class="mb-3">
            <label for="descricao" class="form-label">Descrição</label>
            <textarea id="descricao" name="descricao" class="form-control">{{ formulario.descricao }}</textarea>
        </div>
<<<<<<< HEAD
        <div class="mb-3">
            <label for="data_inicio" class="form-label">Início</label>
            <input type="datetime-local" id="data_inicio" name="data_inicio" class="form-control" value="{{ formulario.data_inicio.strftime('%Y-%m-%dT%H:%M') if formulario.data_inicio else '' }}">
        </div>
        <div class="mb-3">
            <label for="data_fim" class="form-label">Fim</label>
            <input type="datetime-local" id="data_fim" name="data_fim" class="form-control" value="{{ formulario.data_fim.strftime('%Y-%m-%dT%H:%M') if formulario.data_fim else '' }}">
=======
        <div class="form-check mb-3">
            <input type="checkbox" class="form-check-input" id="permitir_multiplas_respostas" name="permitir_multiplas_respostas" {% if not formulario.permitir_multiplas_respostas %}checked{% endif %}>
            <label class="form-check-label" for="permitir_multiplas_respostas">Permitir apenas uma resposta por usuário</label>
>>>>>>> 1f41c4c0
        </div>
        <button type="submit" class="btn btn-success">Salvar Alterações</button>
    </form>

    <a href="{{ url_for('formularios_routes.listar_formularios') }}" class="btn btn-secondary mt-3">Voltar</a>
</div>
{% endblock %}<|MERGE_RESOLUTION|>--- conflicted
+++ resolved
@@ -4,31 +4,41 @@
     <h2>Editar Formulário</h2>
 
     <form method="POST">
-        <input type="hidden" name="csrf_token" value="{{ csrf_token() }}">
-        <div class="mb-3">
-            <label for="nome" class="form-label">Nome do Formulário</label>
-            <input type="text" id="nome" name="nome" class="form-control" value="{{ formulario.nome }}" required>
-        </div>
-        <div class="mb-3">
-            <label for="descricao" class="form-label">Descrição</label>
-            <textarea id="descricao" name="descricao" class="form-control">{{ formulario.descricao }}</textarea>
-        </div>
-<<<<<<< HEAD
-        <div class="mb-3">
-            <label for="data_inicio" class="form-label">Início</label>
-            <input type="datetime-local" id="data_inicio" name="data_inicio" class="form-control" value="{{ formulario.data_inicio.strftime('%Y-%m-%dT%H:%M') if formulario.data_inicio else '' }}">
-        </div>
-        <div class="mb-3">
-            <label for="data_fim" class="form-label">Fim</label>
-            <input type="datetime-local" id="data_fim" name="data_fim" class="form-control" value="{{ formulario.data_fim.strftime('%Y-%m-%dT%H:%M') if formulario.data_fim else '' }}">
-=======
-        <div class="form-check mb-3">
-            <input type="checkbox" class="form-check-input" id="permitir_multiplas_respostas" name="permitir_multiplas_respostas" {% if not formulario.permitir_multiplas_respostas %}checked{% endif %}>
-            <label class="form-check-label" for="permitir_multiplas_respostas">Permitir apenas uma resposta por usuário</label>
->>>>>>> 1f41c4c0
-        </div>
-        <button type="submit" class="btn btn-success">Salvar Alterações</button>
-    </form>
+  <input type="hidden" name="csrf_token" value="{{ csrf_token() }}">
+
+  <div class="mb-3">
+    <label for="nome" class="form-label">Nome do Formulário</label>
+    <input type="text" id="nome" name="nome" class="form-control" value="{{ formulario.nome }}" required>
+  </div>
+
+  <div class="mb-3">
+    <label for="descricao" class="form-label">Descrição</label>
+    <textarea id="descricao" name="descricao" class="form-control">{{ formulario.descricao }}</textarea>
+  </div>
+
+  <div class="mb-3">
+    <label for="data_inicio" class="form-label">Início</label>
+    <input type="datetime-local" id="data_inicio" name="data_inicio" class="form-control"
+           value="{{ formulario.data_inicio.strftime('%Y-%m-%dT%H:%M') if formulario.data_inicio else '' }}">
+  </div>
+
+  <div class="mb-3">
+    <label for="data_fim" class="form-label">Fim</label>
+    <input type="datetime-local" id="data_fim" name="data_fim" class="form-control"
+           value="{{ formulario.data_fim.strftime('%Y-%m-%dT%H:%M') if formulario.data_fim else '' }}">
+  </div>
+
+  <div class="form-check mb-3">
+    <input type="checkbox" class="form-check-input" id="permitir_multiplas_respostas" name="permitir_multiplas_respostas"
+           {% if formulario.permitir_multiplas_respostas %}checked{% endif %}>
+    <label class="form-check-label" for="permitir_multiplas_respostas">
+      Permitir múltiplas respostas por usuário
+    </label>
+  </div>
+
+  <button type="submit" class="btn btn-success">Salvar Alterações</button>
+</form>
+
 
     <a href="{{ url_for('formularios_routes.listar_formularios') }}" class="btn btn-secondary mt-3">Voltar</a>
 </div>
