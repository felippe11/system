--- conflicted
+++ resolved
@@ -3,24 +3,7 @@
 <div class="container">
     <h2>Editar Formulário</h2>
 
-    <form method="POST">
-<<<<<<< HEAD
-        <input type="hidden" name="csrf_token" value="{{ csrf_token() }}">
-        <div class="mb-3">
-            <label for="nome" class="form-label">Nome do Formulário</label>
-            <input type="text" id="nome" name="nome" class="form-control" value="{{ formulario.nome }}" required>
-        </div>
-        <div class="mb-3">
-            <label for="descricao" class="form-label">Descrição</label>
-            <textarea id="descricao" name="descricao" class="form-control">{{ formulario.descricao }}</textarea>
-        </div>
-        <div class="form-check mb-3">
-            <input class="form-check-input" type="checkbox" id="permitir_multiplas_respostas" name="permitir_multiplas_respostas" {% if not formulario.permitir_multiplas_respostas %}checked{% endif %}>
-            <label class="form-check-label" for="permitir_multiplas_respostas">Permitir apenas uma resposta por usuário</label>
-        </div>
-        <button type="submit" class="btn btn-success">Salvar Alterações</button>
-    </form>
-=======
+  <form method="POST">
   <input type="hidden" name="csrf_token" value="{{ csrf_token() }}">
 
   <div class="mb-3">
@@ -56,7 +39,6 @@
   <button type="submit" class="btn btn-success">Salvar Alterações</button>
 </form>
 
->>>>>>> 7a76b9a1
 
     <a href="{{ url_for('formularios_routes.listar_formularios') }}" class="btn btn-secondary mt-3">Voltar</a>
 </div>
