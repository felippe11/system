--- conflicted
+++ resolved
@@ -16,48 +16,57 @@
                             <th class="text-end pe-3">Ações</th>
                         </tr>
                     </thead>
-                    <tbody>
-                        {% for formulario in formularios %}
-                        <tr>
-                            <td class="ps-3 fw-medium">{{ formulario.nome }}</td>
-                            <td class="text-secondary">{{ formulario.descricao or "Sem descrição" }}</td>
-                            <td class="text-end pe-3">
-                                {% set user_resposta = formulario.respostas
-                                    | selectattr("usuario_id", "equalto", current_user.id)
-                                    | list
-                                    | first
-                                %}
-                                <div class="btn-group" role="group">
-<<<<<<< HEAD
-                                    {% set dentro_prazo = ( (formulario.data_inicio is none or formulario.data_inicio <= now) and (formulario.data_fim is none or formulario.data_fim >= now) ) %}
-                                    {% if dentro_prazo %}
-                                    <!-- Botão de preencher -->
-=======
-                                    {% if formulario.permitir_multiplas_respostas or not user_resposta %}
->>>>>>> 1f41c4c0
-                                    <a href="{{ url_for('formularios_routes.preencher_formulario', formulario_id=formulario.id) }}"
-                                       class="btn btn-outline-primary btn-sm">
-                                        <i class="bi bi-pencil-fill me-1"></i> Preencher
-                                    </a>
-                                    {% else %}
-<<<<<<< HEAD
-                                    <span class="text-muted">Formulário indisponível</span>
-=======
-                                    <span class="text-muted">Já respondido</span>
->>>>>>> 1f41c4c0
-                                    {% endif %}
+                   <tbody>
+  {% for formulario in formularios %}
+  <tr>
+    <td class="ps-3 fw-medium">{{ formulario.nome }}</td>
+    <td class="text-secondary">{{ formulario.descricao or "Sem descrição" }}</td>
+    <td class="text-end pe-3">
+      {% set user_resposta = formulario.respostas
+          | selectattr("usuario_id", "equalto", current_user.id)
+          | list
+          | first
+      %}
 
-                                    {% if user_resposta %}
-                                    <a href="{{ url_for('formularios_routes.visualizar_resposta', resposta_id=user_resposta.id) }}"
-                                       class="btn btn-outline-info btn-sm ms-1">
-                                       <i class="bi bi-eye-fill me-1"></i> Ver Feedback
-                                    </a>
-                                    {% endif %}
-                                </div>
-                            </td>
-                        </tr>
-                        {% endfor %}
-                    </tbody>
+      {# janela de disponibilidade #}
+      {% set dentro_prazo = (
+          (formulario.data_inicio is none or formulario.data_inicio <= now)
+          and
+          (formulario.data_fim is none or formulario.data_fim >= now)
+      ) %}
+
+      {# regra de múltiplas respostas #}
+      {% set pode_multi = formulario.permitir_multiplas_respostas %}
+      {% set pode_preencher = dentro_prazo and (pode_multi or not user_resposta) %}
+
+      <div class="btn-group" role="group">
+        {% if pode_preencher %}
+          <a href="{{ url_for('formularios_routes.preencher_formulario', formulario_id=formulario.id) }}"
+             class="btn btn-outline-primary btn-sm">
+            <i class="bi bi-pencil-fill me-1"></i> Preencher
+          </a>
+        {% else %}
+          {% if not dentro_prazo %}
+            <span class="text-muted">Fora do período</span>
+          {% elif (not pode_multi and user_resposta) %}
+            <span class="text-muted">Já respondido</span>
+          {% else %}
+            <span class="text-muted">Formulário indisponível</span>
+          {% endif %}
+        {% endif %}
+
+        {% if user_resposta %}
+          <a href="{{ url_for('formularios_routes.visualizar_resposta', resposta_id=user_resposta.id) }}"
+             class="btn btn-outline-info btn-sm ms-1">
+            <i class="bi bi-eye-fill me-1"></i> Ver Feedback
+          </a>
+        {% endif %}
+      </div>
+    </td>
+  </tr>
+  {% endfor %}
+</tbody>
+
                 </table>
             </div>
             {% else %}
