--- conflicted
+++ resolved
@@ -16,40 +16,6 @@
                             <th class="text-end pe-3">Ações</th>
                         </tr>
                     </thead>
-<<<<<<< HEAD
-                    <tbody>
-                        {% for formulario in formularios %}
-                            <tr>
-                                <td class="ps-3 fw-medium">{{ formulario.nome }}</td>
-                                <td class="text-secondary">{{ formulario.descricao or "Sem descrição" }}</td>
-                                {% set user_resposta = formulario.respostas
-                                    | selectattr("usuario_id", "equalto", current_user.id)
-                                    | list
-                                    | first
-                                %}
-                                <td class="text-end pe-3">
-                                    <div class="btn-group" role="group">
-                                        {% if not formulario.permitir_multiplas_respostas and user_resposta %}
-                                            <span class="btn btn-outline-secondary btn-sm disabled">Já respondido</span>
-                                        {% else %}
-                                            <a href="{{ url_for('formularios_routes.preencher_formulario', formulario_id=formulario.id) }}"
-                                               class="btn btn-outline-primary btn-sm">
-                                                <i class="bi bi-pencil-fill me-1"></i> Preencher
-                                            </a>
-                                        {% endif %}
-
-                                        {% if user_resposta %}
-                                        <a href="{{ url_for('formularios_routes.visualizar_resposta', resposta_id=user_resposta.id) }}"
-                                           class="btn btn-outline-info btn-sm ms-1">
-                                           <i class="bi bi-eye-fill me-1"></i> Ver Feedback
-                                        </a>
-                                        {% endif %}
-                                    </div>
-                                </td>
-                            </tr>
-                            {% endfor %}
-                    </tbody>
-=======
 <tbody>
   {% for formulario in formularios %}
   <tr>
@@ -81,11 +47,11 @@
           </a>
         {% else %}
           {% if not dentro_prazo %}
-            <span class="text-muted">Fora do período</span>
-          {% elif (not pode_multi and user_resposta) %}
-            <span class="text-muted">Já respondido</span>
+            <span class="btn btn-outline-secondary btn-sm disabled">Fora do período</span>
+          {% elif not pode_multi and user_resposta %}
+            <span class="btn btn-outline-secondary btn-sm disabled">Já respondido</span>
           {% else %}
-            <span class="text-muted">Formulário indisponível</span>
+            <span class="btn btn-outline-secondary btn-sm disabled">Formulário indisponível</span>
           {% endif %}
         {% endif %}
 
@@ -101,7 +67,6 @@
   {% endfor %}
 </tbody>
 
->>>>>>> be3892c0
                 </table>
             </div>
             {% else %}
