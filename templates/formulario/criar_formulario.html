--- conflicted
+++ resolved
@@ -1,152 +1,130 @@
-{% extends "base.html" %}
-{% block content %}
-<div class="container py-4">
-    <div class="d-flex justify-content-between align-items-center mb-4">
-        <h2 class="mb-0">
-            <i class="bi bi-file-earmark-plus me-2"></i>Criar Novo Formulário
-        </h2>
-        <a href="{{ url_for('formularios_routes.listar_formularios') }}" class="btn btn-outline-secondary">
-            <i class="bi bi-arrow-left me-1"></i> Voltar para lista
-        </a>
-    </div>
-
-    <div class="card shadow-sm">
-        <div class="card-body p-4">
-            <form method="POST">
-                <input type="hidden" name="csrf_token" value="{{ csrf_token() }}">
-                <div class="mb-4">
-                    <label for="nome" class="form-label fw-medium">Nome do Formulário</label>
-                    <input type="text" id="nome" name="nome" class="form-control form-control-lg"
-                           required placeholder="Digite o nome do formulário" autofocus>
-                    <div class="form-text">O nome ajuda a identificar o formulário na lista.</div>
-                </div>
-                
-                <div class="mb-4">
-                    <label for="descricao" class="form-label fw-medium">Descrição</label>
-                    <textarea id="descricao" name="descricao" class="form-control"
-                              rows="4" placeholder="Adicione uma descrição (opcional)"></textarea>
-                    <div class="form-text">Uma breve descrição sobre o propósito deste formulário.</div>
-                </div>
-
-                <div class="form-check mb-4">
-                    <input class="form-check-input" type="checkbox" id="permitir_multiplas_respostas" name="permitir_multiplas_respostas">
-                    <label class="form-check-label" for="permitir_multiplas_respostas">
-                        Permitir apenas uma resposta por usuário
-                    </label>
-                </div>
-
-                <div class="mb-4">
-                    <label for="data_inicio" class="form-label fw-medium">Data de Início</label>
-                    <input type="datetime-local" id="data_inicio" name="data_inicio" class="form-control">
-                </div>
-
-                <div class="mb-4">
-                    <label for="data_fim" class="form-label fw-medium">Data de Fim</label>
-                    <input type="datetime-local" id="data_fim" name="data_fim" class="form-control">
-                </div>
-
-<<<<<<< HEAD
-                <div class="form-check mb-4">
-                    <input class="form-check-input" type="checkbox" id="vincular_processo" name="vincular_processo">
-                    <label class="form-check-label" for="vincular_processo">
-                        Vincular ao processo seletivo de revisores
-                    </label>
-                </div>
-
-                <div class="mb-4 d-none" id="evento_relacionado_container">
-                    <label for="evento_relacionado" class="form-label fw-medium">Evento Relacionado</label>
-                    <select id="evento_relacionado" name="evento_relacionado" class="form-select">
-                        <option value="" selected>Selecione um evento</option>
-=======
-                <div class="mb-4">
-                    <label for="eventos" class="form-label fw-medium">Eventos Relacionados</label>
-                    <select id="eventos" name="eventos" class="form-select" multiple>
-                        {% for ev in eventos %}
-                            <option value="{{ ev.id }}">{{ ev.nome }}</option>
-                        {% endfor %}
-                    </select>
-                    <div class="form-text">Segure Ctrl para selecionar vários eventos</div>
-                </div>
-
-                <div class="form-check mb-4">
-                    <input class="form-check-input" type="checkbox" id="is_submission_form" name="is_submission_form">
-                    <label class="form-check-label" for="is_submission_form">
-                        Formulário para submissão de trabalhos
-                    </label>
-                </div>
-
-                <div class="mb-4">
-                    <label for="evento_submissao" class="form-label fw-medium">Evento para submissão</label>
-                    <select id="evento_submissao" name="evento_submissao" class="form-select">
-                        <option value="">Selecione um evento</option>
->>>>>>> 6083dd0f
-                        {% for ev in eventos %}
-                            <option value="{{ ev.id }}">{{ ev.nome }}</option>
-                        {% endfor %}
-                    </select>
-                </div>
-<<<<<<< HEAD
-
-                <div class="d-grid gap-2 d-md-flex justify-content-md-end mt-4">
-                    <a href="{{ url_for('formularios_routes.listar_formularios') }}" class="btn btn-light me-md-2">
-                        Cancelar
-                    </a>
-                    <button type="submit" class="btn btn-primary">
-                        <i class="bi bi-check-circle me-1"></i> Criar Formulário
-                    </button>
-                </div>
-=======
-
-                <div class="form-check mb-4">
-                    <input class="form-check-input" type="checkbox" id="vincular_processo" name="vincular_processo">
-                    <label class="form-check-label" for="vincular_processo">
-                        Vincular ao processo seletivo de revisores
-                    </label>
-                </div>
-                
-                <div class="d-grid gap-2 d-md-flex justify-content-md-end mt-4">
-                    <a href="{{ url_for('formularios_routes.listar_formularios') }}" class="btn btn-light me-md-2">
-                        Cancelar
-                    </a>
-                    <button type="submit" class="btn btn-primary">
-                        <i class="bi bi-check-circle me-1"></i> Criar Formulário
-                    </button>
-                </div>
->>>>>>> 6083dd0f
-            </form>
-        </div>
-    </div>
-    
-    <div class="mt-4 text-center text-muted">
-        <small>
-            <i class="bi bi-info-circle me-1"></i> 
-            Após criar o formulário, você poderá adicionar campos personalizados.
-        </small>
-</div>
-</div>
-{% endblock %}
-
-{% block scripts %}
-{{ super() }}
-<script>
-document.addEventListener('DOMContentLoaded', function () {
-    const checkbox = document.getElementById('vincular_processo');
-    const container = document.getElementById('evento_relacionado_container');
-    const select = document.getElementById('evento_relacionado');
-
-    function toggleEvento() {
-        if (checkbox.checked) {
-            container.classList.remove('d-none');
-        } else {
-            container.classList.add('d-none');
-            if (select) {
-                select.value = '';
-            }
-        }
-    }
-
-    checkbox.addEventListener('change', toggleEvento);
-    toggleEvento();
-});
-</script>
-{% endblock %}+{% extends "base.html" %}
+{% block content %}
+<div class="container py-4">
+    <div class="d-flex justify-content-between align-items-center mb-4">
+        <h2 class="mb-0">
+            <i class="bi bi-file-earmark-plus me-2"></i>Criar Novo Formulário
+        </h2>
+        <a href="{{ url_for('formularios_routes.listar_formularios') }}" class="btn btn-outline-secondary">
+            <i class="bi bi-arrow-left me-1"></i> Voltar para lista
+        </a>
+    </div>
+
+    <div class="card shadow-sm">
+        <div class="card-body p-4">
+            <form method="POST">
+                <input type="hidden" name="csrf_token" value="{{ csrf_token() }}">
+                <div class="mb-4">
+                    <label for="nome" class="form-label fw-medium">Nome do Formulário</label>
+                    <input type="text" id="nome" name="nome" class="form-control form-control-lg"
+                           required placeholder="Digite o nome do formulário" autofocus>
+                    <div class="form-text">O nome ajuda a identificar o formulário na lista.</div>
+                </div>
+                
+                <div class="mb-4">
+                    <label for="descricao" class="form-label fw-medium">Descrição</label>
+                    <textarea id="descricao" name="descricao" class="form-control"
+                              rows="4" placeholder="Adicione uma descrição (opcional)"></textarea>
+                    <div class="form-text">Uma breve descrição sobre o propósito deste formulário.</div>
+                </div>
+
+                <div class="form-check mb-4">
+                    <input class="form-check-input" type="checkbox" id="permitir_multiplas_respostas" name="permitir_multiplas_respostas">
+                    <label class="form-check-label" for="permitir_multiplas_respostas">
+                        Permitir apenas uma resposta por usuário
+                    </label>
+                </div>
+
+                <div class="mb-4">
+                    <label for="data_inicio" class="form-label fw-medium">Data de Início</label>
+                    <input type="datetime-local" id="data_inicio" name="data_inicio" class="form-control">
+                </div>
+
+                <div class="mb-4">
+                    <label for="data_fim" class="form-label fw-medium">Data de Fim</label>
+                    <input type="datetime-local" id="data_fim" name="data_fim" class="form-control">
+                </div>
+
+
+                <div class="mb-4">
+                    <label for="eventos" class="form-label fw-medium">Eventos Relacionados</label>
+                    <select id="eventos" name="eventos" class="form-select" multiple>
+                        {% for ev in eventos %}
+                            <option value="{{ ev.id }}">{{ ev.nome }}</option>
+                        {% endfor %}
+                    </select>
+                    <div class="form-text">Segure Ctrl para selecionar vários eventos</div>
+                </div>
+
+                <div class="form-check mb-4">
+                    <input class="form-check-input" type="checkbox" id="is_submission_form" name="is_submission_form">
+                    <label class="form-check-label" for="is_submission_form">
+                        Formulário para submissão de trabalhos
+                    </label>
+                </div>
+
+                <div class="mb-4">
+                    <label for="evento_submissao" class="form-label fw-medium">Evento para submissão</label>
+                    <select id="evento_submissao" name="evento_submissao" class="form-select">
+                        <option value="">Selecione um evento</option>
+
+                        {% for ev in eventos %}
+                            <option value="{{ ev.id }}">{{ ev.nome }}</option>
+                        {% endfor %}
+                    </select>
+                </div>
+
+
+                <div class="form-check mb-4">
+                    <input class="form-check-input" type="checkbox" id="vincular_processo" name="vincular_processo">
+                    <label class="form-check-label" for="vincular_processo">
+                        Vincular ao processo seletivo de revisores
+                    </label>
+                </div>
+                
+                <div class="d-grid gap-2 d-md-flex justify-content-md-end mt-4">
+                    <a href="{{ url_for('formularios_routes.listar_formularios') }}" class="btn btn-light me-md-2">
+                        Cancelar
+                    </a>
+                    <button type="submit" class="btn btn-primary">
+                        <i class="bi bi-check-circle me-1"></i> Criar Formulário
+                    </button>
+                </div>
+
+            </form>
+        </div>
+    </div>
+    
+    <div class="mt-4 text-center text-muted">
+        <small>
+            <i class="bi bi-info-circle me-1"></i> 
+            Após criar o formulário, você poderá adicionar campos personalizados.
+        </small>
+</div>
+</div>
+{% endblock %}
+
+{% block scripts %}
+{{ super() }}
+<script>
+document.addEventListener('DOMContentLoaded', function () {
+    const checkbox = document.getElementById('vincular_processo');
+    const container = document.getElementById('evento_relacionado_container');
+    const select = document.getElementById('evento_relacionado');
+
+    function toggleEvento() {
+        if (checkbox.checked) {
+            container.classList.remove('d-none');
+        } else {
+            container.classList.add('d-none');
+            if (select) {
+                select.value = '';
+            }
+        }
+    }
+
+    checkbox.addEventListener('change', toggleEvento);
+    toggleEvento();
+});
+</script>
+{% endblock %}