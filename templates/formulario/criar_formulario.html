{% extends "base.html" %}
{% block content %}
<div class="container py-4">
    <div class="d-flex justify-content-between align-items-center mb-4">
        <h2 class="mb-0">
            <i class="bi bi-file-earmark-plus me-2"></i>Criar Novo Formulário
        </h2>
        <a href="{{ url_for('formularios_routes.listar_formularios') }}" class="btn btn-outline-secondary">
            <i class="bi bi-arrow-left me-1"></i> Voltar para lista
        </a>
    </div>

    <div class="card shadow-sm">
        <div class="card-body p-4">
            <form method="POST">
                <input type="hidden" name="csrf_token" value="{{ csrf_token() }}">
                <div class="mb-4">
                    <label for="nome" class="form-label fw-medium">Nome do Formulário</label>
                    <input type="text" id="nome" name="nome" class="form-control form-control-lg"
                           required placeholder="Digite o nome do formulário" autofocus>
                    <div class="form-text">O nome ajuda a identificar o formulário na lista.</div>
                </div>
                
                <div class="mb-4">
                    <label for="descricao" class="form-label fw-medium">Descrição</label>
                    <textarea id="descricao" name="descricao" class="form-control"
                              rows="4" placeholder="Adicione uma descrição (opcional)"></textarea>
                    <div class="form-text">Uma breve descrição sobre o propósito deste formulário.</div>
                </div>

                <div class="form-check mb-4">
                    <input class="form-check-input" type="checkbox" id="permitir_multiplas_respostas" name="permitir_multiplas_respostas">
                    <label class="form-check-label" for="permitir_multiplas_respostas">
                        Permitir apenas uma resposta por usuário
                    </label>
                </div>

                <div class="mb-4">
                    <label for="data_inicio" class="form-label fw-medium">Data de Início</label>
                    <input type="datetime-local" id="data_inicio" name="data_inicio" class="form-control">
                </div>

                <div class="mb-4">
                    <label for="data_fim" class="form-label fw-medium">Data de Fim</label>
                    <input type="datetime-local" id="data_fim" name="data_fim" class="form-control">
                </div>

<<<<<<< HEAD
                <div class="mb-4">
                    <label for="eventos" class="form-label fw-medium">Eventos Relacionados</label>
                    <select id="eventos" name="eventos[]" class="form-select" multiple>
                        {% for ev in eventos %}
                            <option value="{{ ev.id }}">{{ ev.nome }}</option>
                        {% endfor %}
                    </select>
                    <div class="form-text">Segure Ctrl para selecionar vários eventos</div>
                </div>

=======
>>>>>>> f34e7f9c
                <div class="form-check mb-4">
                    <input class="form-check-input" type="checkbox" id="vincular_processo" name="vincular_processo">
                    <label class="form-check-label" for="vincular_processo">
                        Vincular ao processo seletivo de revisores
                    </label>
                </div>

                <div class="mb-4" id="eventos_group">
                    <label for="eventos" class="form-label fw-medium">Eventos Relacionados</label>
                    <select id="eventos" name="eventos" class="form-select" multiple>
                        {% for ev in eventos %}
                            <option value="{{ ev.id }}"
                                {% if ev.id|string in request.form.getlist('eventos') %}selected{% endif %}>
                                {{ ev.nome }}
                            </option>
                        {% endfor %}
                    </select>
                    <div class="form-text">
                        Selecione os eventos onde o processo seletivo de revisores será aplicado.
                        Segure Ctrl para selecionar vários eventos.
                    </div>
                </div>
                
                <div class="d-grid gap-2 d-md-flex justify-content-md-end mt-4">
                    <a href="{{ url_for('formularios_routes.listar_formularios') }}" class="btn btn-light me-md-2">
                        Cancelar
                    </a>
                    <button type="submit" class="btn btn-primary">
                        <i class="bi bi-check-circle me-1"></i> Criar Formulário
                    </button>
                </div>
            </form>
        </div>
    </div>
    
    <div class="mt-4 text-center text-muted">
        <small>
            <i class="bi bi-info-circle me-1"></i>
            Após criar o formulário, você poderá adicionar campos personalizados.
        </small>
    </div>
</div>

<script>
    document.addEventListener('DOMContentLoaded', () => {
        const vincularProcesso = document.getElementById('vincular_processo');
        const eventosGroup = document.getElementById('eventos_group');

        function toggleEventos() {
            if (vincularProcesso.checked) {
                eventosGroup.style.display = '';
            } else {
                eventosGroup.style.display = 'none';
            }
        }

        vincularProcesso.addEventListener('change', toggleEventos);
        toggleEventos();
    });
</script>
{% endblock %}<|MERGE_RESOLUTION|>--- conflicted
+++ resolved
@@ -45,7 +45,7 @@
                     <input type="datetime-local" id="data_fim" name="data_fim" class="form-control">
                 </div>
 
-<<<<<<< HEAD
+
                 <div class="mb-4">
                     <label for="eventos" class="form-label fw-medium">Eventos Relacionados</label>
                     <select id="eventos" name="eventos[]" class="form-select" multiple>
@@ -56,8 +56,7 @@
                     <div class="form-text">Segure Ctrl para selecionar vários eventos</div>
                 </div>
 
-=======
->>>>>>> f34e7f9c
+
                 <div class="form-check mb-4">
                     <input class="form-check-input" type="checkbox" id="vincular_processo" name="vincular_processo">
                     <label class="form-check-label" for="vincular_processo">
