"""Rotas relacionadas ao processo seletivo de revisores (avaliadores).

Este blueprint permite que clientes configurem o processo, que candidatos
submetam formulários, acompanhem o andamento e que administradores aprovem
candidaturas. Também expõe endpoints para listar eventos elegíveis a partir
da perspectiva de participantes.
"""

from __future__ import annotations
from utils import endpoints

import os
import uuid
from datetime import date, datetime
from typing import Any, Dict, List

from flask import (
    Blueprint,
    current_app,
    flash,
    jsonify,
    redirect,
    render_template,
    request,
    url_for,
)
from flask_login import current_user, login_required
from sqlalchemy import or_
from werkzeug.security import generate_password_hash
from werkzeug.utils import secure_filename

from extensions import db
from sqlalchemy import func, desc
from sqlalchemy.orm import selectinload
from sqlalchemy.exc import ProgrammingError

from models import (
    Assignment,
    CampoFormulario,
    Cliente,
    ConfiguracaoCliente,
    Evento,
    Formulario,
    EventoBarema,
    ProcessoBarema,
    ProcessoBaremaRequisito,
    RevisorCandidatura,
    RevisorCandidaturaEtapa,
    RevisorEtapa,
    RevisorProcess,
    revisor_process_evento_association,
    Submission,
    Review,
    Usuario,
)
from tasks import send_email_task
from services.pdf_service import gerar_revisor_details_pdf
import utils.revisor_helpers as rh

parse_revisor_form = rh.parse_revisor_form
recreate_stages = rh.recreate_stages
update_process_eventos = rh.update_process_eventos
update_revisor_process = rh.update_revisor_process
recreate_criterios = getattr(rh, "recreate_criterios", lambda *a, **k: None)


# Extensões permitidas para upload de arquivos
ALLOWED_EXTENSIONS = {".pdf", ".png", ".jpg", ".jpeg", ".doc", ".docx"}

# -----------------------------------------------------------------------------
# Blueprint
# -----------------------------------------------------------------------------
revisor_routes = Blueprint(
    "revisor_routes", __name__, template_folder="../templates/revisor"
)


@revisor_routes.record_once
def _ensure_secret_key(setup_state):  # pragma: no cover
    """Garante que a aplicação tenha uma *secret_key* mesmo em dev."""
    app = setup_state.app
    if not app.secret_key:
        app.secret_key = "dev-secret-key"


# -----------------------------------------------------------------------------
# PROCESSOS DO REVISOR
# -----------------------------------------------------------------------------
<<<<<<< HEAD


@revisor_routes.route("/revisor/processos", methods=["GET"])
@login_required
def list_processes() -> Any:
    """List all review processes for the logged client."""
=======
def _config_process(process_id: int | None = None):
    """Create or update a reviewer process."""
>>>>>>> 1edda140
    if current_user.tipo != "cliente":  # type: ignore[attr-defined]
        flash("Acesso negado!", "danger")
        return redirect(url_for(endpoints.DASHBOARD))

<<<<<<< HEAD
    processos = RevisorProcess.query.filter_by(
        cliente_id=current_user.id  # type: ignore[attr-defined]
    ).all()
    data = [{"id": p.id, "formulario_id": p.formulario_id} for p in processos]
    return jsonify(data)


@revisor_routes.route("/revisor/processos", methods=["POST"])
@login_required
def create_process() -> Any:
    """Create a new review process for the current client."""
    if current_user.tipo != "cliente":  # type: ignore[attr-defined]
        flash("Acesso negado!", "danger")
        return redirect(url_for(endpoints.DASHBOARD))
    try:
        dados = parse_revisor_form(request)
    except ValueError as exc:
        flash(str(exc), "danger")
        return jsonify({"error": str(exc)}), 400

    created_form: Formulario | None = None
    if not dados.get("formulario_id"):
        created_form = Formulario(
            nome="Formulário de Candidatura",
            cliente_id=current_user.id,  # type: ignore[attr-defined]
        )
        db.session.add(created_form)
        db.session.flush()
        rh.ensure_reviewer_required_fields(created_form)
        dados["formulario_id"] = created_form.id

    processo = RevisorProcess(cliente_id=current_user.id)  # type: ignore[attr-defined]
    db.session.add(processo)
    db.session.flush()

    update_revisor_process(processo, dados)
    update_process_eventos(processo, dados.get("eventos_ids", []))
    recreate_stages(processo, dados.get("stage_names", []))
    recreate_criterios(processo, dados.get("criterios", []))
    if created_form is None and processo.formulario_id:
        formulario = Formulario.query.get(processo.formulario_id)
        if formulario:
            rh.ensure_reviewer_required_fields(formulario)
    db.session.commit()
    return jsonify({"id": processo.id}), 201


@revisor_routes.route("/revisor/processos/<int:process_id>", methods=["GET", "POST"])
@login_required
def edit_process(process_id: int):
    """Render or update a specific review process."""
    if current_user.tipo != "cliente":  # type: ignore[attr-defined]
        flash("Acesso negado!", "danger")
        return redirect(url_for(endpoints.DASHBOARD))
    processo = RevisorProcess.query.get_or_404(process_id)
    if processo.cliente_id != current_user.id:  # type: ignore[attr-defined]
        flash("Acesso negado!", "danger")
        return redirect(url_for(endpoints.DASHBOARD))
=======
    processo: RevisorProcess | None = None
    if process_id is not None:
        processo = RevisorProcess.query.get_or_404(process_id)
        if processo.cliente_id != current_user.id:  # type: ignore[attr-defined]
            flash("Acesso negado!", "danger")
            return redirect(url_for(endpoints.DASHBOARD))
>>>>>>> 1edda140

    formularios: List[Formulario] = Formulario.query.filter_by(
        cliente_id=current_user.id  # type: ignore[attr-defined]
    ).all()
    eventos: List[Evento] = Evento.query.filter_by(
        cliente_id=current_user.id  # type: ignore[attr-defined]
    ).all()
<<<<<<< HEAD
    selected_event_ids: List[int] = [e.id for e in processo.eventos]
=======

    selected_event_ids: List[int] = [e.id for e in processo.eventos] if processo else []
>>>>>>> 1edda140

    if request.method == "POST":
        try:
            dados = parse_revisor_form(request)
        except ValueError as exc:
            flash(str(exc), "danger")
<<<<<<< HEAD
            return redirect(
                url_for("revisor_routes.edit_process", process_id=processo.id)
=======
            if process_id:
                return redirect(url_for("revisor_routes.edit_process", process_id=process_id))
            return redirect(url_for("revisor_routes.new_process"))

        created_form: Formulario | None = None
        if not dados.get("formulario_id"):
            created_form = Formulario(
                nome="Formulário de Candidatura",
                cliente_id=current_user.id,  # type: ignore[attr-defined]
>>>>>>> 1edda140
            )
        update_revisor_process(processo, dados)
<<<<<<< HEAD
        update_process_eventos(processo, dados.get("eventos_ids", []))
        recreate_stages(processo, dados.get("stage_names", []))
        recreate_criterios(processo, dados.get("criterios", []))
        if processo.formulario_id:
=======
        update_process_eventos(processo, dados.get("eventos_ids"))
        recreate_stages(processo, dados["stage_names"])
        recreate_criterios(processo, dados["criterios"])
        if created_form is None and processo.formulario_id:
>>>>>>> 1edda140
            formulario = Formulario.query.get(processo.formulario_id)
            if formulario:
                rh.ensure_reviewer_required_fields(formulario)
        db.session.commit()
        flash("Processo atualizado", "success")
<<<<<<< HEAD
        return redirect(
            url_for("revisor_routes.edit_process", process_id=processo.id)
        )
=======
        return redirect(url_for("revisor_routes.list_processes"))
>>>>>>> 1edda140

    etapas: List[RevisorEtapa] = processo.etapas  # type: ignore[index]
    try:
        criterios = processo.criterios  # type: ignore[attr-defined]
    except ProgrammingError as exc:  # pragma: no cover - depends on db state
        current_app.logger.error("Erro ao acessar criterios: %s", exc)
        flash(
            "Banco de dados desatualizado. Administradores: executem as migrações.",
            "warning",
        )
        criterios = []
    return render_template(
        "revisor/config.html",
        processo=processo,
        formularios=formularios,
        etapas=etapas,
        criterios=criterios,
        eventos=eventos,
        selected_event_ids=selected_event_ids,
    )


@revisor_routes.route("/revisor/processes")
@login_required
def list_processes():
    if current_user.tipo != "cliente":  # type: ignore[attr-defined]
        flash("Acesso negado!", "danger")
        return redirect(url_for(endpoints.DASHBOARD))
    processos = RevisorProcess.query.filter_by(
        cliente_id=current_user.id  # type: ignore[attr-defined]
    ).all()
    return render_template("revisor/process_list.html", processos=processos)


@revisor_routes.route("/revisor/processes/new", methods=["GET", "POST"])
@login_required
def new_process():
    return _config_process(None)


@revisor_routes.route("/revisor/processes/<int:process_id>/edit", methods=["GET", "POST"])
@login_required
def edit_process(process_id: int):
    return _config_process(process_id)


@revisor_routes.route("/config_revisor", methods=["GET", "POST"])
@login_required
def config_revisor():
    processo = RevisorProcess.query.filter_by(
        cliente_id=current_user.id  # type: ignore[attr-defined]
    ).first()
    return _config_process(processo.id if processo else None)


@revisor_routes.route("/revisor/processes/<int:process_id>/delete", methods=["POST"])
@revisor_routes.route("/revisor/<int:process_id>/delete", methods=["POST"])
@revisor_routes.route("/revisor/processos/<int:process_id>", methods=["DELETE"])
@login_required
def delete_process(process_id: int):
    """Remove a review process owned by the current client."""
    if current_user.tipo != "cliente":  # type: ignore[attr-defined]
        flash("Acesso negado!", "danger")
        return redirect(url_for(endpoints.DASHBOARD))
    processo = RevisorProcess.query.get_or_404(process_id)
    if processo.cliente_id != current_user.id:  # type: ignore[attr-defined]
        flash("Acesso negado!", "danger")
        return redirect(url_for(endpoints.DASHBOARD))
    db.session.delete(processo)
    db.session.commit()
    if request.method == "DELETE":
        return "", 204
    flash("Processo removido", "success")
    return redirect(url_for("revisor_routes.list_processes"))


# -----------------------------------------------------------------------------
# CONFIGURAÇÃO DE BAREMAS
# -----------------------------------------------------------------------------
@revisor_routes.route("/revisor/<int:process_id>/barema")
@login_required
def manage_barema(process_id: int):
    """Display and ensure a barema exists for the given process.

    Args:
        process_id: Identifier of the review process.

    Returns:
        Response rendering the barema management page.
    """
    if current_user.tipo != "cliente":  # type: ignore[attr-defined]
        flash("Acesso negado!", "danger")
        return redirect(url_for(endpoints.DASHBOARD))
    processo = RevisorProcess.query.get_or_404(process_id)
    barema = ProcessoBarema.query.filter_by(process_id=process_id).first()
    if barema is None:
        barema = ProcessoBarema(process_id=process_id)
        db.session.add(barema)
        db.session.commit()
    requisitos = barema.requisitos
    return render_template(
        "revisor/barema_form.html",
        processo=processo,
        barema=barema,
        requisitos=requisitos,
    )


@revisor_routes.route(
    "/revisor/barema/<int:barema_id>/requisito/new", methods=["GET", "POST"]
)
@login_required
def add_requisito(barema_id: int):
    if current_user.tipo != "cliente":  # type: ignore[attr-defined]
        flash("Acesso negado!", "danger")
        return redirect(url_for(endpoints.DASHBOARD))
    barema = ProcessoBarema.query.get_or_404(barema_id)

    if request.method == "POST":
        requisito = ProcessoBaremaRequisito(
            barema_id=barema_id,
            nome=request.form.get("nome") or "",
            descricao=request.form.get("descricao"),
            pontuacao_min=request.form.get("pontuacao_min", type=float) or 0,
            pontuacao_max=request.form.get("pontuacao_max", type=float) or 0,
        )
        if requisito.pontuacao_min > requisito.pontuacao_max:
            error = "Pontuação mínima não pode ser maior que a máxima."
            flash(error, "danger")
            return render_template(
                "revisor/requisito_form.html",
                barema=barema,
                requisito=requisito,
                error=error,
            )
        db.session.add(requisito)
        db.session.commit()
        flash("Requisito adicionado", "success")
        return redirect(
            url_for("revisor_routes.manage_barema", process_id=barema.process_id)
        )
    return render_template(
        "revisor/requisito_form.html", barema=barema, requisito=None
    )


@revisor_routes.route(
    "/revisor/requisito/<int:req_id>/edit", methods=["GET", "POST"]
)
@login_required
def edit_requisito(req_id: int):
    requisito = ProcessoBaremaRequisito.query.get_or_404(req_id)
    if current_user.tipo != "cliente":  # type: ignore[attr-defined]
        flash("Acesso negado!", "danger")


        return redirect(url_for(endpoints.DASHBOARD))
    if request.method == "POST":
        requisito.nome = request.form.get("nome") or requisito.nome
        requisito.descricao = request.form.get("descricao")
        requisito.pontuacao_min = (
            request.form.get("pontuacao_min", type=float) or 0
        )
        requisito.pontuacao_max = (
            request.form.get("pontuacao_max", type=float) or 0
        )
        if requisito.pontuacao_min > requisito.pontuacao_max:
            error = "Pontuação mínima não pode ser maior que a máxima."
            flash(error, "danger")
            return render_template(
                "revisor/requisito_form.html",
                barema=requisito.barema,
                requisito=requisito,
                error=error,
            )
        db.session.commit()
        flash("Requisito atualizado", "success")
        return redirect(
            url_for(
                "revisor_routes.manage_barema",
                process_id=requisito.barema.process_id,
            )
        )
    return render_template(
        "revisor/requisito_form.html",
        barema=requisito.barema,
        requisito=requisito,
    )


@revisor_routes.route(
    "/revisor/requisito/<int:req_id>/delete", methods=["POST"]

)
@login_required
def delete_requisito(req_id: int):
    requisito = ProcessoBaremaRequisito.query.get_or_404(req_id)
    if current_user.tipo != "cliente":  # type: ignore[attr-defined]
        flash("Acesso negado!", "danger")

        return redirect(url_for(endpoints.DASHBOARD))
    process_id = requisito.barema.process_id
    db.session.delete(requisito)
    db.session.commit()
    flash("Requisito removido", "success")
    return redirect(url_for("revisor_routes.manage_barema", process_id=process_id))


@revisor_routes.route(
    "/revisor/<int:process_id>/barema/delete", methods=["POST"]

)
@login_required
def delete_barema(process_id: int):
    if current_user.tipo != "cliente":  # type: ignore[attr-defined]
        flash("Acesso negado!", "danger")
        return redirect(url_for(endpoints.DASHBOARD))
    barema = ProcessoBarema.query.filter_by(process_id=process_id).first_or_404()

    db.session.delete(barema)
    db.session.commit()
    flash("Barema removido", "success")
    return redirect(url_for("revisor_routes.manage_barema", process_id=process_id))


# -----------------------------------------------------------------------------
# INSCRIÇÃO/CANDIDATURA PÚBLICA
# -----------------------------------------------------------------------------
@revisor_routes.route("/revisor/apply/<int:process_id>", methods=["GET", "POST"])
def submit_application(process_id: int):
    processo: RevisorProcess = RevisorProcess.query.get_or_404(process_id)
    formulario: Formulario | None = processo.formulario

    if not formulario:
        flash("Formulário não configurado.", "danger")
        return redirect(url_for("evento_routes.home"))

    if request.method == "POST":
        respostas: Dict[str, Any] = {}
        nome: str | None = None
        email: str | None = None

        for campo in formulario.campos:  # type: ignore[attr-defined]
            key = str(campo.id)
            valor: Any = None
            is_required = getattr(campo, "obrigatorio", False)

            if campo.tipo == "file":
                file_key = f"file_{campo.id}"
                arquivo = request.files.get(file_key)
                if is_required and (not arquivo or not arquivo.filename):
                    flash(f"O campo {campo.nome} é obrigatório.", "danger")
                    return redirect(request.url)
                if arquivo and arquivo.filename:
                    filename = secure_filename(arquivo.filename)
                    ext = os.path.splitext(filename)[1].lower()
                    if ext not in ALLOWED_EXTENSIONS:
                        flash("Extensão de arquivo não permitida.", "danger")
                        return redirect(request.url)
                    unique_name = (
                        f"{uuid.uuid4().hex}_"
                        f"{datetime.utcnow().strftime('%Y%m%d%H%M%S')}{ext}"
                    )
                    dir_path = os.path.join("uploads", "candidaturas", str(process_id))
                    os.makedirs(dir_path, exist_ok=True)
                    path = os.path.join(dir_path, unique_name)
                    arquivo.save(path)
                    valor = path
            elif campo.tipo == "checkbox":
                valores = request.form.getlist(key)
                if is_required and not valores:
                    flash(f"O campo {campo.nome} é obrigatório.", "danger")
                    return redirect(request.url)
                valor = valores
            elif campo.tipo == "radio":
                raw_val = request.form.get(key)
                if is_required and not raw_val:
                    flash(f"O campo {campo.nome} é obrigatório.", "danger")
                    return redirect(request.url)
                if raw_val and campo.opcoes:
                    opcoes_validas = [o.strip() for o in campo.opcoes.split(",")]
                    if raw_val not in opcoes_validas:
                        flash("Opção inválida.", "danger")
                        return redirect(request.url)
                valor = raw_val
            else:
                raw_val = request.form.get(key)
                if is_required and not raw_val:
                    flash(f"O campo {campo.nome} é obrigatório.", "danger")
                    return redirect(request.url)
                valor = raw_val

            respostas[campo.nome] = valor

            low = campo.nome.lower()
            if low == "nome":
                nome = valor  # type: ignore[assignment]
            elif low == "email":
                email = valor  # type: ignore[assignment]

        # Validação obrigatória para nome e email
        if not nome:
            flash("O campo Nome é obrigatório.", "danger")
            return redirect(request.url)
        
        if not email:
            flash("O campo E-mail é obrigatório.", "danger")
            return redirect(request.url)

        if email and RevisorCandidatura.query.filter_by(
            process_id=process_id, email=email
        ).first():
            flash(
                "Já existe uma candidatura com este e-mail para este processo.",
                "danger",
            )
            return redirect(request.url)

        candidatura = RevisorCandidatura(
            process_id=process_id,
            respostas=respostas,
            nome=nome,
            email=email,
        )
        db.session.add(candidatura)
        db.session.commit()

        flash(f"Seu código: {candidatura.codigo}", "success")
        return redirect(url_for("revisor_routes.progress", codigo=candidatura.codigo))

    return render_template("revisor/candidatura_form.html", formulario=formulario)


@revisor_routes.route("/revisor/progress/<codigo>")
def progress(codigo: str):
    cand: RevisorCandidatura = RevisorCandidatura.query.filter_by(
        codigo=codigo
    ).first_or_404()

    trabalhos_designados = []
    if cand.status == 'aprovado':
        revisor_user = Usuario.query.filter_by(email=cand.email).first()
        if revisor_user:
            assignments = Assignment.query.filter_by(reviewer_id=revisor_user.id).all()
            submission_ids = [assignment.submission_id for assignment in assignments]
            if submission_ids:
                trabalhos_designados = Submission.query.filter(Submission.id.in_(submission_ids)).all()

    pdf_url = url_for("revisor_routes.progress_pdf", codigo=codigo)
    return render_template(
        "revisor/progress.html",
        candidatura=cand,
        pdf_url=pdf_url,
        trabalhos_designados=trabalhos_designados
    )


@revisor_routes.route("/revisor/progress/<codigo>/pdf")
def progress_pdf(codigo: str):
    cand: RevisorCandidatura = RevisorCandidatura.query.filter_by(
        codigo=codigo
    ).first_or_404()
    return gerar_revisor_details_pdf(cand)


@revisor_routes.route("/revisor/progress")
def progress_query():
    codigo = request.args.get("codigo")
    if codigo:
        return redirect(url_for("revisor_routes.progress", codigo=codigo))
    return redirect(url_for("evento_routes.home"))


# -----------------------------------------------------------------------------
# LISTAGEM DE EVENTOS COM PROCESSO ABERTO (VISÃO CANDIDATO)
# -----------------------------------------------------------------------------
@revisor_routes.route("/processo_seletivo")
def select_event():
    """Lista eventos com processo seletivo visível a participantes."""
    today = date.today()

    processos = (
        RevisorProcess.query.options(selectinload(RevisorProcess.eventos))
        .filter(
            RevisorProcess.status == "ativo",
            RevisorProcess.exibir_para_participantes.is_(True),
            or_(
                RevisorProcess.availability_start.is_(None),
                func.date(RevisorProcess.availability_start) <= today,
            ),
            or_(
                RevisorProcess.availability_end.is_(None),
                func.date(RevisorProcess.availability_end) >= today,
            ),
        )
        .all()
    )

    registros: list[dict[str, object]] = []
    for proc in processos:
        eventos = list(proc.eventos)
        if not eventos and proc.evento_id:
            ev = Evento.query.get(proc.evento_id)
            if ev:
                eventos.append(ev)

        status = proc.status if getattr(proc, "status", None) else (
            "Aberto" if proc.is_available() else "Encerrado"
        )
        if not eventos:
            registros.append({"evento": None, "processo": proc, "status": status})
            continue

        validos = [ev for ev in eventos if ev.status == "ativo" and ev.publico]
        if validos:
            for ev in validos:
                registros.append({"evento": ev, "processo": proc, "status": status})
        elif proc.is_available():
            registros.append({"evento": None, "processo": proc, "status": status})

    if not registros:
        flash(
            "Nenhum processo seletivo de revisores disponível no momento.",
            "info",
        )

    return render_template("revisor/select_event.html", eventos=registros)


# -----------------------------------------------------------------------------
# APROVAÇÃO DE CANDIDATURA (CLIENTE/ADMIN)
# -----------------------------------------------------------------------------
@revisor_routes.route("/revisor/approve/<int:cand_id>", methods=["POST"])
@login_required
def approve(cand_id: int):
    if current_user.tipo not in {"cliente", "admin", "superadmin"}:  # type: ignore[attr-defined]
        return jsonify({"success": False}), 403

    cand: RevisorCandidatura = RevisorCandidatura.query.get_or_404(cand_id)

    config_cli = ConfiguracaoCliente.query.filter_by(
        cliente_id=cand.process.cliente_id
    ).first()
    if config_cli:
        aprovados = (
            RevisorCandidatura.query.join(
                RevisorProcess, RevisorCandidatura.process_id == RevisorProcess.id
            )
            .filter(
                RevisorProcess.cliente_id == cand.process.cliente_id,
                RevisorCandidatura.status == "aprovado",
            )
            .count()
        )
        if (
            config_cli.limite_total_revisores is not None
            and aprovados >= config_cli.limite_total_revisores
        ):
            flash("Limite de revisores atingido.", "danger")
            return redirect(url_for(endpoints.DASHBOARD_CLIENTE))
    cand.status = "aprovado"
    cand.etapa_atual = cand.process.num_etapas  # type: ignore[attr-defined]

    reviewer: Usuario | None = None
    if cand.email:
        # Cria (ou atualiza) usuário revisor
        reviewer = Usuario.query.filter_by(email=cand.email).first()
        if not reviewer:
            reviewer = Usuario(
                nome=cand.nome or cand.email,
                email=cand.email,
                senha=generate_password_hash("temp123", method="pbkdf2:sha256"),
                formacao="",
                tipo="revisor",
            )
            for _ in range(5):
                novo_cpf = str(uuid.uuid4().int)[:11]
                if not Usuario.query.filter_by(cpf=novo_cpf).first():
                    reviewer.cpf = novo_cpf
                    break
            else:  # pragma: no cover - defensive branch
                current_app.logger.error(
                    "Falha ao gerar CPF único para revisor %s", cand.email
                )
                err_msg = (
                    "Erro ao gerar CPF único. "
                    "Tente novamente ou contate o suporte."
                )
                if request.is_json:
                    return jsonify({"success": False, "error": err_msg}), 500
                flash(err_msg, "danger")
                return redirect(url_for(endpoints.DASHBOARD_CLIENTE))
            db.session.add(reviewer)
            db.session.flush()
        else:
            reviewer.tipo = "revisor"  # garante a role

    # Se informado, cria assignment imediato
    submission_id: int | None = (
        request.json.get("submission_id")
        if request.is_json
        else request.form.get("submission_id", type=int)
    )
    if submission_id and reviewer:
        db.session.add(Assignment(submission_id=submission_id, reviewer_id=reviewer.id))
    
    # Atribuição automática de trabalhos disponíveis para o revisor aprovado
    if reviewer:
        from datetime import timedelta
        
        # Busca trabalhos disponíveis do mesmo cliente que ainda precisam de revisores
        trabalhos_disponiveis = (
            Submission.query
            .join(Evento, Submission.evento_id == Evento.id)
            .filter(
                Evento.cliente_id == cand.process.cliente_id,
                ~Submission.id.in_(
                    db.session.query(Assignment.submission_id)
                    .filter(Assignment.reviewer_id == reviewer.id)
                )
            )
            .limit(5)  # Limita a 5 trabalhos iniciais
            .all()
        )
        
        # Cria assignments para os trabalhos disponíveis
        config = ConfiguracaoCliente.query.filter_by(
            cliente_id=cand.process.cliente_id
        ).first()
        prazo_dias = config.prazo_parecer_dias if config else 14
        
        for trabalho in trabalhos_disponiveis:
            # Cria Review
            review = Review(
                submission_id=trabalho.id,
                reviewer_id=reviewer.id,
                access_code=str(uuid.uuid4())[:8],
            )
            db.session.add(review)
            
            # Cria Assignment
            assignment = Assignment(
                submission_id=trabalho.id,
                reviewer_id=reviewer.id,
                deadline=datetime.utcnow() + timedelta(days=prazo_dias),
            )
            db.session.add(assignment)

    db.session.commit()
    if cand.email:
        send_email_task.delay(
            cand.email,
            cand.nome or "",
            "Processo Seletivo de Revisores",
            "Atualização de status da candidatura",
            "",
            template_path="emails/revisor_status_change.html",
            template_context={"status": cand.status, "codigo": cand.codigo},
        )
    msg = "Candidatura aprovada"
    if request.is_json:
        resp = {"success": True}
        if reviewer:
            resp["reviewer_id"] = reviewer.id
        resp["message"] = msg
        return jsonify(resp)
    flash(msg, "success")
    return redirect(url_for(endpoints.DASHBOARD_CLIENTE))


@revisor_routes.route("/revisor/reject/<int:cand_id>", methods=["POST"])
@login_required
def reject(cand_id: int):
    """Marca a candidatura como rejeitada."""
    if current_user.tipo not in {"cliente", "admin", "superadmin"}:  # type: ignore[attr-defined]
        return jsonify({"success": False}), 403

    cand: RevisorCandidatura = RevisorCandidatura.query.get_or_404(cand_id)
    cand.status = "rejeitado"
    db.session.commit()
    if cand.email:
        send_email_task.delay(
            cand.email,
            cand.nome or "",
            "Processo Seletivo de Revisores",
            "Atualização de status da candidatura",
            "",
            template_path="emails/revisor_status_change.html",
            template_context={"status": cand.status, "codigo": cand.codigo},
        )
    if request.is_json:
        return jsonify({"success": True})
    return redirect(url_for(endpoints.DASHBOARD_CLIENTE))


@revisor_routes.route("/revisor/advance/<int:cand_id>", methods=["POST"])
@login_required
def advance(cand_id: int):
    """Avança a candidatura para a próxima etapa."""
    if current_user.tipo not in {"cliente", "admin", "superadmin"}:  # type: ignore[attr-defined]
        return jsonify({"success": False}), 403

    cand: RevisorCandidatura = RevisorCandidatura.query.get_or_404(cand_id)

    current_num = cand.etapa_atual
    curr_etapa = RevisorEtapa.query.filter_by(
        process_id=cand.process_id, numero=current_num
    ).first()
    if curr_etapa:
        curr_status = RevisorCandidaturaEtapa.query.filter_by(
            candidatura_id=cand.id, etapa_id=curr_etapa.id
        ).first()
        if not curr_status:
            curr_status = RevisorCandidaturaEtapa(
                candidatura_id=cand.id, etapa_id=curr_etapa.id
            )
            db.session.add(curr_status)
        curr_status.status = "concluída"

    if current_num < cand.process.num_etapas:
        cand.etapa_atual = current_num + 1
        next_etapa = RevisorEtapa.query.filter_by(
            process_id=cand.process_id, numero=cand.etapa_atual
        ).first()
        if next_etapa:
            next_status = RevisorCandidaturaEtapa.query.filter_by(
                candidatura_id=cand.id, etapa_id=next_etapa.id
            ).first()
            if not next_status:
                next_status = RevisorCandidaturaEtapa(
                    candidatura_id=cand.id, etapa_id=next_etapa.id
                )
                db.session.add(next_status)
            next_status.status = "em_andamento"

    db.session.commit()
    if cand.email:
        send_email_task.delay(
            cand.email,
            cand.nome or "",
            "Processo Seletivo de Revisores",
            "Atualização de status da candidatura",
            "",
            template_path="emails/revisor_status_change.html",
            template_context={"status": cand.status, "codigo": cand.codigo},
        )
    if request.is_json:
        return jsonify({"success": True, "etapa_atual": cand.etapa_atual})
    return redirect(url_for(endpoints.DASHBOARD_CLIENTE))


@revisor_routes.route("/revisor/view/<int:cand_id>")
@login_required
def view_candidatura(cand_id: int):
    """Exibe os detalhes e respostas de uma candidatura."""
    if current_user.tipo not in {"cliente", "admin", "superadmin"}:  # type: ignore[attr-defined]
        flash("Acesso negado!", "danger")
        return redirect(url_for(endpoints.DASHBOARD))

    cand: RevisorCandidatura = RevisorCandidatura.query.get_or_404(cand_id)
    return render_template("revisor/candidatura_detail.html", candidatura=cand)


# -----------------------------------------------------------------------------
# AVALIAÇÃO DE TRABALHOS
# -----------------------------------------------------------------------------
@revisor_routes.route("/revisor/avaliar/<int:submission_id>", methods=["GET", "POST"])

@login_required
def avaliar(submission_id: int):
    """Permite ao revisor atribuir notas a uma submissão com base no barema."""
    submission = Submission.query.get_or_404(submission_id)
    assignment = Assignment.query.filter_by(
        submission_id=submission.id, reviewer_id=current_user.id
    ).first()
    if not assignment:
        flash("Acesso negado!", "danger")
        return redirect(url_for(endpoints.DASHBOARD))

    barema = EventoBarema.query.filter_by(evento_id=submission.evento_id).first()
    review = Review.query.filter_by(
        submission_id=submission.id, reviewer_id=current_user.id
    ).first()


    if request.method == "POST" and barema:
        scores: Dict[str, int] = {}

        for requisito, faixa in barema.requisitos.items():
            nota_raw = request.form.get(requisito)
            if nota_raw:
                nota = int(nota_raw)
                min_val = faixa.get("min", 0)
                max_val = faixa.get("max")
                if max_val is not None and (nota < min_val or nota > max_val):
                    flash(
                        f"Nota para {requisito} deve estar entre {min_val} e {max_val}",
                        "danger",
                    )
                    return render_template(
                        "revisor/avaliacao.html",
                        submission=submission,
                        barema=barema,
                        review=review,
                    )
                scores[requisito] = nota


        if review is None:
            review = Review(
                submission_id=submission.id, reviewer_id=current_user.id
            )
        review.scores = scores
        db.session.add(review)
        db.session.commit()
        flash("Avaliação registrada", "success")
        return redirect(url_for("revisor_routes.avaliar", submission_id=submission.id))

    return render_template(
        "revisor/avaliacao.html", submission=submission, barema=barema, review=review
    )


# -----------------------------------------------------------------------------
# EVENTOS ELEGÍVEIS PARA PARTICIPANTES
# -----------------------------------------------------------------------------
@revisor_routes.route("/revisor/eligible_events")
def eligible_events():
    """Endpoint JSON que lista eventos com processo visível a participantes."""
    hoje = date.today()

    eventos = (
        Evento.query.join(
            RevisorProcess, Evento.cliente_id == RevisorProcess.cliente_id
        )
        .filter(
            Evento.status == "ativo",
            Evento.publico.is_(True),
            RevisorProcess.status == "ativo",
            RevisorProcess.exibir_para_participantes.is_(True),
            or_(
                RevisorProcess.availability_start.is_(None),
                RevisorProcess.availability_start <= hoje,
            ),
            or_(
                RevisorProcess.availability_end.is_(None),
                RevisorProcess.availability_end >= hoje,
            ),
        )
        .distinct()
        .all()
    )

    return jsonify([{"id": e.id, "nome": e.nome} for e in eventos])


@revisor_routes.route("/ranking_trabalhos")
@login_required
def ranking_trabalhos():
    """Lista trabalhos com a soma das notas recebidas.

    Permite ordenar por qualquer campo de ``Submission`` através do
    parâmetro de query ``ordenar_por``. Quando não informado, ordena pelo
    total de notas (``total_nota``) de forma decrescente.
    """

    if current_user.tipo not in ("cliente", "admin", "superadmin"):
        flash("Acesso negado!", "danger")
        return redirect(url_for(endpoints.DASHBOARD))

    ordenar_por = request.args.get("ordenar_por", "total_nota")

    notas_sub = (
        db.session.query(
            Review.submission_id.label("sub_id"),
            func.coalesce(func.sum(Review.note), 0).label("total_nota"),
        )
        .group_by(Review.submission_id)
        .subquery()
    )

    query = (
        db.session.query(Submission, notas_sub.c.total_nota)
        .outerjoin(notas_sub, Submission.id == notas_sub.c.sub_id)
    )

    if ordenar_por != "total_nota" and hasattr(Submission, ordenar_por):
        query = query.order_by(getattr(Submission, ordenar_por))
    else:
        ordenar_por = "total_nota"
        query = query.order_by(desc(notas_sub.c.total_nota))

    resultados = [
        {"submission": sub, "total_nota": nota or 0} for sub, nota in query.all()
    ]

    return render_template(
        "revisor/ranking.html",
        resultados=resultados,
        ordenar_por=ordenar_por,
    )<|MERGE_RESOLUTION|>--- conflicted
+++ resolved
@@ -86,22 +86,19 @@
 # -----------------------------------------------------------------------------
 # PROCESSOS DO REVISOR
 # -----------------------------------------------------------------------------
-<<<<<<< HEAD
+
 
 
 @revisor_routes.route("/revisor/processos", methods=["GET"])
 @login_required
 def list_processes() -> Any:
     """List all review processes for the logged client."""
-=======
-def _config_process(process_id: int | None = None):
-    """Create or update a reviewer process."""
->>>>>>> 1edda140
+
     if current_user.tipo != "cliente":  # type: ignore[attr-defined]
         flash("Acesso negado!", "danger")
         return redirect(url_for(endpoints.DASHBOARD))
 
-<<<<<<< HEAD
+
     processos = RevisorProcess.query.filter_by(
         cliente_id=current_user.id  # type: ignore[attr-defined]
     ).all()
@@ -160,14 +157,7 @@
     if processo.cliente_id != current_user.id:  # type: ignore[attr-defined]
         flash("Acesso negado!", "danger")
         return redirect(url_for(endpoints.DASHBOARD))
-=======
-    processo: RevisorProcess | None = None
-    if process_id is not None:
-        processo = RevisorProcess.query.get_or_404(process_id)
-        if processo.cliente_id != current_user.id:  # type: ignore[attr-defined]
-            flash("Acesso negado!", "danger")
-            return redirect(url_for(endpoints.DASHBOARD))
->>>>>>> 1edda140
+
 
     formularios: List[Formulario] = Formulario.query.filter_by(
         cliente_id=current_user.id  # type: ignore[attr-defined]
@@ -175,57 +165,37 @@
     eventos: List[Evento] = Evento.query.filter_by(
         cliente_id=current_user.id  # type: ignore[attr-defined]
     ).all()
-<<<<<<< HEAD
+
     selected_event_ids: List[int] = [e.id for e in processo.eventos]
-=======
-
-    selected_event_ids: List[int] = [e.id for e in processo.eventos] if processo else []
->>>>>>> 1edda140
+
 
     if request.method == "POST":
         try:
             dados = parse_revisor_form(request)
         except ValueError as exc:
             flash(str(exc), "danger")
-<<<<<<< HEAD
+
             return redirect(
                 url_for("revisor_routes.edit_process", process_id=processo.id)
-=======
-            if process_id:
-                return redirect(url_for("revisor_routes.edit_process", process_id=process_id))
-            return redirect(url_for("revisor_routes.new_process"))
-
-        created_form: Formulario | None = None
-        if not dados.get("formulario_id"):
-            created_form = Formulario(
-                nome="Formulário de Candidatura",
-                cliente_id=current_user.id,  # type: ignore[attr-defined]
->>>>>>> 1edda140
+
             )
         update_revisor_process(processo, dados)
-<<<<<<< HEAD
+
         update_process_eventos(processo, dados.get("eventos_ids", []))
         recreate_stages(processo, dados.get("stage_names", []))
         recreate_criterios(processo, dados.get("criterios", []))
         if processo.formulario_id:
-=======
-        update_process_eventos(processo, dados.get("eventos_ids"))
-        recreate_stages(processo, dados["stage_names"])
-        recreate_criterios(processo, dados["criterios"])
-        if created_form is None and processo.formulario_id:
->>>>>>> 1edda140
+
             formulario = Formulario.query.get(processo.formulario_id)
             if formulario:
                 rh.ensure_reviewer_required_fields(formulario)
         db.session.commit()
         flash("Processo atualizado", "success")
-<<<<<<< HEAD
+
         return redirect(
             url_for("revisor_routes.edit_process", process_id=processo.id)
         )
-=======
-        return redirect(url_for("revisor_routes.list_processes"))
->>>>>>> 1edda140
+
 
     etapas: List[RevisorEtapa] = processo.etapas  # type: ignore[index]
     try:
