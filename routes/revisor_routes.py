--- conflicted
+++ resolved
@@ -1,718 +1,710 @@
-"""Rotas relacionadas ao processo seletivo de revisores (avaliadores).
-
-Este blueprint permite que clientes configurem o processo, que candidatos
-submetam formulários, acompanhem o andamento e que administradores aprovem
-candidaturas. Também expõe endpoints para listar eventos elegíveis a partir
-da perspectiva de participantes.
-"""
-
-from __future__ import annotations
-
-import os
-import uuid
-from datetime import date, datetime
-from typing import Any, Dict, List
-
-from flask import (
-    Blueprint,
-    current_app,
-    flash,
-    jsonify,
-    redirect,
-    render_template,
-    request,
-    url_for,
-)
-from flask_login import current_user, login_required
-from sqlalchemy import or_
-from werkzeug.security import generate_password_hash
-from werkzeug.utils import secure_filename
-
-from extensions import db
-from sqlalchemy import func, desc
-from sqlalchemy.orm import selectinload
-
-from models import (
-
-    Assignment,
-    CampoFormulario,
-    Cliente,
-<<<<<<< HEAD
-    ConfiguracaoCliente,
-
-=======
-    ConfiguracaoCliente,
-
->>>>>>> 707047cf
-    Evento,
-    Formulario,
-
-
-<<<<<<< HEAD
-    Barema,
-    BaremaRequisito,
-
-    RevisorCandidatura,
-=======
-    EventoBarema,
-
-    RevisorCandidatura,
->>>>>>> 707047cf
-    RevisorCandidaturaEtapa,
-    RevisorEtapa,
-    RevisorProcess,
-    revisor_process_evento_association,
-    Submission,
-    Review,
-    Usuario,
-)
-from tasks import send_email_task
-from services.pdf_service import gerar_revisor_details_pdf
-import utils.revisor_helpers as rh
-
-parse_revisor_form = rh.parse_revisor_form
-recreate_stages = rh.recreate_stages
-update_process_eventos = rh.update_process_eventos
-update_revisor_process = rh.update_revisor_process
-recreate_criterios = getattr(rh, "recreate_criterios", lambda *a, **k: None)
-
-
-# Extensões permitidas para upload de arquivos
-ALLOWED_EXTENSIONS = {".pdf", ".png", ".jpg", ".jpeg", ".doc", ".docx"}
-
-# -----------------------------------------------------------------------------
-# Blueprint
-# -----------------------------------------------------------------------------
-revisor_routes = Blueprint(
-    "revisor_routes", __name__, template_folder="../templates/revisor"
-)
-
-
-@revisor_routes.record_once
-def _ensure_secret_key(setup_state):  # pragma: no cover
-    """Garante que a aplicação tenha uma *secret_key* mesmo em dev."""
-    app = setup_state.app
-    if not app.secret_key:
-        app.secret_key = "dev-secret-key"
-
-
-# -----------------------------------------------------------------------------
-# CONFIGURAÇÃO DO PROCESSO PELO CLIENTE
-# -----------------------------------------------------------------------------
-@revisor_routes.route("/config_revisor", methods=["GET", "POST"])
-@login_required
-def config_revisor():
-    if current_user.tipo != "cliente":  # type: ignore[attr-defined]
-        flash("Acesso negado!", "danger")
-        return redirect(url_for("dashboard_routes.dashboard"))
-
-    # Um cliente pode ter no máximo 1 processo configurado.
-    processo: RevisorProcess | None = RevisorProcess.query.filter_by(
-        cliente_id=current_user.id  # type: ignore[attr-defined]
-    ).first()
-    formularios: List[Formulario] = Formulario.query.filter_by(
-        cliente_id=current_user.id  # type: ignore[attr-defined]
-    ).all()
-    eventos: List[Evento] = Evento.query.filter_by(
-        cliente_id=current_user.id  # type: ignore[attr-defined]
-    ).all()
-    selected_event_ids: List[int] = [e.id for e in processo.eventos] if processo else []
-
-
-    if request.method == "POST":
-        dados = parse_revisor_form(request)
-        if not processo:
-            processo = RevisorProcess(cliente_id=current_user.id)  # type: ignore[attr-defined]
-            db.session.add(processo)
-        update_revisor_process(processo, dados)
-        update_process_eventos(processo, dados["eventos_ids"])
-        recreate_stages(processo, dados["stage_names"])
-        recreate_criterios(processo, dados["criterios"])
-        flash("Processo atualizado", "success")
-        return redirect(url_for("revisor_routes.config_revisor"))
-
-    etapas: List[RevisorEtapa] = processo.etapas if processo else []  # type: ignore[index]
-    criterios = processo.criterios if processo else []  # type: ignore[attr-defined]
-    return render_template(
-        "revisor/config.html",
-        processo=processo,
-        formularios=formularios,
-        etapas=etapas,
-        criterios=criterios,
-        eventos=eventos,
-        selected_event_ids=selected_event_ids,
-    )
-
-
-# -----------------------------------------------------------------------------
-# CONFIGURAÇÃO DE BAREMAS
-# -----------------------------------------------------------------------------
-@revisor_routes.route("/revisor/<int:process_id>/barema")
-@login_required
-def manage_barema(process_id: int):
-    if current_user.tipo != "cliente":  # type: ignore[attr-defined]
-        flash("Acesso negado!", "danger")
-        return redirect(url_for("dashboard_routes.dashboard"))
-    processo = RevisorProcess.query.get_or_404(process_id)
-    barema = Barema.query.filter_by(process_id=process_id).first()
-    if barema is None:
-        barema = Barema(process_id=process_id)
-        db.session.add(barema)
-        db.session.commit()
-    requisitos = barema.requisitos
-    return render_template(
-        "revisor/barema_form.html",
-        processo=processo,
-        barema=barema,
-        requisitos=requisitos,
-    )
-
-
-@revisor_routes.route(
-    "/revisor/barema/<int:barema_id>/requisito/new", methods=["GET", "POST"]
-)
-@login_required
-def add_requisito(barema_id: int):
-    if current_user.tipo != "cliente":  # type: ignore[attr-defined]
-        flash("Acesso negado!", "danger")
-        return redirect(url_for("dashboard_routes.dashboard"))
-    barema = Barema.query.get_or_404(barema_id)
-    if request.method == "POST":
-        requisito = BaremaRequisito(
-            barema_id=barema_id,
-            nome=request.form.get("nome") or "",
-            descricao=request.form.get("descricao"),
-            pontuacao_min=request.form.get("pontuacao_min", type=float) or 0,
-            pontuacao_max=request.form.get("pontuacao_max", type=float) or 0,
-        )
-        db.session.add(requisito)
-        db.session.commit()
-        flash("Requisito adicionado", "success")
-        return redirect(
-            url_for("revisor_routes.manage_barema", process_id=barema.process_id)
-        )
-    return render_template(
-        "revisor/requisito_form.html", barema=barema, requisito=None
-    )
-
-
-@revisor_routes.route(
-    "/revisor/requisito/<int:req_id>/edit", methods=["GET", "POST"]
-)
-@login_required
-def edit_requisito(req_id: int):
-    requisito = BaremaRequisito.query.get_or_404(req_id)
-    if current_user.tipo != "cliente":  # type: ignore[attr-defined]
-        flash("Acesso negado!", "danger")
-        return redirect(url_for("dashboard_routes.dashboard"))
-    if request.method == "POST":
-        requisito.nome = request.form.get("nome") or requisito.nome
-        requisito.descricao = request.form.get("descricao")
-        requisito.pontuacao_min = (
-            request.form.get("pontuacao_min", type=float) or 0
-        )
-        requisito.pontuacao_max = (
-            request.form.get("pontuacao_max", type=float) or 0
-        )
-        db.session.commit()
-        flash("Requisito atualizado", "success")
-        return redirect(
-            url_for(
-                "revisor_routes.manage_barema",
-                process_id=requisito.barema.process_id,
-            )
-        )
-    return render_template(
-        "revisor/requisito_form.html",
-        barema=requisito.barema,
-        requisito=requisito,
-    )
-
-
-@revisor_routes.route(
-    "/revisor/requisito/<int:req_id>/delete", methods=["POST"]
-)
-@login_required
-def delete_requisito(req_id: int):
-    requisito = BaremaRequisito.query.get_or_404(req_id)
-    if current_user.tipo != "cliente":  # type: ignore[attr-defined]
-        flash("Acesso negado!", "danger")
-        return redirect(url_for("dashboard_routes.dashboard"))
-    process_id = requisito.barema.process_id
-    db.session.delete(requisito)
-    db.session.commit()
-    flash("Requisito removido", "success")
-    return redirect(url_for("revisor_routes.manage_barema", process_id=process_id))
-
-
-@revisor_routes.route(
-    "/revisor/<int:process_id>/barema/delete", methods=["POST"]
-)
-@login_required
-def delete_barema(process_id: int):
-    if current_user.tipo != "cliente":  # type: ignore[attr-defined]
-        flash("Acesso negado!", "danger")
-        return redirect(url_for("dashboard_routes.dashboard"))
-    barema = Barema.query.filter_by(process_id=process_id).first_or_404()
-    db.session.delete(barema)
-    db.session.commit()
-    flash("Barema removido", "success")
-    return redirect(url_for("revisor_routes.manage_barema", process_id=process_id))
-
-
-# -----------------------------------------------------------------------------
-# INSCRIÇÃO/CANDIDATURA PÚBLICA
-# -----------------------------------------------------------------------------
-@revisor_routes.route("/revisor/apply/<int:process_id>", methods=["GET", "POST"])
-def submit_application(process_id: int):
-    processo: RevisorProcess = RevisorProcess.query.get_or_404(process_id)
-    formulario: Formulario | None = processo.formulario
-
-    if not formulario:
-        flash("Formulário não configurado.", "danger")
-        return redirect(url_for("evento_routes.home"))
-
-    if request.method == "POST":
-        respostas: Dict[str, Any] = {}
-        nome: str | None = None
-        email: str | None = None
-
-        for campo in formulario.campos:  # type: ignore[attr-defined]
-            key = str(campo.id)
-            valor: Any = None
-            is_required = getattr(campo, "obrigatorio", False)
-
-            if campo.tipo == "file":
-                file_key = f"file_{campo.id}"
-                arquivo = request.files.get(file_key)
-                if is_required and (not arquivo or not arquivo.filename):
-                    flash(f"O campo {campo.nome} é obrigatório.", "danger")
-                    return redirect(request.url)
-                if arquivo and arquivo.filename:
-                    filename = secure_filename(arquivo.filename)
-                    ext = os.path.splitext(filename)[1].lower()
-                    if ext not in ALLOWED_EXTENSIONS:
-                        flash("Extensão de arquivo não permitida.", "danger")
-                        return redirect(request.url)
-                    unique_name = (
-                        f"{uuid.uuid4().hex}_"
-                        f"{datetime.utcnow().strftime('%Y%m%d%H%M%S')}{ext}"
-                    )
-                    dir_path = os.path.join("uploads", "candidaturas", str(process_id))
-                    os.makedirs(dir_path, exist_ok=True)
-                    path = os.path.join(dir_path, unique_name)
-                    arquivo.save(path)
-                    valor = path
-            else:
-                raw_val = request.form.get(key)
-                if is_required and not raw_val:
-                    flash(f"O campo {campo.nome} é obrigatório.", "danger")
-                    return redirect(request.url)
-                valor = raw_val
-
-            respostas[campo.nome] = valor
-
-            low = campo.nome.lower()
-            if low == "nome":
-                nome = valor  # type: ignore[assignment]
-            elif low == "email":
-                email = valor  # type: ignore[assignment]
-
-        if email and RevisorCandidatura.query.filter_by(
-            process_id=process_id, email=email
-        ).first():
-            flash(
-                "Já existe uma candidatura com este e-mail para este processo.",
-                "danger",
-            )
-            return redirect(request.url)
-
-        candidatura = RevisorCandidatura(
-            process_id=process_id,
-            respostas=respostas,
-            nome=nome,
-            email=email,
-        )
-        db.session.add(candidatura)
-        db.session.commit()
-
-        flash(f"Seu código: {candidatura.codigo}", "success")
-        return redirect(url_for("revisor_routes.progress", codigo=candidatura.codigo))
-
-    return render_template("revisor/candidatura_form.html", formulario=formulario)
-
-
-@revisor_routes.route("/revisor/progress/<codigo>")
-def progress(codigo: str):
-    cand: RevisorCandidatura = RevisorCandidatura.query.filter_by(
-        codigo=codigo
-    ).first_or_404()
-    pdf_url = url_for("revisor_routes.progress_pdf", codigo=codigo)
-    return render_template("revisor/progress.html", candidatura=cand, pdf_url=pdf_url)
-
-
-@revisor_routes.route("/revisor/progress/<codigo>/pdf")
-def progress_pdf(codigo: str):
-    cand: RevisorCandidatura = RevisorCandidatura.query.filter_by(
-        codigo=codigo
-    ).first_or_404()
-    return gerar_revisor_details_pdf(cand)
-
-
-@revisor_routes.route("/revisor/progress")
-def progress_query():
-    codigo = request.args.get("codigo")
-    if codigo:
-        return redirect(url_for("revisor_routes.progress", codigo=codigo))
-    return redirect(url_for("evento_routes.home"))
-
-
-# -----------------------------------------------------------------------------
-# LISTAGEM DE EVENTOS COM PROCESSO ABERTO (VISÃO CANDIDATO)
-# -----------------------------------------------------------------------------
-@revisor_routes.route("/processo_seletivo")
-def select_event():
-    """Lista eventos com processo seletivo visível a participantes."""
-    now = datetime.utcnow()
-
-    processos = (
-        RevisorProcess.query.options(selectinload(RevisorProcess.eventos))
-        .filter(
-            RevisorProcess.exibir_para_participantes.is_(True),
-            or_(
-                RevisorProcess.availability_start.is_(None),
-                RevisorProcess.availability_start <= now,
-            ),
-            or_(
-                RevisorProcess.availability_end.is_(None),
-                RevisorProcess.availability_end >= now,
-            ),
-        )
-        .all()
-    )
-
-    registros: list[dict[str, object]] = []
-    for proc in processos:
-        eventos = list(proc.eventos)
-        if not eventos and proc.evento_id:
-            ev = Evento.query.get(proc.evento_id)
-            if ev:
-                eventos.append(ev)
-
-        if not eventos:
-            registros.append(
-                {
-                    "evento": None,
-                    "processo": proc,
-                    "status": "Aberto" if proc.is_available() else "Encerrado",
-                }
-            )
-            continue
-
-        for ev in eventos:
-            if ev.status == "ativo" and ev.publico:
-                registros.append(
-                    {
-                        "evento": ev,
-                        "processo": proc,
-                        "status": "Aberto" if proc.is_available() else "Encerrado",
-                    }
-                )
-
-    if not registros:
-        flash(
-            "Nenhum processo seletivo de revisores disponível no momento.",
-            "info",
-        )
-
-    return render_template("revisor/select_event.html", eventos=registros)
-
-
-# -----------------------------------------------------------------------------
-# APROVAÇÃO DE CANDIDATURA (CLIENTE/ADMIN)
-# -----------------------------------------------------------------------------
-@revisor_routes.route("/revisor/approve/<int:cand_id>", methods=["POST"])
-@login_required
-def approve(cand_id: int):
-    if current_user.tipo not in {"cliente", "admin", "superadmin"}:  # type: ignore[attr-defined]
-        return jsonify({"success": False}), 403
-
-    cand: RevisorCandidatura = RevisorCandidatura.query.get_or_404(cand_id)
-
-    config_cli = ConfiguracaoCliente.query.filter_by(
-        cliente_id=cand.process.cliente_id
-    ).first()
-    if config_cli:
-        aprovados = (
-            RevisorCandidatura.query.join(
-                RevisorProcess, RevisorCandidatura.process_id == RevisorProcess.id
-            )
-            .filter(
-                RevisorProcess.cliente_id == cand.process.cliente_id,
-                RevisorCandidatura.status == "aprovado",
-            )
-            .count()
-        )
-        if (
-            config_cli.limite_revisores is not None
-            and aprovados >= config_cli.limite_revisores
-        ):
-            flash("Limite de revisores atingido.", "danger")
-            return redirect(url_for("dashboard_routes.dashboard_cliente"))
-    cand.status = "aprovado"
-    cand.etapa_atual = cand.process.num_etapas  # type: ignore[attr-defined]
-
-    reviewer: Usuario | None = None
-    if cand.email:
-        # Cria (ou atualiza) usuário revisor
-        reviewer = Usuario.query.filter_by(email=cand.email).first()
-        if not reviewer:
-            reviewer = Usuario(
-                nome=cand.nome or cand.email,
-                cpf=str(uuid.uuid4().int)[:11],
-                email=cand.email,
-                senha=generate_password_hash("temp123"),
-                formacao="",
-                tipo="revisor",
-            )
-            db.session.add(reviewer)
-            db.session.flush()
-        else:
-            reviewer.tipo = "revisor"  # garante a role
-
-    # Se informado, cria assignment imediato
-    submission_id: int | None = (
-        request.json.get("submission_id")
-        if request.is_json
-        else request.form.get("submission_id", type=int)
-    )
-    if submission_id and reviewer:
-        db.session.add(Assignment(submission_id=submission_id, reviewer_id=reviewer.id))
-
-    db.session.commit()
-    if cand.email:
-        send_email_task.delay(
-            cand.email,
-            cand.nome or "",
-            "Processo Seletivo de Revisores",
-            "Atualização de status da candidatura",
-            "",
-            template_path="emails/revisor_status_change.html",
-            template_context={"status": cand.status, "codigo": cand.codigo},
-        )
-    msg = "Candidatura aprovada"
-    if request.is_json:
-        resp = {"success": True}
-        if reviewer:
-            resp["reviewer_id"] = reviewer.id
-        resp["message"] = msg
-        return jsonify(resp)
-    flash(msg, "success")
-    return redirect(url_for("dashboard_routes.dashboard_cliente"))
-
-
-@revisor_routes.route("/revisor/reject/<int:cand_id>", methods=["POST"])
-@login_required
-def reject(cand_id: int):
-    """Marca a candidatura como rejeitada."""
-    if current_user.tipo not in {"cliente", "admin", "superadmin"}:  # type: ignore[attr-defined]
-        return jsonify({"success": False}), 403
-
-    cand: RevisorCandidatura = RevisorCandidatura.query.get_or_404(cand_id)
-    cand.status = "rejeitado"
-    db.session.commit()
-    if cand.email:
-        send_email_task.delay(
-            cand.email,
-            cand.nome or "",
-            "Processo Seletivo de Revisores",
-            "Atualização de status da candidatura",
-            "",
-            template_path="emails/revisor_status_change.html",
-            template_context={"status": cand.status, "codigo": cand.codigo},
-        )
-    if request.is_json:
-        return jsonify({"success": True})
-    return redirect(url_for("dashboard_routes.dashboard_cliente"))
-
-
-@revisor_routes.route("/revisor/advance/<int:cand_id>", methods=["POST"])
-@login_required
-def advance(cand_id: int):
-    """Avança a candidatura para a próxima etapa."""
-    if current_user.tipo not in {"cliente", "admin", "superadmin"}:  # type: ignore[attr-defined]
-        return jsonify({"success": False}), 403
-
-    cand: RevisorCandidatura = RevisorCandidatura.query.get_or_404(cand_id)
-
-    current_num = cand.etapa_atual
-    curr_etapa = RevisorEtapa.query.filter_by(
-        process_id=cand.process_id, numero=current_num
-    ).first()
-    if curr_etapa:
-        curr_status = RevisorCandidaturaEtapa.query.filter_by(
-            candidatura_id=cand.id, etapa_id=curr_etapa.id
-        ).first()
-        if not curr_status:
-            curr_status = RevisorCandidaturaEtapa(
-                candidatura_id=cand.id, etapa_id=curr_etapa.id
-            )
-            db.session.add(curr_status)
-        curr_status.status = "concluída"
-
-    if current_num < cand.process.num_etapas:
-        cand.etapa_atual = current_num + 1
-        next_etapa = RevisorEtapa.query.filter_by(
-            process_id=cand.process_id, numero=cand.etapa_atual
-        ).first()
-        if next_etapa:
-            next_status = RevisorCandidaturaEtapa.query.filter_by(
-                candidatura_id=cand.id, etapa_id=next_etapa.id
-            ).first()
-            if not next_status:
-                next_status = RevisorCandidaturaEtapa(
-                    candidatura_id=cand.id, etapa_id=next_etapa.id
-                )
-                db.session.add(next_status)
-            next_status.status = "em_andamento"
-
-    db.session.commit()
-    if cand.email:
-        send_email_task.delay(
-            cand.email,
-            cand.nome or "",
-            "Processo Seletivo de Revisores",
-            "Atualização de status da candidatura",
-            "",
-            template_path="emails/revisor_status_change.html",
-            template_context={"status": cand.status, "codigo": cand.codigo},
-        )
-    if request.is_json:
-        return jsonify({"success": True, "etapa_atual": cand.etapa_atual})
-    return redirect(url_for("dashboard_routes.dashboard_cliente"))
-
-
-@revisor_routes.route("/revisor/view/<int:cand_id>")
-@login_required
-def view_candidatura(cand_id: int):
-    """Exibe os detalhes e respostas de uma candidatura."""
-    if current_user.tipo not in {"cliente", "admin", "superadmin"}:  # type: ignore[attr-defined]
-        flash("Acesso negado!", "danger")
-        return redirect(url_for("dashboard_routes.dashboard"))
-
-    cand: RevisorCandidatura = RevisorCandidatura.query.get_or_404(cand_id)
-    return render_template("revisor/candidatura_detail.html", candidatura=cand)
-
-
-# -----------------------------------------------------------------------------
-# AVALIAÇÃO DE TRABALHOS
-# -----------------------------------------------------------------------------
-@revisor_routes.route("/revisor/avaliar/<int:submission_id>", methods=["GET", "POST"])
-@login_required
-def avaliar(submission_id: int):
-    """Permite ao revisor atribuir notas a uma submissão com base no barema."""
-    submission = Submission.query.get_or_404(submission_id)
-    barema = EventoBarema.query.filter_by(evento_id=submission.evento_id).first()
-    review = Review.query.filter_by(
-        submission_id=submission.id, reviewer_id=current_user.id
-    ).first()
-
-    if request.method == "POST" and barema:
-        scores: Dict[str, int] = {}
-        for requisito, _max in barema.requisitos.items():
-            nota_raw = request.form.get(requisito)
-            if nota_raw:
-                scores[requisito] = int(nota_raw)
-
-        if review is None:
-            review = Review(
-                submission_id=submission.id, reviewer_id=current_user.id
-            )
-        review.scores = scores
-        db.session.add(review)
-        db.session.commit()
-        flash("Avaliação registrada", "success")
-        return redirect(url_for("revisor_routes.avaliar", submission_id=submission.id))
-
-    return render_template(
-        "revisor/avaliacao.html", submission=submission, barema=barema, review=review
-    )
-
-
-# -----------------------------------------------------------------------------
-# EVENTOS ELEGÍVEIS PARA PARTICIPANTES
-# -----------------------------------------------------------------------------
-@revisor_routes.route("/revisor/eligible_events")
-def eligible_events():
-    """Endpoint JSON que lista eventos com processo visível a participantes."""
-    hoje = date.today()
-
-    eventos = (
-        Evento.query.join(
-            RevisorProcess, Evento.cliente_id == RevisorProcess.cliente_id
-        )
-        .filter(
-            Evento.status == "ativo",
-            Evento.publico.is_(True),
-            RevisorProcess.exibir_para_participantes.is_(True),
-            or_(
-                RevisorProcess.availability_start.is_(None),
-                RevisorProcess.availability_start <= hoje,
-            ),
-            or_(
-                RevisorProcess.availability_end.is_(None),
-                RevisorProcess.availability_end >= hoje,
-            ),
-        )
-        .distinct()
-        .all()
-    )
-
-    return jsonify([{"id": e.id, "nome": e.nome} for e in eventos])
-
-
-@revisor_routes.route("/ranking_trabalhos")
-@login_required
-def ranking_trabalhos():
-    """Lista trabalhos com a soma das notas recebidas.
-
-    Permite ordenar por qualquer campo de ``Submission`` através do
-    parâmetro de query ``ordenar_por``. Quando não informado, ordena pelo
-    total de notas (``total_nota``) de forma decrescente.
-    """
-
-    if current_user.tipo not in ("cliente", "admin", "superadmin"):
-        flash("Acesso negado!", "danger")
-        return redirect(url_for("dashboard_routes.dashboard"))
-
-    ordenar_por = request.args.get("ordenar_por", "total_nota")
-
-    notas_sub = (
-        db.session.query(
-            Review.submission_id.label("sub_id"),
-            func.coalesce(func.sum(Review.note), 0).label("total_nota"),
-        )
-        .group_by(Review.submission_id)
-        .subquery()
-    )
-
-    query = (
-        db.session.query(Submission, notas_sub.c.total_nota)
-        .outerjoin(notas_sub, Submission.id == notas_sub.c.sub_id)
-    )
-
-    if ordenar_por != "total_nota" and hasattr(Submission, ordenar_por):
-        query = query.order_by(getattr(Submission, ordenar_por))
-    else:
-        ordenar_por = "total_nota"
-        query = query.order_by(desc(notas_sub.c.total_nota))
-
-    resultados = [
-        {"submission": sub, "total_nota": nota or 0} for sub, nota in query.all()
-    ]
-
-    return render_template(
-        "revisor/ranking.html",
-        resultados=resultados,
-        ordenar_por=ordenar_por,
-    )
+"""Rotas relacionadas ao processo seletivo de revisores (avaliadores).
+
+Este blueprint permite que clientes configurem o processo, que candidatos
+submetam formulários, acompanhem o andamento e que administradores aprovem
+candidaturas. Também expõe endpoints para listar eventos elegíveis a partir
+da perspectiva de participantes.
+"""
+
+from __future__ import annotations
+
+import os
+import uuid
+from datetime import date, datetime
+from typing import Any, Dict, List
+
+from flask import (
+    Blueprint,
+    current_app,
+    flash,
+    jsonify,
+    redirect,
+    render_template,
+    request,
+    url_for,
+)
+from flask_login import current_user, login_required
+from sqlalchemy import or_
+from werkzeug.security import generate_password_hash
+from werkzeug.utils import secure_filename
+
+from extensions import db
+from sqlalchemy import func, desc
+from sqlalchemy.orm import selectinload
+
+from models import (
+
+    Assignment,
+    CampoFormulario,
+    Cliente,
+
+    ConfiguracaoCliente,
+
+
+    Evento,
+    Formulario,
+
+
+
+    Barema,
+    BaremaRequisito,
+    RevisorCandidatura,
+
+    RevisorCandidaturaEtapa,
+    RevisorEtapa,
+    RevisorProcess,
+    revisor_process_evento_association,
+    Submission,
+    Review,
+    Usuario,
+)
+from tasks import send_email_task
+from services.pdf_service import gerar_revisor_details_pdf
+import utils.revisor_helpers as rh
+
+parse_revisor_form = rh.parse_revisor_form
+recreate_stages = rh.recreate_stages
+update_process_eventos = rh.update_process_eventos
+update_revisor_process = rh.update_revisor_process
+recreate_criterios = getattr(rh, "recreate_criterios", lambda *a, **k: None)
+
+
+# Extensões permitidas para upload de arquivos
+ALLOWED_EXTENSIONS = {".pdf", ".png", ".jpg", ".jpeg", ".doc", ".docx"}
+
+# -----------------------------------------------------------------------------
+# Blueprint
+# -----------------------------------------------------------------------------
+revisor_routes = Blueprint(
+    "revisor_routes", __name__, template_folder="../templates/revisor"
+)
+
+
+@revisor_routes.record_once
+def _ensure_secret_key(setup_state):  # pragma: no cover
+    """Garante que a aplicação tenha uma *secret_key* mesmo em dev."""
+    app = setup_state.app
+    if not app.secret_key:
+        app.secret_key = "dev-secret-key"
+
+
+# -----------------------------------------------------------------------------
+# CONFIGURAÇÃO DO PROCESSO PELO CLIENTE
+# -----------------------------------------------------------------------------
+@revisor_routes.route("/config_revisor", methods=["GET", "POST"])
+@login_required
+def config_revisor():
+    if current_user.tipo != "cliente":  # type: ignore[attr-defined]
+        flash("Acesso negado!", "danger")
+        return redirect(url_for("dashboard_routes.dashboard"))
+
+    # Um cliente pode ter no máximo 1 processo configurado.
+    processo: RevisorProcess | None = RevisorProcess.query.filter_by(
+        cliente_id=current_user.id  # type: ignore[attr-defined]
+    ).first()
+    formularios: List[Formulario] = Formulario.query.filter_by(
+        cliente_id=current_user.id  # type: ignore[attr-defined]
+    ).all()
+    eventos: List[Evento] = Evento.query.filter_by(
+        cliente_id=current_user.id  # type: ignore[attr-defined]
+    ).all()
+    selected_event_ids: List[int] = [e.id for e in processo.eventos] if processo else []
+
+
+    if request.method == "POST":
+        dados = parse_revisor_form(request)
+        if not processo:
+            processo = RevisorProcess(cliente_id=current_user.id)  # type: ignore[attr-defined]
+            db.session.add(processo)
+        update_revisor_process(processo, dados)
+        update_process_eventos(processo, dados["eventos_ids"])
+        recreate_stages(processo, dados["stage_names"])
+        recreate_criterios(processo, dados["criterios"])
+        flash("Processo atualizado", "success")
+        return redirect(url_for("revisor_routes.config_revisor"))
+
+    etapas: List[RevisorEtapa] = processo.etapas if processo else []  # type: ignore[index]
+    criterios = processo.criterios if processo else []  # type: ignore[attr-defined]
+    return render_template(
+        "revisor/config.html",
+        processo=processo,
+        formularios=formularios,
+        etapas=etapas,
+        criterios=criterios,
+        eventos=eventos,
+        selected_event_ids=selected_event_ids,
+    )
+
+
+# -----------------------------------------------------------------------------
+# CONFIGURAÇÃO DE BAREMAS
+# -----------------------------------------------------------------------------
+@revisor_routes.route("/revisor/<int:process_id>/barema")
+@login_required
+def manage_barema(process_id: int):
+    if current_user.tipo != "cliente":  # type: ignore[attr-defined]
+        flash("Acesso negado!", "danger")
+        return redirect(url_for("dashboard_routes.dashboard"))
+    processo = RevisorProcess.query.get_or_404(process_id)
+    barema = Barema.query.filter_by(process_id=process_id).first()
+    if barema is None:
+        barema = Barema(process_id=process_id)
+        db.session.add(barema)
+        db.session.commit()
+    requisitos = barema.requisitos
+    return render_template(
+        "revisor/barema_form.html",
+        processo=processo,
+        barema=barema,
+        requisitos=requisitos,
+    )
+
+
+@revisor_routes.route(
+    "/revisor/barema/<int:barema_id>/requisito/new", methods=["GET", "POST"]
+)
+@login_required
+def add_requisito(barema_id: int):
+    if current_user.tipo != "cliente":  # type: ignore[attr-defined]
+        flash("Acesso negado!", "danger")
+        return redirect(url_for("dashboard_routes.dashboard"))
+    barema = Barema.query.get_or_404(barema_id)
+    if request.method == "POST":
+        requisito = BaremaRequisito(
+            barema_id=barema_id,
+            nome=request.form.get("nome") or "",
+            descricao=request.form.get("descricao"),
+            pontuacao_min=request.form.get("pontuacao_min", type=float) or 0,
+            pontuacao_max=request.form.get("pontuacao_max", type=float) or 0,
+        )
+        db.session.add(requisito)
+        db.session.commit()
+        flash("Requisito adicionado", "success")
+        return redirect(
+            url_for("revisor_routes.manage_barema", process_id=barema.process_id)
+        )
+    return render_template(
+        "revisor/requisito_form.html", barema=barema, requisito=None
+    )
+
+
+@revisor_routes.route(
+    "/revisor/requisito/<int:req_id>/edit", methods=["GET", "POST"]
+)
+@login_required
+def edit_requisito(req_id: int):
+    requisito = BaremaRequisito.query.get_or_404(req_id)
+    if current_user.tipo != "cliente":  # type: ignore[attr-defined]
+        flash("Acesso negado!", "danger")
+        return redirect(url_for("dashboard_routes.dashboard"))
+    if request.method == "POST":
+        requisito.nome = request.form.get("nome") or requisito.nome
+        requisito.descricao = request.form.get("descricao")
+        requisito.pontuacao_min = (
+            request.form.get("pontuacao_min", type=float) or 0
+        )
+        requisito.pontuacao_max = (
+            request.form.get("pontuacao_max", type=float) or 0
+        )
+        db.session.commit()
+        flash("Requisito atualizado", "success")
+        return redirect(
+            url_for(
+                "revisor_routes.manage_barema",
+                process_id=requisito.barema.process_id,
+            )
+        )
+    return render_template(
+        "revisor/requisito_form.html",
+        barema=requisito.barema,
+        requisito=requisito,
+    )
+
+
+@revisor_routes.route(
+    "/revisor/requisito/<int:req_id>/delete", methods=["POST"]
+)
+@login_required
+def delete_requisito(req_id: int):
+    requisito = BaremaRequisito.query.get_or_404(req_id)
+    if current_user.tipo != "cliente":  # type: ignore[attr-defined]
+        flash("Acesso negado!", "danger")
+        return redirect(url_for("dashboard_routes.dashboard"))
+    process_id = requisito.barema.process_id
+    db.session.delete(requisito)
+    db.session.commit()
+    flash("Requisito removido", "success")
+    return redirect(url_for("revisor_routes.manage_barema", process_id=process_id))
+
+
+@revisor_routes.route(
+    "/revisor/<int:process_id>/barema/delete", methods=["POST"]
+)
+@login_required
+def delete_barema(process_id: int):
+    if current_user.tipo != "cliente":  # type: ignore[attr-defined]
+        flash("Acesso negado!", "danger")
+        return redirect(url_for("dashboard_routes.dashboard"))
+    barema = Barema.query.filter_by(process_id=process_id).first_or_404()
+    db.session.delete(barema)
+    db.session.commit()
+    flash("Barema removido", "success")
+    return redirect(url_for("revisor_routes.manage_barema", process_id=process_id))
+
+
+# -----------------------------------------------------------------------------
+# INSCRIÇÃO/CANDIDATURA PÚBLICA
+# -----------------------------------------------------------------------------
+@revisor_routes.route("/revisor/apply/<int:process_id>", methods=["GET", "POST"])
+def submit_application(process_id: int):
+    processo: RevisorProcess = RevisorProcess.query.get_or_404(process_id)
+    formulario: Formulario | None = processo.formulario
+
+    if not formulario:
+        flash("Formulário não configurado.", "danger")
+        return redirect(url_for("evento_routes.home"))
+
+    if request.method == "POST":
+        respostas: Dict[str, Any] = {}
+        nome: str | None = None
+        email: str | None = None
+
+        for campo in formulario.campos:  # type: ignore[attr-defined]
+            key = str(campo.id)
+            valor: Any = None
+            is_required = getattr(campo, "obrigatorio", False)
+
+            if campo.tipo == "file":
+                file_key = f"file_{campo.id}"
+                arquivo = request.files.get(file_key)
+                if is_required and (not arquivo or not arquivo.filename):
+                    flash(f"O campo {campo.nome} é obrigatório.", "danger")
+                    return redirect(request.url)
+                if arquivo and arquivo.filename:
+                    filename = secure_filename(arquivo.filename)
+                    ext = os.path.splitext(filename)[1].lower()
+                    if ext not in ALLOWED_EXTENSIONS:
+                        flash("Extensão de arquivo não permitida.", "danger")
+                        return redirect(request.url)
+                    unique_name = (
+                        f"{uuid.uuid4().hex}_"
+                        f"{datetime.utcnow().strftime('%Y%m%d%H%M%S')}{ext}"
+                    )
+                    dir_path = os.path.join("uploads", "candidaturas", str(process_id))
+                    os.makedirs(dir_path, exist_ok=True)
+                    path = os.path.join(dir_path, unique_name)
+                    arquivo.save(path)
+                    valor = path
+            else:
+                raw_val = request.form.get(key)
+                if is_required and not raw_val:
+                    flash(f"O campo {campo.nome} é obrigatório.", "danger")
+                    return redirect(request.url)
+                valor = raw_val
+
+            respostas[campo.nome] = valor
+
+            low = campo.nome.lower()
+            if low == "nome":
+                nome = valor  # type: ignore[assignment]
+            elif low == "email":
+                email = valor  # type: ignore[assignment]
+
+        if email and RevisorCandidatura.query.filter_by(
+            process_id=process_id, email=email
+        ).first():
+            flash(
+                "Já existe uma candidatura com este e-mail para este processo.",
+                "danger",
+            )
+            return redirect(request.url)
+
+        candidatura = RevisorCandidatura(
+            process_id=process_id,
+            respostas=respostas,
+            nome=nome,
+            email=email,
+        )
+        db.session.add(candidatura)
+        db.session.commit()
+
+        flash(f"Seu código: {candidatura.codigo}", "success")
+        return redirect(url_for("revisor_routes.progress", codigo=candidatura.codigo))
+
+    return render_template("revisor/candidatura_form.html", formulario=formulario)
+
+
+@revisor_routes.route("/revisor/progress/<codigo>")
+def progress(codigo: str):
+    cand: RevisorCandidatura = RevisorCandidatura.query.filter_by(
+        codigo=codigo
+    ).first_or_404()
+    pdf_url = url_for("revisor_routes.progress_pdf", codigo=codigo)
+    return render_template("revisor/progress.html", candidatura=cand, pdf_url=pdf_url)
+
+
+@revisor_routes.route("/revisor/progress/<codigo>/pdf")
+def progress_pdf(codigo: str):
+    cand: RevisorCandidatura = RevisorCandidatura.query.filter_by(
+        codigo=codigo
+    ).first_or_404()
+    return gerar_revisor_details_pdf(cand)
+
+
+@revisor_routes.route("/revisor/progress")
+def progress_query():
+    codigo = request.args.get("codigo")
+    if codigo:
+        return redirect(url_for("revisor_routes.progress", codigo=codigo))
+    return redirect(url_for("evento_routes.home"))
+
+
+# -----------------------------------------------------------------------------
+# LISTAGEM DE EVENTOS COM PROCESSO ABERTO (VISÃO CANDIDATO)
+# -----------------------------------------------------------------------------
+@revisor_routes.route("/processo_seletivo")
+def select_event():
+    """Lista eventos com processo seletivo visível a participantes."""
+    now = datetime.utcnow()
+
+    processos = (
+        RevisorProcess.query.options(selectinload(RevisorProcess.eventos))
+        .filter(
+            RevisorProcess.exibir_para_participantes.is_(True),
+            or_(
+                RevisorProcess.availability_start.is_(None),
+                RevisorProcess.availability_start <= now,
+            ),
+            or_(
+                RevisorProcess.availability_end.is_(None),
+                RevisorProcess.availability_end >= now,
+            ),
+        )
+        .all()
+    )
+
+    registros: list[dict[str, object]] = []
+    for proc in processos:
+        eventos = list(proc.eventos)
+        if not eventos and proc.evento_id:
+            ev = Evento.query.get(proc.evento_id)
+            if ev:
+                eventos.append(ev)
+
+        if not eventos:
+            registros.append(
+                {
+                    "evento": None,
+                    "processo": proc,
+                    "status": "Aberto" if proc.is_available() else "Encerrado",
+                }
+            )
+            continue
+
+        for ev in eventos:
+            if ev.status == "ativo" and ev.publico:
+                registros.append(
+                    {
+                        "evento": ev,
+                        "processo": proc,
+                        "status": "Aberto" if proc.is_available() else "Encerrado",
+                    }
+                )
+
+    if not registros:
+        flash(
+            "Nenhum processo seletivo de revisores disponível no momento.",
+            "info",
+        )
+
+    return render_template("revisor/select_event.html", eventos=registros)
+
+
+# -----------------------------------------------------------------------------
+# APROVAÇÃO DE CANDIDATURA (CLIENTE/ADMIN)
+# -----------------------------------------------------------------------------
+@revisor_routes.route("/revisor/approve/<int:cand_id>", methods=["POST"])
+@login_required
+def approve(cand_id: int):
+    if current_user.tipo not in {"cliente", "admin", "superadmin"}:  # type: ignore[attr-defined]
+        return jsonify({"success": False}), 403
+
+    cand: RevisorCandidatura = RevisorCandidatura.query.get_or_404(cand_id)
+
+    config_cli = ConfiguracaoCliente.query.filter_by(
+        cliente_id=cand.process.cliente_id
+    ).first()
+    if config_cli:
+        aprovados = (
+            RevisorCandidatura.query.join(
+                RevisorProcess, RevisorCandidatura.process_id == RevisorProcess.id
+            )
+            .filter(
+                RevisorProcess.cliente_id == cand.process.cliente_id,
+                RevisorCandidatura.status == "aprovado",
+            )
+            .count()
+        )
+        if (
+            config_cli.limite_revisores is not None
+            and aprovados >= config_cli.limite_revisores
+        ):
+            flash("Limite de revisores atingido.", "danger")
+            return redirect(url_for("dashboard_routes.dashboard_cliente"))
+    cand.status = "aprovado"
+    cand.etapa_atual = cand.process.num_etapas  # type: ignore[attr-defined]
+
+    reviewer: Usuario | None = None
+    if cand.email:
+        # Cria (ou atualiza) usuário revisor
+        reviewer = Usuario.query.filter_by(email=cand.email).first()
+        if not reviewer:
+            reviewer = Usuario(
+                nome=cand.nome or cand.email,
+                cpf=str(uuid.uuid4().int)[:11],
+                email=cand.email,
+                senha=generate_password_hash("temp123"),
+                formacao="",
+                tipo="revisor",
+            )
+            db.session.add(reviewer)
+            db.session.flush()
+        else:
+            reviewer.tipo = "revisor"  # garante a role
+
+    # Se informado, cria assignment imediato
+    submission_id: int | None = (
+        request.json.get("submission_id")
+        if request.is_json
+        else request.form.get("submission_id", type=int)
+    )
+    if submission_id and reviewer:
+        db.session.add(Assignment(submission_id=submission_id, reviewer_id=reviewer.id))
+
+    db.session.commit()
+    if cand.email:
+        send_email_task.delay(
+            cand.email,
+            cand.nome or "",
+            "Processo Seletivo de Revisores",
+            "Atualização de status da candidatura",
+            "",
+            template_path="emails/revisor_status_change.html",
+            template_context={"status": cand.status, "codigo": cand.codigo},
+        )
+    msg = "Candidatura aprovada"
+    if request.is_json:
+        resp = {"success": True}
+        if reviewer:
+            resp["reviewer_id"] = reviewer.id
+        resp["message"] = msg
+        return jsonify(resp)
+    flash(msg, "success")
+    return redirect(url_for("dashboard_routes.dashboard_cliente"))
+
+
+@revisor_routes.route("/revisor/reject/<int:cand_id>", methods=["POST"])
+@login_required
+def reject(cand_id: int):
+    """Marca a candidatura como rejeitada."""
+    if current_user.tipo not in {"cliente", "admin", "superadmin"}:  # type: ignore[attr-defined]
+        return jsonify({"success": False}), 403
+
+    cand: RevisorCandidatura = RevisorCandidatura.query.get_or_404(cand_id)
+    cand.status = "rejeitado"
+    db.session.commit()
+    if cand.email:
+        send_email_task.delay(
+            cand.email,
+            cand.nome or "",
+            "Processo Seletivo de Revisores",
+            "Atualização de status da candidatura",
+            "",
+            template_path="emails/revisor_status_change.html",
+            template_context={"status": cand.status, "codigo": cand.codigo},
+        )
+    if request.is_json:
+        return jsonify({"success": True})
+    return redirect(url_for("dashboard_routes.dashboard_cliente"))
+
+
+@revisor_routes.route("/revisor/advance/<int:cand_id>", methods=["POST"])
+@login_required
+def advance(cand_id: int):
+    """Avança a candidatura para a próxima etapa."""
+    if current_user.tipo not in {"cliente", "admin", "superadmin"}:  # type: ignore[attr-defined]
+        return jsonify({"success": False}), 403
+
+    cand: RevisorCandidatura = RevisorCandidatura.query.get_or_404(cand_id)
+
+    current_num = cand.etapa_atual
+    curr_etapa = RevisorEtapa.query.filter_by(
+        process_id=cand.process_id, numero=current_num
+    ).first()
+    if curr_etapa:
+        curr_status = RevisorCandidaturaEtapa.query.filter_by(
+            candidatura_id=cand.id, etapa_id=curr_etapa.id
+        ).first()
+        if not curr_status:
+            curr_status = RevisorCandidaturaEtapa(
+                candidatura_id=cand.id, etapa_id=curr_etapa.id
+            )
+            db.session.add(curr_status)
+        curr_status.status = "concluída"
+
+    if current_num < cand.process.num_etapas:
+        cand.etapa_atual = current_num + 1
+        next_etapa = RevisorEtapa.query.filter_by(
+            process_id=cand.process_id, numero=cand.etapa_atual
+        ).first()
+        if next_etapa:
+            next_status = RevisorCandidaturaEtapa.query.filter_by(
+                candidatura_id=cand.id, etapa_id=next_etapa.id
+            ).first()
+            if not next_status:
+                next_status = RevisorCandidaturaEtapa(
+                    candidatura_id=cand.id, etapa_id=next_etapa.id
+                )
+                db.session.add(next_status)
+            next_status.status = "em_andamento"
+
+    db.session.commit()
+    if cand.email:
+        send_email_task.delay(
+            cand.email,
+            cand.nome or "",
+            "Processo Seletivo de Revisores",
+            "Atualização de status da candidatura",
+            "",
+            template_path="emails/revisor_status_change.html",
+            template_context={"status": cand.status, "codigo": cand.codigo},
+        )
+    if request.is_json:
+        return jsonify({"success": True, "etapa_atual": cand.etapa_atual})
+    return redirect(url_for("dashboard_routes.dashboard_cliente"))
+
+
+@revisor_routes.route("/revisor/view/<int:cand_id>")
+@login_required
+def view_candidatura(cand_id: int):
+    """Exibe os detalhes e respostas de uma candidatura."""
+    if current_user.tipo not in {"cliente", "admin", "superadmin"}:  # type: ignore[attr-defined]
+        flash("Acesso negado!", "danger")
+        return redirect(url_for("dashboard_routes.dashboard"))
+
+    cand: RevisorCandidatura = RevisorCandidatura.query.get_or_404(cand_id)
+    return render_template("revisor/candidatura_detail.html", candidatura=cand)
+
+
+# -----------------------------------------------------------------------------
+# AVALIAÇÃO DE TRABALHOS
+# -----------------------------------------------------------------------------
+@revisor_routes.route("/revisor/avaliar/<int:submission_id>", methods=["GET", "POST"])
+@login_required
+def avaliar(submission_id: int):
+    """Permite ao revisor atribuir notas a uma submissão com base no barema."""
+    submission = Submission.query.get_or_404(submission_id)
+    barema = EventoBarema.query.filter_by(evento_id=submission.evento_id).first()
+    review = Review.query.filter_by(
+        submission_id=submission.id, reviewer_id=current_user.id
+    ).first()
+
+    if request.method == "POST" and barema:
+        scores: Dict[str, int] = {}
+        for requisito, _max in barema.requisitos.items():
+            nota_raw = request.form.get(requisito)
+            if nota_raw:
+                scores[requisito] = int(nota_raw)
+
+        if review is None:
+            review = Review(
+                submission_id=submission.id, reviewer_id=current_user.id
+            )
+        review.scores = scores
+        db.session.add(review)
+        db.session.commit()
+        flash("Avaliação registrada", "success")
+        return redirect(url_for("revisor_routes.avaliar", submission_id=submission.id))
+
+    return render_template(
+        "revisor/avaliacao.html", submission=submission, barema=barema, review=review
+    )
+
+
+# -----------------------------------------------------------------------------
+# EVENTOS ELEGÍVEIS PARA PARTICIPANTES
+# -----------------------------------------------------------------------------
+@revisor_routes.route("/revisor/eligible_events")
+def eligible_events():
+    """Endpoint JSON que lista eventos com processo visível a participantes."""
+    hoje = date.today()
+
+    eventos = (
+        Evento.query.join(
+            RevisorProcess, Evento.cliente_id == RevisorProcess.cliente_id
+        )
+        .filter(
+            Evento.status == "ativo",
+            Evento.publico.is_(True),
+            RevisorProcess.exibir_para_participantes.is_(True),
+            or_(
+                RevisorProcess.availability_start.is_(None),
+                RevisorProcess.availability_start <= hoje,
+            ),
+            or_(
+                RevisorProcess.availability_end.is_(None),
+                RevisorProcess.availability_end >= hoje,
+            ),
+        )
+        .distinct()
+        .all()
+    )
+
+    return jsonify([{"id": e.id, "nome": e.nome} for e in eventos])
+
+
+@revisor_routes.route("/ranking_trabalhos")
+@login_required
+def ranking_trabalhos():
+    """Lista trabalhos com a soma das notas recebidas.
+
+    Permite ordenar por qualquer campo de ``Submission`` através do
+    parâmetro de query ``ordenar_por``. Quando não informado, ordena pelo
+    total de notas (``total_nota``) de forma decrescente.
+    """
+
+    if current_user.tipo not in ("cliente", "admin", "superadmin"):
+        flash("Acesso negado!", "danger")
+        return redirect(url_for("dashboard_routes.dashboard"))
+
+    ordenar_por = request.args.get("ordenar_por", "total_nota")
+
+    notas_sub = (
+        db.session.query(
+            Review.submission_id.label("sub_id"),
+            func.coalesce(func.sum(Review.note), 0).label("total_nota"),
+        )
+        .group_by(Review.submission_id)
+        .subquery()
+    )
+
+    query = (
+        db.session.query(Submission, notas_sub.c.total_nota)
+        .outerjoin(notas_sub, Submission.id == notas_sub.c.sub_id)
+    )
+
+    if ordenar_por != "total_nota" and hasattr(Submission, ordenar_por):
+        query = query.order_by(getattr(Submission, ordenar_por))
+    else:
+        ordenar_por = "total_nota"
+        query = query.order_by(desc(notas_sub.c.total_nota))
+
+    resultados = [
+        {"submission": sub, "total_nota": nota or 0} for sub, nota in query.all()
+    ]
+
+    return render_template(
+        "revisor/ranking.html",
+        resultados=resultados,
+        ordenar_por=ordenar_por,
+    )