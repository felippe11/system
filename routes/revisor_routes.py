"""Rotas relacionadas ao processo seletivo de revisores (avaliadores).

Este blueprint permite que clientes configurem o processo, que candidatos
submetam formulários, acompanhem o andamento e que administradores aprovem
candidaturas. Também expõe endpoints para listar eventos elegíveis a partir
da perspectiva de participantes.
"""
from __future__ import annotations

import os
import uuid
from datetime import date, datetime
from typing import Any, Dict, List

from flask import (
    Blueprint,
    current_app,
    flash,
    jsonify,
    redirect,
    render_template,
    request,
    url_for,
)
from flask_login import current_user, login_required
from sqlalchemy import or_
from werkzeug.security import generate_password_hash
from werkzeug.utils import secure_filename

from extensions import db
from models import (
    Assignment,
    CampoFormulario,
    Cliente,
    ConfiguracaoCliente,
    Evento,
    Formulario,
    RevisorCandidatura,
    RevisorCandidaturaEtapa,
    RevisorEtapa,
    RevisorProcess,
    revisor_process_evento_association,
    Submission,
    Usuario,
)
from tasks import send_email_task
from services.pdf_service import gerar_revisor_details_pdf

# Extensões permitidas para upload de arquivos
ALLOWED_EXTENSIONS = {'.pdf', '.png', '.jpg', '.jpeg', '.doc', '.docx'}

# -----------------------------------------------------------------------------
# Blueprint
# -----------------------------------------------------------------------------
revisor_routes = Blueprint("revisor_routes", __name__, template_folder="../templates/revisor")


@revisor_routes.record_once
def _ensure_secret_key(setup_state):  # pragma: no cover
    """Garante que a aplicação tenha uma *secret_key* mesmo em dev."""
    app = setup_state.app
    if not app.secret_key:
        app.secret_key = "dev-secret-key"


# -----------------------------------------------------------------------------
# CONFIGURAÇÃO DO PROCESSO PELO CLIENTE
# -----------------------------------------------------------------------------
@revisor_routes.route("/config_revisor", methods=["GET", "POST"])
@login_required
def config_revisor():
    if current_user.tipo != "cliente":  # type: ignore[attr-defined]
        flash("Acesso negado!", "danger")
        return redirect(url_for("dashboard_routes.dashboard"))

    # Um cliente pode ter no máximo 1 processo configurado.
    processo: RevisorProcess | None = RevisorProcess.query.filter_by(
        cliente_id=current_user.id  # type: ignore[attr-defined]
    ).first()
    formularios: List[Formulario] = Formulario.query.filter_by(
        cliente_id=current_user.id  # type: ignore[attr-defined]
    ).all()
    eventos: List[Evento] = Evento.query.filter_by(
        cliente_id=current_user.id  # type: ignore[attr-defined]
    ).all()

    if request.method == "POST":
        # --- coleta de dados do formulário -----------------------------------
        formulario_id = request.form.get("formulario_id", type=int)
        num_etapas = request.form.get("num_etapas", type=int, default=1)
        stage_names: List[str] = request.form.getlist("stage_name")
        start_raw = request.form.get("availability_start")
        end_raw = request.form.get("availability_end")
        exibir_val = request.form.get("exibir_participantes")
        exibir_para_participantes = exibir_val in {"on", "1", "true"}
        evento_ids = [int(e) for e in request.form.getlist("eventos_ids")]

        # --- parse de datas ---------------------------------------------------
        def _parse_dt(raw: str | None) -> datetime | None:
            try:
                return datetime.strptime(raw, "%Y-%m-%d") if raw else None
            except ValueError:
                return None

        start_dt = _parse_dt(start_raw)
        end_dt = _parse_dt(end_raw)

        # --- cria ou atualiza processo ---------------------------------------
        if not processo:
            processo = RevisorProcess(cliente_id=current_user.id)  # type: ignore[attr-defined]
            db.session.add(processo)

        processo.formulario_id = formulario_id
        processo.num_etapas = num_etapas
        processo.availability_start = start_dt
        processo.availability_end = end_dt
        processo.exibir_para_participantes = exibir_para_participantes
        processo.eventos = (
            Evento.query.filter(
                Evento.id.in_(evento_ids),
                Evento.cliente_id == current_user.id,  # type: ignore[attr-defined]
            ).all()
            if evento_ids
            else []
        )
        db.session.commit()

        # --- (re)cria etapas --------------------------------------------------
        RevisorEtapa.query.filter_by(process_id=processo.id).delete()
        for idx, nome in enumerate(stage_names, start=1):
            if nome:
                db.session.add(RevisorEtapa(process_id=processo.id, numero=idx, nome=nome))
        db.session.commit()

        flash("Processo atualizado", "success")
        return redirect(url_for("revisor_routes.config_revisor"))

    etapas: List[RevisorEtapa] = processo.etapas if processo else []  # type: ignore[index]
    selected_event_ids = [e.id for e in processo.eventos] if processo else []
    return render_template(
        "revisor/config.html",
        processo=processo,
        formularios=formularios,
        etapas=etapas,
        eventos=eventos,
        selected_event_ids=selected_event_ids,
    )


# -----------------------------------------------------------------------------
# INSCRIÇÃO/CANDIDATURA PÚBLICA
# -----------------------------------------------------------------------------
@revisor_routes.route("/revisor/apply/<int:process_id>", methods=["GET", "POST"])
def submit_application(process_id: int):
    processo: RevisorProcess = RevisorProcess.query.get_or_404(process_id)
    formulario: Formulario | None = processo.formulario

    if not formulario:
        flash("Formulário não configurado.", "danger")
        return redirect(url_for("evento_routes.home"))

    if request.method == "POST":
        respostas: Dict[str, Any] = {}
        nome: str | None = None
        email: str | None = None

        for campo in formulario.campos:  # type: ignore[attr-defined]
            raw_val = request.form.get(str(campo.id))
            valor: Any = raw_val
            if campo.tipo == "file" and f"file_{campo.id}" in request.files:
                arquivo = request.files[f"file_{campo.id}"]
                if arquivo.filename:
                    filename = secure_filename(arquivo.filename)
                    ext = os.path.splitext(filename)[1].lower()
                    if ext not in ALLOWED_EXTENSIONS:
                        flash("Extensão de arquivo não permitida.", "danger")
                        return redirect(request.url)
                    unique_name = f"{uuid.uuid4().hex}_{datetime.utcnow().strftime('%Y%m%d%H%M%S')}{ext}"
                    dir_path = os.path.join("uploads", "candidaturas", str(process_id))
                    os.makedirs(dir_path, exist_ok=True)
                    path = os.path.join(dir_path, unique_name)
                    arquivo.save(path)
                    valor = path
            respostas[campo.nome] = valor

            low = campo.nome.lower()
            if low == "nome":
                nome = valor  # type: ignore[assignment]
            elif low == "email":
                email = valor  # type: ignore[assignment]

        candidatura = RevisorCandidatura(
            process_id=process_id,
            respostas=respostas,
            nome=nome,
            email=email,
        )
        db.session.add(candidatura)
        db.session.commit()

        flash(f"Seu código: {candidatura.codigo}", "success")
        return redirect(url_for("revisor_routes.progress", codigo=candidatura.codigo))

    return render_template("revisor/candidatura_form.html", formulario=formulario)


@revisor_routes.route("/revisor/progress/<codigo>")
def progress(codigo: str):
    cand: RevisorCandidatura = RevisorCandidatura.query.filter_by(codigo=codigo).first_or_404()
    pdf_url = url_for("revisor_routes.progress_pdf", codigo=codigo)
    return render_template("revisor/progress.html", candidatura=cand, pdf_url=pdf_url)


@revisor_routes.route("/revisor/progress/<codigo>/pdf")
def progress_pdf(codigo: str):
    cand: RevisorCandidatura = RevisorCandidatura.query.filter_by(codigo=codigo).first_or_404()
    return gerar_revisor_details_pdf(cand)


@revisor_routes.route("/revisor/progress")
def progress_query():
    codigo = request.args.get("codigo")
    if codigo:
        return redirect(url_for("revisor_routes.progress", codigo=codigo))
    return redirect(url_for("evento_routes.home"))


# -----------------------------------------------------------------------------
# LISTAGEM DE EVENTOS COM PROCESSO ABERTO (VISÃO CANDIDATO)
# -----------------------------------------------------------------------------
@revisor_routes.route("/processo_seletivo")
def select_event():
    now = datetime.utcnow()

    eventos_proc = (
        db.session.query(Evento, RevisorProcess)
<<<<<<< HEAD
        .join(RevisorProcess, RevisorProcess.eventos)
=======

        .join(
            revisor_process_evento_association,
            revisor_process_evento_association.c.evento_id == Evento.id,
        )
        .join(
            RevisorProcess,
            RevisorProcess.id
            == revisor_process_evento_association.c.revisor_process_id,
        )

>>>>>>> 7db1aab3
        .filter(
            Evento.status == "ativo",
            Evento.publico.is_(True),
            RevisorProcess.exibir_para_participantes.is_(True),
            or_(
                RevisorProcess.availability_start.is_(None),
                RevisorProcess.availability_start <= now,
            ),
            or_(
                RevisorProcess.availability_end.is_(None),
                RevisorProcess.availability_end >= now,
            ),
        )
        .all()
    )

    registros = [
        {"evento": ev, "processo": proc, "status": "Aberto" if proc.is_available() else "Encerrado"}
        for ev, proc in eventos_proc
    ]

    return render_template("revisor/select_event.html", eventos=registros)


# -----------------------------------------------------------------------------
# APROVAÇÃO DE CANDIDATURA (CLIENTE/ADMIN)
# -----------------------------------------------------------------------------
@revisor_routes.route("/revisor/approve/<int:cand_id>", methods=["POST"])
@login_required
def approve(cand_id: int):
    if current_user.tipo not in {"cliente", "admin", "superadmin"}:  # type: ignore[attr-defined]
        return jsonify({"success": False}), 403

    cand: RevisorCandidatura = RevisorCandidatura.query.get_or_404(cand_id)

    config_cli = ConfiguracaoCliente.query.filter_by(cliente_id=cand.process.cliente_id).first()
    if config_cli:
        aprovados = (
            RevisorCandidatura.query
            .join(RevisorProcess, RevisorCandidatura.process_id == RevisorProcess.id)
            .filter(RevisorProcess.cliente_id == cand.process.cliente_id, RevisorCandidatura.status == 'aprovado')
            .count()
        )
        if config_cli.limite_revisores is not None and aprovados >= config_cli.limite_revisores:
            flash('Limite de revisores atingido.', 'danger')
            return redirect(url_for('dashboard_routes.dashboard_cliente'))
    cand.status = "aprovado"
    cand.etapa_atual = cand.process.num_etapas  # type: ignore[attr-defined]

    reviewer: Usuario | None = None
    if cand.email:
        # Cria (ou atualiza) usuário revisor
        reviewer = Usuario.query.filter_by(email=cand.email).first()
        if not reviewer:
            reviewer = Usuario(
                nome=cand.nome or cand.email,
                cpf=str(uuid.uuid4().int)[:11],
                email=cand.email,
                senha=generate_password_hash("temp123"),
                formacao="",
                tipo="revisor",
            )
            db.session.add(reviewer)
            db.session.flush()
        else:
            reviewer.tipo = "revisor"  # garante a role

    # Se informado, cria assignment imediato
    submission_id: int | None = (
        request.json.get("submission_id") if request.is_json else request.form.get("submission_id", type=int)
    )
    if submission_id and reviewer:
        db.session.add(Assignment(submission_id=submission_id, reviewer_id=reviewer.id))

    db.session.commit()
    if cand.email:
        send_email_task.delay(
            cand.email,
            cand.nome or "",
            "Processo Seletivo de Revisores",
            "Atualização de status da candidatura",
            "",
            template_path="emails/revisor_status_change.html",
            template_context={"status": cand.status, "codigo": cand.codigo},
        )
    msg = "Candidatura aprovada"
    if request.is_json:
        resp = {"success": True}
        if reviewer:
            resp["reviewer_id"] = reviewer.id
        resp["message"] = msg
        return jsonify(resp)
    flash(msg, "success")
    return redirect(url_for("dashboard_routes.dashboard_cliente"))


@revisor_routes.route("/revisor/reject/<int:cand_id>", methods=["POST"])
@login_required
def reject(cand_id: int):
    """Marca a candidatura como rejeitada."""
    if current_user.tipo not in {"cliente", "admin", "superadmin"}:  # type: ignore[attr-defined]
        return jsonify({"success": False}), 403

    cand: RevisorCandidatura = RevisorCandidatura.query.get_or_404(cand_id)
    cand.status = "rejeitado"
    db.session.commit()
    if cand.email:
        send_email_task.delay(
            cand.email,
            cand.nome or "",
            "Processo Seletivo de Revisores",
            "Atualização de status da candidatura",
            "",
            template_path="emails/revisor_status_change.html",
            template_context={"status": cand.status, "codigo": cand.codigo},
        )
    if request.is_json:
        return jsonify({"success": True})
    return redirect(url_for("dashboard_routes.dashboard_cliente"))


@revisor_routes.route("/revisor/advance/<int:cand_id>", methods=["POST"])
@login_required
def advance(cand_id: int):
    """Avança a candidatura para a próxima etapa."""
    if current_user.tipo not in {"cliente", "admin", "superadmin"}:  # type: ignore[attr-defined]
        return jsonify({"success": False}), 403

    cand: RevisorCandidatura = RevisorCandidatura.query.get_or_404(cand_id)
    if cand.etapa_atual < cand.process.num_etapas:
        cand.etapa_atual += 1
    db.session.commit()
    if cand.email:
        send_email_task.delay(
            cand.email,
            cand.nome or "",
            "Processo Seletivo de Revisores",
            "Atualização de status da candidatura",
            "",
            template_path="emails/revisor_status_change.html",
            template_context={"status": cand.status, "codigo": cand.codigo},
        )
    if request.is_json:
        return jsonify({"success": True, "etapa_atual": cand.etapa_atual})
    return redirect(url_for("dashboard_routes.dashboard_cliente"))


@revisor_routes.route("/revisor/view/<int:cand_id>")
@login_required
def view_candidatura(cand_id: int):
    """Exibe os detalhes e respostas de uma candidatura."""
    if current_user.tipo not in {"cliente", "admin", "superadmin"}:  # type: ignore[attr-defined]
        flash("Acesso negado!", "danger")
        return redirect(url_for("dashboard_routes.dashboard"))

    cand: RevisorCandidatura = RevisorCandidatura.query.get_or_404(cand_id)
    return render_template("revisor/candidatura_detail.html", candidatura=cand)


# -----------------------------------------------------------------------------
# EVENTOS ELEGÍVEIS PARA PARTICIPANTES
# -----------------------------------------------------------------------------
@revisor_routes.route("/revisor/eligible_events")
def eligible_events():
    """Endpoint JSON que lista eventos com processo visível a participantes."""
    hoje = date.today()

    eventos = (
        Evento.query
<<<<<<< HEAD
        .join(RevisorProcess, RevisorProcess.eventos)
=======
        .join(RevisorProcess, RevisorProcess.evento_id == Evento.id)
>>>>>>> 7db1aab3
        .filter(
            Evento.status == "ativo",
            Evento.publico.is_(True),
            RevisorProcess.exibir_para_participantes.is_(True),
            or_(
                RevisorProcess.availability_start.is_(None),
                RevisorProcess.availability_start <= hoje,
            ),
            or_(
                RevisorProcess.availability_end.is_(None),
                RevisorProcess.availability_end >= hoje,
            ),
        )
        .distinct()
        .all()
    )

    return jsonify([{"id": e.id, "nome": e.nome} for e in eventos])<|MERGE_RESOLUTION|>--- conflicted
+++ resolved
@@ -234,9 +234,7 @@
 
     eventos_proc = (
         db.session.query(Evento, RevisorProcess)
-<<<<<<< HEAD
-        .join(RevisorProcess, RevisorProcess.eventos)
-=======
+
 
         .join(
             revisor_process_evento_association,
@@ -248,7 +246,7 @@
             == revisor_process_evento_association.c.revisor_process_id,
         )
 
->>>>>>> 7db1aab3
+
         .filter(
             Evento.status == "ativo",
             Evento.publico.is_(True),
@@ -418,11 +416,9 @@
 
     eventos = (
         Evento.query
-<<<<<<< HEAD
-        .join(RevisorProcess, RevisorProcess.eventos)
-=======
+
         .join(RevisorProcess, RevisorProcess.evento_id == Evento.id)
->>>>>>> 7db1aab3
+
         .filter(
             Evento.status == "ativo",
             Evento.publico.is_(True),
