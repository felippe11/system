"""Rotas relacionadas ao processo seletivo de revisores (avaliadores).

Este blueprint permite que clientes configurem o processo, que candidatos
submetam formulários, acompanhem o andamento e que administradores aprovem
candidaturas. Também expõe endpoints para listar eventos elegíveis a partir
da perspectiva de participantes.
"""

from __future__ import annotations
from utils import endpoints

import os
import uuid
from datetime import date, datetime
from typing import Any, Dict, List

from flask import (
    Blueprint,
    current_app,
    flash,
    jsonify,
    redirect,
    render_template,
    request,
    url_for,
)
from flask_login import current_user, login_required
from flask_wtf import FlaskForm
from sqlalchemy import or_
from werkzeug.security import generate_password_hash
from werkzeug.utils import secure_filename

from extensions import db
from sqlalchemy import func, desc
from sqlalchemy.orm import selectinload
from sqlalchemy.exc import ProgrammingError

from models import (
    Assignment,
    CampoFormulario,
    Cliente,
    ConfiguracaoCliente,
    Evento,
    Formulario,
    EventoBarema,
    ProcessoBarema,
    ProcessoBaremaRequisito,
    RevisorCandidatura,
    RevisorCandidaturaEtapa,
    RevisorEtapa,
    RevisorProcess,
    revisor_process_evento_association,
    Submission,
    Review,
    Usuario,
)
from tasks import send_email_task
from services.pdf_service import gerar_revisor_details_pdf
import utils.revisor_helpers as rh

parse_revisor_form = rh.parse_revisor_form
recreate_stages = rh.recreate_stages
update_process_eventos = rh.update_process_eventos
update_revisor_process = rh.update_revisor_process
recreate_criterios = getattr(rh, "recreate_criterios", lambda *a, **k: None)


# Extensões permitidas para upload de arquivos
ALLOWED_EXTENSIONS = {".pdf", ".png", ".jpg", ".jpeg", ".doc", ".docx"}

# -----------------------------------------------------------------------------
# Blueprint
# -----------------------------------------------------------------------------
revisor_routes = Blueprint(
    "revisor_routes", __name__, template_folder="../templates/revisor"
)


@revisor_routes.record_once
def _ensure_secret_key(setup_state):  # pragma: no cover
    """Garante que a aplicação tenha uma *secret_key* mesmo em dev."""
    app = setup_state.app
    if not app.secret_key:
        app.secret_key = "dev-secret-key"


# -----------------------------------------------------------------------------
# PROCESSOS DO REVISOR
# -----------------------------------------------------------------------------



@revisor_routes.route("/revisor/processos", methods=["GET"])
@login_required
def list_processes() -> Any:
    """List all review processes for the logged client."""

    if current_user.tipo != "cliente":  # type: ignore[attr-defined]
        flash("Acesso negado!", "danger")
        return redirect(url_for(endpoints.DASHBOARD))

    processos = RevisorProcess.query.filter_by(
        cliente_id=current_user.id  # type: ignore[attr-defined]
    ).all()
    
    return render_template("revisor/process_list.html", processos=processos)


@revisor_routes.route("/revisor/processos/novo", methods=["GET"])
@login_required
def new_process():
    """Render form to create a new review process."""
    if current_user.tipo != "cliente":  # type: ignore[attr-defined]
        flash("Acesso negado!", "danger")
        return redirect(url_for(endpoints.DASHBOARD))
    
    formularios: List[Formulario] = Formulario.query.filter_by(
        cliente_id=current_user.id  # type: ignore[attr-defined]
    ).all()
    eventos: List[Evento] = Evento.query.filter_by(
        cliente_id=current_user.id  # type: ignore[attr-defined]
    ).all()
    
    # Create empty process for form rendering
    processo = RevisorProcess(cliente_id=current_user.id, num_etapas=1)  # type: ignore[attr-defined]
    
    return render_template(
        "revisor/config.html",
        processo=processo,
        formularios=formularios,
        etapas=[],
        criterios=[],
        eventos=eventos,
        selected_event_ids=[],
        is_new=True
    )


@revisor_routes.route("/revisor/processos", methods=["POST"])
@login_required
def create_process() -> Any:
    """Create a new review process for the current client."""
    if current_user.tipo != "cliente":  # type: ignore[attr-defined]
        flash("Acesso negado!", "danger")
        return redirect(url_for(endpoints.DASHBOARD))
    try:
        dados = parse_revisor_form(request)
    except ValueError as exc:
        flash(str(exc), "danger")
        return jsonify({"error": str(exc)}), 400

    created_form: Formulario | None = None
    if not dados.get("formulario_id"):
        created_form = Formulario(
            nome="Formulário de Candidatura",
            cliente_id=current_user.id,  # type: ignore[attr-defined]
        )
        db.session.add(created_form)
        db.session.flush()
        rh.ensure_reviewer_required_fields(created_form)
        dados["formulario_id"] = created_form.id

    processo = RevisorProcess(
        cliente_id=current_user.id,  # type: ignore[attr-defined]
        nome=dados["nome"],
    )
    db.session.add(processo)
    update_revisor_process(processo, dados)
    db.session.flush()
    update_process_eventos(processo, dados.get("eventos_ids", []))
    recreate_stages(processo, dados.get("stage_names", []))
    recreate_criterios(processo, dados.get("criterios", []))
    if created_form is None and processo.formulario_id:
        formulario = Formulario.query.get(processo.formulario_id)
        if formulario:
            rh.ensure_reviewer_required_fields(formulario)
    
    # Update field step assignments
    if processo.formulario_id and dados.get("campos_etapas"):
        rh.update_campos_etapas(processo.formulario_id, dados["campos_etapas"])
    
    db.session.commit()
    flash("Processo criado com sucesso!", "success")
    return redirect(url_for("revisor_routes.edit_process", process_id=processo.id))


@revisor_routes.route("/revisor/processos/<int:process_id>", methods=["GET", "POST"])
@login_required
def edit_process(process_id: int):
    """Render or update a specific review process."""
    if current_user.tipo != "cliente":  # type: ignore[attr-defined]
        flash("Acesso negado!", "danger")
        return redirect(url_for(endpoints.DASHBOARD))
    
    # Check if process exists
    processo = RevisorProcess.query.filter_by(
        id=process_id, 
        cliente_id=current_user.id  # type: ignore[attr-defined]
    ).first()
    
    if not processo:
        flash("Processo não encontrado. Crie um novo processo ou edite um existente.", "warning")
        return redirect(url_for("revisor_routes.list_processes"))
    
    if processo.cliente_id != current_user.id:  # type: ignore[attr-defined]
        flash("Acesso negado!", "danger")
        return redirect(url_for(endpoints.DASHBOARD))


    formularios: List[Formulario] = Formulario.query.filter_by(
        cliente_id=current_user.id  # type: ignore[attr-defined]
    ).all()
    eventos: List[Evento] = Evento.query.filter_by(
        cliente_id=current_user.id  # type: ignore[attr-defined]
    ).all()

    selected_event_ids: List[int] = [e.id for e in processo.eventos]


    if request.method == "POST":
        try:
            dados = parse_revisor_form(request)
        except ValueError as exc:
            flash(str(exc), "danger")

            return redirect(
                url_for("revisor_routes.edit_process", process_id=processo.id)

            )
        update_revisor_process(processo, dados)

        update_process_eventos(processo, dados.get("eventos_ids", []))
        recreate_stages(processo, dados.get("stage_names", []))
        recreate_criterios(processo, dados.get("criterios", []))
        if processo.formulario_id:

            formulario = Formulario.query.get(processo.formulario_id)
            if formulario:
                rh.ensure_reviewer_required_fields(formulario)
        
        # Update field step assignments
        if processo.formulario_id and dados.get("campos_etapas"):
            rh.update_campos_etapas(processo.formulario_id, dados["campos_etapas"])
        
        db.session.commit()
        flash("Processo atualizado", "success")

        return redirect(
            url_for("revisor_routes.edit_process", process_id=processo.id)
        )


    etapas: List[RevisorEtapa] = processo.etapas  # type: ignore[index]
    try:
        criterios = processo.criterios  # type: ignore[attr-defined]
    except ProgrammingError as exc:  # pragma: no cover - depends on db state
        current_app.logger.error("Erro ao acessar criterios: %s", exc)
        flash(
            "Banco de dados desatualizado. Administradores: executem as migrações.",
            "warning",
        )
        criterios = []
    # Determinar se é um novo processo
    is_new = processo.id is None
    
    return render_template(
        "revisor/config.html",
        processo=processo,
        formularios=formularios,
        etapas=etapas,
        criterios=criterios,
        eventos=eventos,
        selected_event_ids=selected_event_ids,
        is_new=is_new,
    )



# Compat: rota antiga que redireciona para o fluxo atual
@revisor_routes.route("/config_revisor", methods=["GET", "POST"])
@login_required
def config_revisor():
    if current_user.tipo != "cliente":  # type: ignore[attr-defined]
        flash("Acesso negado!", "danger")
        return redirect(url_for(endpoints.DASHBOARD))

    processo = RevisorProcess.query.filter_by(
        cliente_id=current_user.id  # type: ignore[attr-defined]
    ).first()

    if processo is None:
        processo = RevisorProcess(cliente_id=current_user.id)  # type: ignore[attr-defined]
        db.session.add(processo)
        db.session.commit()

    return redirect(url_for("revisor_routes.edit_process", process_id=processo.id))


@revisor_routes.route("/revisor/config", methods=["GET"])
@login_required
def config_overview():
    """Main configuration page for reviewer processes.
    
    Lists all existing reviewer processes for the current client
    and provides options to create new ones or edit existing ones.
    """
    if current_user.tipo != "cliente":  # type: ignore[attr-defined]
        flash("Acesso negado!", "danger")
        return redirect(url_for(endpoints.DASHBOARD))
    
    # Get all reviewer processes for the current client
    processos = RevisorProcess.query.filter_by(
        cliente_id=current_user.id  # type: ignore[attr-defined]
    ).all()
    
    # Get all forms for the current client
    formularios = Formulario.query.filter_by(
        cliente_id=current_user.id  # type: ignore[attr-defined]
    ).all()
    
    # Get all events for the current client
    eventos = Evento.query.filter_by(
        cliente_id=current_user.id  # type: ignore[attr-defined]
    ).all()
    
    return render_template(
        "revisor/config_overview.html",
        processos=processos,
        formularios=formularios,
        eventos=eventos,
    )


@revisor_routes.route("/revisor/processes/<int:process_id>/delete", methods=["POST"])
@revisor_routes.route("/revisor/<int:process_id>/delete", methods=["POST"])
@login_required
def delete_process(process_id: int):
    """Remove a review process owned by the current client."""
    if current_user.tipo != "cliente":  # type: ignore[attr-defined]
        flash("Acesso negado!", "danger")
        return redirect(url_for(endpoints.DASHBOARD))
    processo = RevisorProcess.query.get_or_404(process_id)
    if processo.cliente_id != current_user.id:  # type: ignore[attr-defined]
        flash("Acesso negado!", "danger")
        return redirect(url_for(endpoints.DASHBOARD))
    db.session.delete(processo)
    db.session.commit()
    if request.method == "DELETE":
        return "", 204
    flash("Processo removido", "success")
    return redirect(url_for("revisor_routes.list_processes"))


# -----------------------------------------------------------------------------
# CONFIGURAÇÃO DE BAREMAS
# -----------------------------------------------------------------------------
@revisor_routes.route("/revisor/<int:process_id>/barema")
@login_required
def manage_barema(process_id: int):
    """Display and ensure a barema exists for the given process.

    Args:
        process_id: Identifier of the review process.

    Returns:
        Response rendering the barema management page.
    """
    if current_user.tipo != "cliente":  # type: ignore[attr-defined]
        flash("Acesso negado!", "danger")
        return redirect(url_for(endpoints.DASHBOARD))
    processo = RevisorProcess.query.get_or_404(process_id)
    barema = ProcessoBarema.query.filter_by(process_id=process_id).first()
    if barema is None:
        barema = ProcessoBarema(process_id=process_id)
        db.session.add(barema)
        db.session.commit()
    requisitos = barema.requisitos
    return render_template(
        "revisor/barema_form.html",
        processo=processo,
        barema=barema,
        requisitos=requisitos,
    )


@revisor_routes.route(
    "/revisor/barema/<int:barema_id>/requisito/new", methods=["GET", "POST"]
)
@login_required
def add_requisito(barema_id: int):
    if current_user.tipo != "cliente":  # type: ignore[attr-defined]
        flash("Acesso negado!", "danger")
        return redirect(url_for(endpoints.DASHBOARD))
    barema = ProcessoBarema.query.get_or_404(barema_id)

    if request.method == "POST":
        requisito = ProcessoBaremaRequisito(
            barema_id=barema_id,
            nome=request.form.get("nome") or "",
            descricao=request.form.get("descricao"),
            pontuacao_min=request.form.get("pontuacao_min", type=float) or 0,
            pontuacao_max=request.form.get("pontuacao_max", type=float) or 0,
        )
        if requisito.pontuacao_min > requisito.pontuacao_max:
            error = "Pontuação mínima não pode ser maior que a máxima."
            flash(error, "danger")
            return render_template(
                "revisor/requisito_form.html",
                barema=barema,
                requisito=requisito,
                error=error,
            )
        db.session.add(requisito)
        db.session.commit()
        flash("Requisito adicionado", "success")
        return redirect(
            url_for("revisor_routes.manage_barema", process_id=barema.process_id)
        )
    return render_template(
        "revisor/requisito_form.html", barema=barema, requisito=None
    )


@revisor_routes.route(
    "/revisor/requisito/<int:req_id>/edit", methods=["GET", "POST"]
)
@login_required
def edit_requisito(req_id: int):
    requisito = ProcessoBaremaRequisito.query.get_or_404(req_id)
    if current_user.tipo != "cliente":  # type: ignore[attr-defined]
        flash("Acesso negado!", "danger")


        return redirect(url_for(endpoints.DASHBOARD))
    if request.method == "POST":
        requisito.nome = request.form.get("nome") or requisito.nome
        requisito.descricao = request.form.get("descricao")
        requisito.pontuacao_min = (
            request.form.get("pontuacao_min", type=float) or 0
        )
        requisito.pontuacao_max = (
            request.form.get("pontuacao_max", type=float) or 0
        )
        if requisito.pontuacao_min > requisito.pontuacao_max:
            error = "Pontuação mínima não pode ser maior que a máxima."
            flash(error, "danger")
            return render_template(
                "revisor/requisito_form.html",
                barema=requisito.barema,
                requisito=requisito,
                error=error,
            )
        db.session.commit()
        flash("Requisito atualizado", "success")
        return redirect(
            url_for(
                "revisor_routes.manage_barema",
                process_id=requisito.barema.process_id,
            )
        )
    return render_template(
        "revisor/requisito_form.html",
        barema=requisito.barema,
        requisito=requisito,
    )


@revisor_routes.route(
    "/revisor/requisito/<int:req_id>/delete", methods=["POST"]

)
@login_required
def delete_requisito(req_id: int):
    requisito = ProcessoBaremaRequisito.query.get_or_404(req_id)
    if current_user.tipo != "cliente":  # type: ignore[attr-defined]
        flash("Acesso negado!", "danger")

        return redirect(url_for(endpoints.DASHBOARD))
    process_id = requisito.barema.process_id
    db.session.delete(requisito)
    db.session.commit()
    flash("Requisito removido", "success")
    return redirect(url_for("revisor_routes.manage_barema", process_id=process_id))


@revisor_routes.route(
    "/revisor/<int:process_id>/barema/delete", methods=["POST"]

)
@login_required
def delete_barema(process_id: int):
    if current_user.tipo != "cliente":  # type: ignore[attr-defined]
        flash("Acesso negado!", "danger")
        return redirect(url_for(endpoints.DASHBOARD))
    barema = ProcessoBarema.query.filter_by(process_id=process_id).first_or_404()

    db.session.delete(barema)
    db.session.commit()
    flash("Barema removido", "success")
    return redirect(url_for("revisor_routes.manage_barema", process_id=process_id))


# -----------------------------------------------------------------------------
# INSCRIÇÃO/CANDIDATURA PÚBLICA
# -----------------------------------------------------------------------------
@revisor_routes.route("/revisor/apply/<int:process_id>", methods=["GET", "POST"])
def submit_application(process_id: int):
    processo: RevisorProcess = RevisorProcess.query.get_or_404(process_id)
    formulario: Formulario | None = processo.formulario

    if not formulario:
        flash("Formulário não configurado.", "danger")
        return redirect(url_for("evento_routes.home"))

    if request.method == "POST":
        respostas: Dict[str, Any] = {}
        nome: str | None = None
        email: str | None = None

        for campo in formulario.campos:  # type: ignore[attr-defined]
            key = str(campo.id)
            valor: Any = None
            is_required = getattr(campo, "obrigatorio", False)

            if campo.tipo == "file":
                file_key = f"file_{campo.id}"
                arquivo = request.files.get(file_key)
                if is_required and (not arquivo or not arquivo.filename):
                    flash(f"O campo {campo.nome} é obrigatório.", "danger")
                    return redirect(request.url)
                if arquivo and arquivo.filename:
                    filename = secure_filename(arquivo.filename)
                    ext = os.path.splitext(filename)[1].lower()
                    if ext not in ALLOWED_EXTENSIONS:
                        flash("Extensão de arquivo não permitida.", "danger")
                        return redirect(request.url)
                    unique_name = (
                        f"{uuid.uuid4().hex}_"
                        f"{datetime.utcnow().strftime('%Y%m%d%H%M%S')}{ext}"
                    )
                    dir_path = os.path.join("uploads", "candidaturas", str(process_id))
                    os.makedirs(dir_path, exist_ok=True)
                    path = os.path.join(dir_path, unique_name)
                    arquivo.save(path)
                    valor = path
            elif campo.tipo == "checkbox":
                valores = request.form.getlist(key)
                if is_required and not valores:
                    flash(f"O campo {campo.nome} é obrigatório.", "danger")
                    return redirect(request.url)
                valor = valores
            elif campo.tipo == "radio":
                raw_val = request.form.get(key)
                if is_required and not raw_val:
                    flash(f"O campo {campo.nome} é obrigatório.", "danger")
                    return redirect(request.url)
                if raw_val and campo.opcoes:
                    opcoes_validas = [o.strip() for o in campo.opcoes.split(",")]
                    if raw_val not in opcoes_validas:
                        flash("Opção inválida.", "danger")
                        return redirect(request.url)
                valor = raw_val
            else:
                raw_val = request.form.get(key)
                if is_required and not raw_val:
                    flash(f"O campo {campo.nome} é obrigatório.", "danger")
                    return redirect(request.url)
                valor = raw_val

            respostas[campo.nome] = valor

            low = campo.nome.lower()
            if low == "nome":
                nome = valor  # type: ignore[assignment]
            elif low == "email":
                email = valor  # type: ignore[assignment]

        # Validação obrigatória para nome e email
        if not nome:
            flash("O campo Nome é obrigatório.", "danger")
            return redirect(request.url)
        
        if not email:
            flash("O campo E-mail é obrigatório.", "danger")
            return redirect(request.url)

        if email and RevisorCandidatura.query.filter_by(
            process_id=process_id, email=email
        ).first():
            flash(
                "Já existe uma candidatura com este e-mail para este processo.",
                "danger",
            )
            return redirect(request.url)

        candidatura = RevisorCandidatura(
            process_id=process_id,
            respostas=respostas,
            nome=nome,
            email=email,
        )
        db.session.add(candidatura)
        db.session.commit()

        flash(f"Seu código: {candidatura.codigo}", "success")
        return redirect(url_for("revisor_routes.progress", codigo=candidatura.codigo))

    # Create a basic form instance for CSRF protection
    form = FlaskForm()
<<<<<<< HEAD
=======
    stage_names = [e.nome for e in sorted(processo.etapas, key=lambda e: e.numero)]
>>>>>>> ce2feae7

    # Check if process has multiple steps
    if processo.num_etapas > 1:
        step_names = [
            etapa.nome
            for etapa in sorted(processo.etapas, key=lambda e: e.numero)
        ]
        return render_template(
            "revisor/candidatura_form_steps.html",
            formulario=formulario,
            processo=processo,
<<<<<<< HEAD
            form=form,
            step_names=step_names,
=======
            num_etapas=processo.num_etapas,
            stage_names=stage_names,
            form=form,
>>>>>>> ce2feae7
        )
    else:
        return render_template(
            "revisor/candidatura_form.html", formulario=formulario, form=form
        )


@revisor_routes.route("/revisor/progress/<codigo>")
def progress(codigo: str):
    cand: RevisorCandidatura = RevisorCandidatura.query.filter_by(
        codigo=codigo
    ).first_or_404()

    trabalhos_designados = []
    if cand.status == 'aprovado':
        revisor_user = Usuario.query.filter_by(email=cand.email).first()
        if revisor_user:
            # Determinar o evento associado à candidatura
            processo = cand.process
            evento_id = None
            
            if processo.evento_id:
                evento_id = processo.evento_id
            elif processo.eventos:
                evento_id = processo.eventos[0].id  # Usar o primeiro evento associado
            
            # Buscar assignments do revisor filtrados por evento (se disponível)
            query = (
                Assignment.query
                .options(
                    db.joinedload(Assignment.resposta_formulario),
                    db.joinedload(Assignment.reviewer)
                )
                .filter_by(reviewer_id=revisor_user.id)
                # Garantir que apenas assignments distribuídos sejam mostrados
                .filter(Assignment.distribution_date.isnot(None))
            )
            
            # Filtrar por evento se disponível
            if evento_id:
                from models.event import RespostaFormulario

                query = (
                    query.join(
                        RespostaFormulario,
                        Assignment.resposta_formulario_id == RespostaFormulario.id,
                    ).filter(RespostaFormulario.evento_id == evento_id)
                )

            assignments = query.all()

            for assignment in assignments:
                resposta = assignment.resposta_formulario
                if not resposta:
                    continue
                campos = {
                    rc.campo.nome: rc.valor
                    for rc in resposta.respostas_campos
                    if rc.campo and rc.campo.nome
                }
                
                # Calcular dias restantes para o prazo
                days_left = None
                if assignment.deadline:
                    from datetime import date
                    today = date.today()
                    deadline_date = assignment.deadline.date() if hasattr(assignment.deadline, 'date') else assignment.deadline
                    days_left = (deadline_date - today).days
                
                trabalho = {
                    "titulo": campos.get("Título"),
                    "pdf_url": campos.get("URL do PDF"),
                    "data_submissao": resposta.data_submissao,
                    "assignment_deadline": assignment.deadline,
                    "assignment_completed": assignment.completed,
                    "distribution_date": assignment.distribution_date,
                    "days_left": days_left,
                    "id": assignment.id,
                }
                trabalhos_designados.append(trabalho)

    # Determinar o nome do revisor
    nome_revisor = cand.nome
    if cand.status == 'aprovado':
        revisor_user = Usuario.query.filter_by(email=cand.email).first()
        if revisor_user and revisor_user.nome:
            nome_revisor = revisor_user.nome
    
    pdf_url = url_for("revisor_routes.progress_pdf", codigo=codigo)
    return render_template(
        "revisor/progress.html",
        candidatura=cand,
        pdf_url=pdf_url,
        trabalhos_designados=trabalhos_designados,
        nome_revisor=nome_revisor
    )


@revisor_routes.route("/revisor/progress/<codigo>/pdf")
def progress_pdf(codigo: str):
    cand: RevisorCandidatura = RevisorCandidatura.query.filter_by(
        codigo=codigo
    ).first_or_404()
    return gerar_revisor_details_pdf(cand)


@revisor_routes.route("/revisor/progress")
def progress_query():
    codigo = request.args.get("codigo")
    if codigo:
        return redirect(url_for("revisor_routes.progress", codigo=codigo))
    return redirect(url_for("evento_routes.home"))


# -----------------------------------------------------------------------------
# LISTAGEM DE EVENTOS COM PROCESSO ABERTO (VISÃO CANDIDATO)
# -----------------------------------------------------------------------------
@revisor_routes.route("/processo_seletivo")
def select_event():
    """Lista eventos com processo seletivo visível a participantes."""
    today = date.today()

    processos = (
        RevisorProcess.query.options(selectinload(RevisorProcess.eventos))
        .filter(
            RevisorProcess.status.in_(["aberto", "pendente", "encerrado"]),
            or_(
                RevisorProcess.availability_start.is_(None),
                func.date(RevisorProcess.availability_start) <= today,
            ),
            or_(
                RevisorProcess.availability_end.is_(None),
                func.date(RevisorProcess.availability_end) >= today,
            ),
        )
        .all()
    )

    registros: list[dict[str, object]] = []
    for proc in processos:
        eventos = list(proc.eventos)
        if not eventos and proc.evento_id:
            ev = Evento.query.get(proc.evento_id)
            if ev:
                eventos.append(ev)

        # Mapear status do banco para exibição no template
        db_status = getattr(proc, "status", None)
        if db_status == "aberto":
            status = "Aberto"
        elif db_status == "pendente":
            status = "Pendente"
        elif db_status == "encerrado":
            status = "Encerrado"
        else:
            status = "Aberto" if proc.is_available() else "Encerrado"
        if not eventos:
            registros.append({"evento": None, "processo": proc, "status": status})
            continue

        validos = [ev for ev in eventos if ev.status == "ativo" and ev.publico]
        if validos:
            for ev in validos:
                registros.append({"evento": ev, "processo": proc, "status": status})
        elif proc.is_available():
            registros.append({"evento": None, "processo": proc, "status": status})

    if not registros:
        flash(
            "Nenhum processo seletivo de revisores disponível no momento.",
            "info",
        )

    return render_template("revisor/select_event.html", eventos=registros)


# -----------------------------------------------------------------------------
# APROVAÇÃO DE CANDIDATURA (CLIENTE/ADMIN)
# -----------------------------------------------------------------------------
@revisor_routes.route("/revisor/approve/<int:cand_id>", methods=["POST"])
@login_required
def approve(cand_id: int):
    if current_user.tipo not in {"cliente", "admin", "superadmin"}:  # type: ignore[attr-defined]
        return jsonify({"success": False}), 403

    cand: RevisorCandidatura = RevisorCandidatura.query.get_or_404(cand_id)

    config_cli = ConfiguracaoCliente.query.filter_by(
        cliente_id=cand.process.cliente_id
    ).first()
    if config_cli:
        aprovados = (
            RevisorCandidatura.query.join(
                RevisorProcess, RevisorCandidatura.process_id == RevisorProcess.id
            )
            .filter(
                RevisorProcess.cliente_id == cand.process.cliente_id,
                RevisorCandidatura.status == "aprovado",
            )
            .count()
        )
        if (
            config_cli.limite_total_revisores is not None
            and aprovados >= config_cli.limite_total_revisores
        ):
            flash("Limite de revisores atingido.", "danger")
            return redirect(url_for(endpoints.DASHBOARD_CLIENTE))
    cand.status = "aprovado"
    cand.etapa_atual = cand.process.num_etapas  # type: ignore[attr-defined]

    reviewer: Usuario | None = None
    if cand.email:
        # Cria (ou atualiza) usuário revisor
        reviewer = Usuario.query.filter_by(email=cand.email).first()
        if not reviewer:
            reviewer = Usuario(
                nome=cand.nome or cand.email,
                email=cand.email,
                senha=generate_password_hash("temp123", method="pbkdf2:sha256"),
                formacao="",
                tipo="revisor",
            )
            for _ in range(5):
                novo_cpf = str(uuid.uuid4().int)[:11]
                if not Usuario.query.filter_by(cpf=novo_cpf).first():
                    reviewer.cpf = novo_cpf
                    break
            else:  # pragma: no cover - defensive branch
                current_app.logger.error(
                    "Falha ao gerar CPF único para revisor %s", cand.email
                )
                err_msg = (
                    "Erro ao gerar CPF único. "
                    "Tente novamente ou contate o suporte."
                )
                if request.is_json:
                    return jsonify({"success": False, "error": err_msg}), 500
                flash(err_msg, "danger")
                return redirect(url_for(endpoints.DASHBOARD_CLIENTE))
            db.session.add(reviewer)
            db.session.flush()
        else:
            reviewer.tipo = "revisor"  # garante a role

    # Se informado, cria assignment imediato
    submission_id: int | None = (
        request.json.get("submission_id")
        if request.is_json
        else request.form.get("submission_id", type=int)
    )
    if submission_id and reviewer:
        db.session.add(Assignment(submission_id=submission_id, reviewer_id=reviewer.id))
    
    # Atribuição automática de trabalhos disponíveis para o revisor aprovado
    if reviewer:
        from datetime import timedelta
        
        # Busca trabalhos disponíveis do mesmo cliente que ainda precisam de revisores
        from models.event import RespostaFormulario
        
        # Buscar IDs de trabalhos já atribuídos ao revisor
        trabalhos_atribuidos_ids = (
            db.session.query(RespostaFormulario.trabalho_id)
            .join(Assignment, Assignment.resposta_formulario_id == RespostaFormulario.id)
            .filter(Assignment.reviewer_id == reviewer.id)
            .filter(RespostaFormulario.trabalho_id.isnot(None))
        )
        
        trabalhos_disponiveis = (
            Submission.query
            .join(Evento, Submission.evento_id == Evento.id)
            .filter(
                Evento.cliente_id == cand.process.cliente_id,
                ~Submission.id.in_(trabalhos_atribuidos_ids)
            )
            .limit(5)  # Limita a 5 trabalhos iniciais
            .all()
        )
        
        # Cria assignments para os trabalhos disponíveis
        config = ConfiguracaoCliente.query.filter_by(
            cliente_id=cand.process.cliente_id
        ).first()
        prazo_dias = config.prazo_parecer_dias if config else 14
        
        for trabalho in trabalhos_disponiveis:
            # Cria Review
            review = Review(
                submission_id=trabalho.id,
                reviewer_id=reviewer.id,
                access_code=str(uuid.uuid4())[:8],
            )
            db.session.add(review)
            
            # Busca ou cria RespostaFormulario para o trabalho
            resposta_formulario = RespostaFormulario.query.filter_by(trabalho_id=trabalho.id).first()
            if not resposta_formulario:
                # Cria uma resposta de formulário básica se não existir
                resposta_formulario = RespostaFormulario(
                    trabalho_id=trabalho.id,
                    formulario_id=None,  # Pode ser None para assignments automáticos
                    data_submissao=datetime.utcnow()
                )
                db.session.add(resposta_formulario)
                db.session.flush()  # Para obter o ID
            
            # Cria Assignment
            assignment = Assignment(
                resposta_formulario_id=resposta_formulario.id,
                reviewer_id=reviewer.id,
                deadline=datetime.utcnow() + timedelta(days=prazo_dias),
            )
            db.session.add(assignment)

    db.session.commit()
    if cand.email:
        send_email_task.delay(
            cand.email,
            cand.nome or "",
            "Processo Seletivo de Revisores",
            "Atualização de status da candidatura",
            "",
            template_path="emails/revisor_status_change.html",
            template_context={"status": cand.status, "codigo": cand.codigo},
        )
    msg = "Candidatura aprovada"
    if request.is_json:
        resp = {"success": True}
        if reviewer:
            resp["reviewer_id"] = reviewer.id
        resp["message"] = msg
        return jsonify(resp)
    flash(msg, "success")
    return redirect(url_for(endpoints.DASHBOARD_CLIENTE))


@revisor_routes.route("/revisor/reject/<int:cand_id>", methods=["POST"])
@login_required
def reject(cand_id: int):
    """Marca a candidatura como rejeitada."""
    if current_user.tipo not in {"cliente", "admin", "superadmin"}:  # type: ignore[attr-defined]
        return jsonify({"success": False}), 403

    cand: RevisorCandidatura = RevisorCandidatura.query.get_or_404(cand_id)
    cand.status = "rejeitado"
    db.session.commit()
    if cand.email:
        send_email_task.delay(
            cand.email,
            cand.nome or "",
            "Processo Seletivo de Revisores",
            "Atualização de status da candidatura",
            "",
            template_path="emails/revisor_status_change.html",
            template_context={"status": cand.status, "codigo": cand.codigo},
        )
    if request.is_json:
        return jsonify({"success": True})
    return redirect(url_for(endpoints.DASHBOARD_CLIENTE))


@revisor_routes.route("/revisor/advance/<int:cand_id>", methods=["POST"])
@login_required
def advance(cand_id: int):
    """Avança a candidatura para a próxima etapa."""
    if current_user.tipo not in {"cliente", "admin", "superadmin"}:  # type: ignore[attr-defined]
        return jsonify({"success": False}), 403

    cand: RevisorCandidatura = RevisorCandidatura.query.get_or_404(cand_id)

    current_num = cand.etapa_atual
    curr_etapa = RevisorEtapa.query.filter_by(
        process_id=cand.process_id, numero=current_num
    ).first()
    if curr_etapa:
        curr_status = RevisorCandidaturaEtapa.query.filter_by(
            candidatura_id=cand.id, etapa_id=curr_etapa.id
        ).first()
        if not curr_status:
            curr_status = RevisorCandidaturaEtapa(
                candidatura_id=cand.id, etapa_id=curr_etapa.id
            )
            db.session.add(curr_status)
        curr_status.status = "concluída"

    if current_num < cand.process.num_etapas:
        cand.etapa_atual = current_num + 1
        next_etapa = RevisorEtapa.query.filter_by(
            process_id=cand.process_id, numero=cand.etapa_atual
        ).first()
        if next_etapa:
            next_status = RevisorCandidaturaEtapa.query.filter_by(
                candidatura_id=cand.id, etapa_id=next_etapa.id
            ).first()
            if not next_status:
                next_status = RevisorCandidaturaEtapa(
                    candidatura_id=cand.id, etapa_id=next_etapa.id
                )
                db.session.add(next_status)
            next_status.status = "em_andamento"

    db.session.commit()
    if cand.email:
        send_email_task.delay(
            cand.email,
            cand.nome or "",
            "Processo Seletivo de Revisores",
            "Atualização de status da candidatura",
            "",
            template_path="emails/revisor_status_change.html",
            template_context={"status": cand.status, "codigo": cand.codigo},
        )
    if request.is_json:
        return jsonify({"success": True, "etapa_atual": cand.etapa_atual})
    return redirect(url_for(endpoints.DASHBOARD_CLIENTE))


@revisor_routes.route("/revisor/view/<int:cand_id>")
@login_required
def view_candidatura(cand_id: int):
    """Exibe os detalhes e respostas de uma candidatura."""
    if current_user.tipo not in {"cliente", "admin", "superadmin"}:  # type: ignore[attr-defined]
        flash("Acesso negado!", "danger")
        return redirect(url_for(endpoints.DASHBOARD))

    cand: RevisorCandidatura = RevisorCandidatura.query.get_or_404(cand_id)
    return render_template("revisor/candidatura_detail.html", candidatura=cand)


# -----------------------------------------------------------------------------
# AVALIAÇÃO DE TRABALHOS
# -----------------------------------------------------------------------------
@revisor_routes.route("/revisor/avaliar/<int:submission_id>", methods=["GET", "POST"])

@login_required
def avaliar(submission_id: int):
    """Permite ao revisor atribuir notas a uma submissão com base no barema."""
    submission = Submission.query.get_or_404(submission_id)
    # Buscar assignment através da resposta de formulário
    assignment = (
        Assignment.query
        .join(RespostaFormulario, Assignment.resposta_formulario_id == RespostaFormulario.id)
        .filter(
            RespostaFormulario.trabalho_id == submission.id,
            Assignment.reviewer_id == current_user.id
        )
        .first()
    )
    if not assignment:
        flash("Acesso negado!", "danger")
        return redirect(url_for(endpoints.DASHBOARD))

    barema = EventoBarema.query.filter_by(evento_id=submission.evento_id).first()
    review = Review.query.filter_by(
        submission_id=submission.id, reviewer_id=current_user.id
    ).first()


    if request.method == "POST" and barema:
        scores: Dict[str, int] = {}

        for requisito, faixa in barema.requisitos.items():
            nota_raw = request.form.get(requisito)
            if nota_raw:
                nota = int(nota_raw)
                min_val = faixa.get("min", 0)
                max_val = faixa.get("max")
                if max_val is not None and (nota < min_val or nota > max_val):
                    flash(
                        f"Nota para {requisito} deve estar entre {min_val} e {max_val}",
                        "danger",
                    )
                    return render_template(
                        "revisor/avaliacao.html",
                        submission=submission,
                        barema=barema,
                        review=review,
                    )
                scores[requisito] = nota


        if review is None:
            review = Review(
                submission_id=submission.id, reviewer_id=current_user.id
            )
        review.scores = scores
        db.session.add(review)
        db.session.commit()
        flash("Avaliação registrada", "success")
        return redirect(url_for("revisor_routes.avaliar", submission_id=submission.id))

    return render_template(
        "revisor/avaliacao.html", submission=submission, barema=barema, review=review
    )


# -----------------------------------------------------------------------------
# EVENTOS ELEGÍVEIS PARA PARTICIPANTES
# -----------------------------------------------------------------------------
@revisor_routes.route("/revisor/eligible_events")
def eligible_events():
    """Endpoint JSON que lista eventos com processo visível a participantes."""
    hoje = date.today()

    eventos = (
        Evento.query.join(
            RevisorProcess, Evento.cliente_id == RevisorProcess.cliente_id
        )
        .filter(
            Evento.status == "ativo",
            Evento.publico.is_(True),
            RevisorProcess.status == "ativo",
            RevisorProcess.exibir_para_participantes.is_(True),
            or_(
                RevisorProcess.availability_start.is_(None),
                RevisorProcess.availability_start <= hoje,
            ),
            or_(
                RevisorProcess.availability_end.is_(None),
                RevisorProcess.availability_end >= hoje,
            ),
        )
        .distinct()
        .all()
    )

    return jsonify([{"id": e.id, "nome": e.nome} for e in eventos])


@revisor_routes.route("/ranking_trabalhos")
@login_required
def ranking_trabalhos():
    """Lista trabalhos com a soma das notas recebidas.

    Permite ordenar por qualquer campo de ``Submission`` através do
    parâmetro de query ``ordenar_por``. Quando não informado, ordena pelo
    total de notas (``total_nota``) de forma decrescente.
    """

    if current_user.tipo not in ("cliente", "admin", "superadmin"):
        flash("Acesso negado!", "danger")
        return redirect(url_for(endpoints.DASHBOARD))

    ordenar_por = request.args.get("ordenar_por", "total_nota")

    notas_sub = (
        db.session.query(
            Review.submission_id.label("sub_id"),
            func.coalesce(func.sum(Review.note), 0).label("total_nota"),
        )
        .group_by(Review.submission_id)
        .subquery()
    )

    query = (
        db.session.query(Submission, notas_sub.c.total_nota)
        .outerjoin(notas_sub, Submission.id == notas_sub.c.sub_id)
    )

    if ordenar_por != "total_nota" and hasattr(Submission, ordenar_por):
        query = query.order_by(getattr(Submission, ordenar_por))
    else:
        ordenar_por = "total_nota"
        query = query.order_by(desc(notas_sub.c.total_nota))

    resultados = [
        {"submission": sub, "total_nota": nota or 0} for sub, nota in query.all()
    ]

    return render_template(
        "revisor/ranking.html",
        resultados=resultados,
        ordenar_por=ordenar_por,
    )


@revisor_routes.route("/api/formulario/<int:formulario_id>/campos", methods=["GET"])
@login_required
def get_formulario_campos(formulario_id: int) -> Any:
    """API endpoint para buscar campos de um formulário específico.

    Observações importantes:
    - Permite acesso para clientes e também para administradores.
    - Ordena os campos por ``id`` para garantir consistência.
    - Normaliza ``etapa`` para inteiro, com fallback em 1.
    """

    tipo = getattr(current_user, "tipo", None)  # type: ignore[attr-defined]
    if tipo not in {"cliente", "admin", "superadmin"}:
        return jsonify({"error": "Acesso negado"}), 403

    # Clientes só podem acessar seus próprios formulários
    if tipo == "cliente":
        formulario = Formulario.query.filter_by(
            id=formulario_id,
            cliente_id=current_user.id,  # type: ignore[attr-defined]
        ).first()
    else:
        # Admin/Superadmin podem acessar qualquer formulário pelo ID
        formulario = Formulario.query.get(formulario_id)

    if not formulario:
        return jsonify({"error": "Formulário não encontrado"}), 404

    # Busca explícita e ordenada para evitar inconsistências de ordenação
    from models.event import CampoFormulario

    campos_qs = (
        CampoFormulario.query.filter_by(formulario_id=formulario.id)
        .order_by(CampoFormulario.id.asc())
        .all()
    )

    def _safe_int(value, default=1):
        try:
            return int(value) if value is not None else default
        except (TypeError, ValueError):
            return default

    campos = [
        {
            "id": campo.id,
            "nome": campo.nome,
            "tipo": campo.tipo,
            "obrigatorio": bool(getattr(campo, "obrigatorio", False)),
            "etapa": _safe_int(getattr(campo, "etapa", 1), 1),
        }
        for campo in campos_qs
    ]

    return jsonify(campos)<|MERGE_RESOLUTION|>--- conflicted
+++ resolved
@@ -607,10 +607,9 @@
 
     # Create a basic form instance for CSRF protection
     form = FlaskForm()
-<<<<<<< HEAD
-=======
+
     stage_names = [e.nome for e in sorted(processo.etapas, key=lambda e: e.numero)]
->>>>>>> ce2feae7
+
 
     # Check if process has multiple steps
     if processo.num_etapas > 1:
@@ -622,14 +621,11 @@
             "revisor/candidatura_form_steps.html",
             formulario=formulario,
             processo=processo,
-<<<<<<< HEAD
-            form=form,
-            step_names=step_names,
-=======
+
             num_etapas=processo.num_etapas,
             stage_names=stage_names,
             form=form,
->>>>>>> ce2feae7
+
         )
     else:
         return render_template(
