--- conflicted
+++ resolved
@@ -1,1217 +1,1186 @@
-from flask import (
-    Blueprint,
-    render_template,
-    request,
-    redirect,
-    url_for,
-    flash,
-    send_from_directory,
-    send_file,
-    abort,
-    jsonify,
-)
-import logging
-import os
-import uuid
-from datetime import datetime
-
-from flask_login import login_required, current_user
-from utils.mfa import mfa_required
-from werkzeug.utils import secure_filename
-from sqlalchemy.orm import joinedload
-from sqlalchemy import text, or_
-
-from sqlalchemy.exc import IntegrityError, ProgrammingError, SQLAlchemyError
-
-
-from extensions import db
-from models import (
-    Formulario,
-    RespostaFormulario,
-    RespostaCampo,
-    CampoFormulario,
-    FormularioTemplate,
-    CampoFormularioTemplate,
-    FeedbackCampo,
-    Usuario,
-    Inscricao,
-    Oficina,
-    Ministrante,
-    AuditLog,
-    Evento,
-    ConfiguracaoCliente,
-    RevisorProcess,
-)
-from services.pdf_service import gerar_pdf_respostas
-
-logger = logging.getLogger(__name__)
-
-# Extensões permitidas (use com os.path.splitext, que retorna com ponto na extensão)
-ALLOWED_UPLOAD_EXTENSIONS = {".pdf", ".png", ".jpg", ".jpeg", ".gif", ".doc", ".docx"}
-
-formularios_routes = Blueprint(
-    "formularios_routes", __name__, template_folder="../templates/formulario"
-)
-
-
-def safe_get_formulario(formulario_id):
-    try:
-        return Formulario.query.get_or_404(formulario_id)
-    except ProgrammingError as e:
-        logger.error(f"Erro ao acessar formulário: {e}")
-        flash("Erro ao acessar formulário.", "danger")
-        return None
-
-
-@formularios_routes.route("/formularios", methods=["GET"])
-@login_required
-def listar_formularios():
-    """
-    •  Superusuário   → vê todos os formulários do sistema.
-    •  Demais perfis  → vê apenas formulários ligados ao seu cliente.
-    Cada formulário vem com TODAS as respostas + usuário de cada resposta
-    para evitar consultas N+1.
-    """
-    try:
-        q = Formulario.query.options(
-            joinedload(Formulario.respostas).joinedload(RespostaFormulario.usuario)
-        ).order_by(Formulario.nome)
-
-        if getattr(current_user, "tipo", None) == "superadmin":
-            formularios = q.all()
-        else:
-            cliente_id = getattr(current_user, "cliente_id", None) or current_user.id
-            formularios = q.filter(Formulario.cliente_id == cliente_id).all()
-    except ProgrammingError as e:
-        logger.error(f"Erro ao listar formulários: {e}")
-        flash("Erro ao carregar formulários.", "danger")
-        formularios = []
-    return render_template("formularios.html", formularios=formularios)
-
-
-@formularios_routes.route("/formularios/novo", methods=["GET", "POST"])
-@login_required
-def criar_formulario():
-    eventos_disponiveis = (
-        Evento.query.filter_by(cliente_id=current_user.id).all()
-        if current_user.tipo == "cliente"
-        else Evento.query.all()
-    )
-
-    config_cli = ConfiguracaoCliente.query.filter_by(cliente_id=current_user.id).first()
-
-    if request.method == "POST":
-        try:
-            count_forms = Formulario.query.filter_by(cliente_id=current_user.id).count()
-        except ProgrammingError as e:
-            logger.error(f"Erro ao contar formulários: {e}")
-            flash("Erro ao carregar formulários.", "danger")
-            return redirect(url_for("formularios_routes.listar_formularios"))
-        if (
-            config_cli
-            and config_cli.limite_formularios is not None
-            and count_forms >= config_cli.limite_formularios
-        ):
-            flash("Limite de formulários atingido.", "danger")
-            return redirect(url_for("formularios_routes.listar_formularios"))
-
-
-
-        # Checkbox marcado => True; ausente => False
-        permitir_multiplas = "permitir_multiplas_respostas" in request.form
-
-        nome = request.form.get("nome")
-        descricao = request.form.get("descricao")
-<<<<<<< HEAD
-        data_inicio_str = request.form.get("data_inicio")
-        data_fim_str = request.form.get("data_fim")
-        evento_id = request.form.get("evento_relacionado")
-        vincular_processo = "vincular_processo" in request.form
-=======
-        data_inicio_str = request.form.get("data_inicio")
-        data_fim_str = request.form.get("data_fim")
-        evento_ids = request.form.getlist("eventos")
-        is_submission_form = "is_submission_form" in request.form
-        evento_submissao_id = request.form.get("evento_submissao")
-        vincular_processo = "vincular_processo" in request.form
->>>>>>> 6083dd0f
-
-        # Checkbox marcado => True; ausente => False
-        permitir_multiplas = "permitir_multiplas_respostas" in request.form
-
-
-        data_inicio = (
-            datetime.strptime(data_inicio_str, "%Y-%m-%dT%H:%M")
-            if data_inicio_str
-            else None
-        )
-        data_fim = (
-            datetime.strptime(data_fim_str, "%Y-%m-%dT%H:%M") if data_fim_str else None
-        )
-
-        novo_formulario = Formulario(
-            nome=nome,
-            descricao=descricao,
-            data_inicio=data_inicio,
-            data_fim=data_fim,
-            permitir_multiplas_respostas=permitir_multiplas,
-            cliente_id=current_user.id,
-
-            is_submission_form=is_submission_form,
-        )
-
-<<<<<<< HEAD
-        if evento_id:
-            evento = Evento.query.get(int(evento_id))
-            if evento:
-                novo_formulario.eventos = [evento]
-            evento_id = int(evento_id)
-        else:
-            evento_id = None
-=======
-        if is_submission_form:
-            if not evento_submissao_id:
-                flash("Selecione um evento para submissão.", "danger")
-                return render_template(
-                    "criar_formulario.html", eventos=eventos_disponiveis
-                )
-            evento_sub = Evento.query.get(int(evento_submissao_id))
-            if evento_sub:
-                novo_formulario.eventos = [evento_sub]
-        elif evento_ids:
-            eventos_sel = Evento.query.filter(Evento.id.in_(evento_ids)).all()
-            novo_formulario.eventos = eventos_sel
->>>>>>> 6083dd0f
-
-        db.session.add(novo_formulario)
-        db.session.commit()
-
-<<<<<<< HEAD
-        if vincular_processo:
-            processo = RevisorProcess.query.filter_by(
-                cliente_id=current_user.id
-            ).first()
-            if not processo:
-                processo = RevisorProcess(
-                    cliente_id=current_user.id,
-                    formulario_id=novo_formulario.id,
-                    evento_id=evento_id,
-                )
-                db.session.add(processo)
-            else:
-                processo.formulario_id = novo_formulario.id
-                processo.evento_id = evento_id
-            db.session.commit()
-=======
-
-        if vincular_processo:
-            processo = RevisorProcess.query.filter_by(
-                cliente_id=current_user.id
-            ).first()
-            if not processo:
-                processo = RevisorProcess(
-                    cliente_id=current_user.id, formulario_id=novo_formulario.id
-                )
-                if eventos_sel:
-                    processo.eventos = eventos_sel
-                db.session.add(processo)
-            else:
-                processo.formulario_id = novo_formulario.id
-                if eventos_sel:
-                    processo.eventos = eventos_sel
-            db.session.commit()
->>>>>>> 6083dd0f
-
-        flash("Formulário criado com sucesso!", "success")
-        return redirect(url_for("formularios_routes.listar_formularios"))
-
-    return render_template("criar_formulario.html", eventos=eventos_disponiveis)
-
-
-@formularios_routes.route(
-    "/formularios/<int:formulario_id>/editar",
-    methods=["GET", "POST"],
-    endpoint="editar_formulario",
-)
-@login_required
-def editar_formulario(formulario_id):
-    """Atualiza um formulário existente."""
-    formulario = safe_get_formulario(formulario_id)
-    if not formulario:
-        return redirect(url_for("formularios_routes.listar_formularios"))
-
-    if (
-        getattr(current_user, "tipo", None) not in ("admin", "superadmin")
-        and formulario.cliente_id != current_user.id
-    ):
-        flash("Você não tem permissão para editar este formulário.", "danger")
-        return redirect(url_for("formularios_routes.listar_formularios"))
-
-    if request.method == "POST":
-        formulario.nome = request.form.get("nome")
-        formulario.descricao = request.form.get("descricao")
-
-        data_inicio_str = request.form.get("data_inicio")
-        data_fim_str = request.form.get("data_fim")
-        formulario.data_inicio = (
-            datetime.strptime(data_inicio_str, "%Y-%m-%dT%H:%M")
-            if data_inicio_str
-            else None
-        )
-        formulario.data_fim = (
-            datetime.strptime(data_fim_str, "%Y-%m-%dT%H:%M") if data_fim_str else None
-        )
-
-        db.session.commit()
-        flash("Formulário atualizado com sucesso!", "success")
-        return redirect(url_for("formularios_routes.listar_formularios"))
-
-    return render_template("editar_formulario.html", formulario=formulario)
-
-
-@formularios_routes.route("/formularios/<int:formulario_id>/deletar", methods=["POST"])
-@login_required
-def deletar_formulario(formulario_id):
-    formulario = safe_get_formulario(formulario_id)
-    if not formulario:
-        return redirect(url_for("formularios_routes.listar_formularios"))
-
-    if (
-        getattr(current_user, "tipo", None) not in ("admin", "superadmin")
-        and formulario.cliente_id != current_user.id
-    ):
-        flash("Você não tem permissão para deletar este formulário.", "danger")
-        return redirect(url_for("formularios_routes.listar_formularios"))
-
-    db.session.delete(formulario)
-    db.session.commit()
-    flash("Formulário deletado com sucesso!", "success")
-    return redirect(url_for("formularios_routes.listar_formularios"))
-
-
-@formularios_routes.route(
-    "/formularios/<int:formulario_id>/eventos", methods=["GET", "POST"]
-)
-@login_required
-def editar_eventos_formulario(formulario_id):
-    """Permite atribuir eventos a um formulário."""
-    formulario = safe_get_formulario(formulario_id)
-    if not formulario:
-        return redirect(url_for("formularios_routes.listar_formularios"))
-
-    if getattr(current_user, "tipo", None) in ("admin", "superadmin"):
-        eventos = Evento.query.order_by(Evento.nome).all()
-    else:
-        eventos = (
-            Evento.query.filter_by(cliente_id=current_user.id)
-            .order_by(Evento.nome)
-            .all()
-        )
-
-    if request.method == "POST":
-        selecionados = [int(eid) for eid in request.form.getlist("eventos")]
-        formulario.eventos = [e for e in eventos if e.id in selecionados]
-        db.session.commit()
-        flash("Eventos atualizados com sucesso!", "success")
-        return redirect(
-            url_for(
-                "formularios_routes.editar_eventos_formulario",
-                formulario_id=formulario_id,
-            )
-        )
-
-    return render_template(
-        "atribuir_eventos.html", formulario=formulario, eventos=eventos
-    )
-
-
-@formularios_routes.route(
-    "/formularios/<int:formulario_id>/campos", methods=["GET", "POST"]
-)
-@login_required
-def gerenciar_campos(formulario_id):
-    formulario = safe_get_formulario(formulario_id)
-    if not formulario:
-        return redirect(url_for("formularios_routes.listar_formularios"))
-
-    if request.method == "POST":
-        nome = request.form.get("nome")
-        tipo = request.form.get("tipo")
-        opcoes = request.form.get("opcoes", "").strip()
-        obrigatorio = request.form.get("obrigatorio") == "on"
-        tamanho_max_raw = request.form.get("tamanho_max", "").strip()
-        if tamanho_max_raw:
-            try:
-                tamanho_max = int(tamanho_max_raw)
-            except ValueError:
-                flash("Tamanho máximo deve ser um número.", "danger")
-                return render_template("gerenciar_campos.html", formulario=formulario)
-        else:
-            tamanho_max = None
-        regex_validacao = request.form.get("regex_validacao") or None
-
-        novo_campo = CampoFormulario(
-            formulario_id=formulario.id,
-            nome=nome,
-            tipo=tipo,
-            opcoes=opcoes if tipo in ["dropdown", "checkbox", "radio"] else None,
-            obrigatorio=obrigatorio,
-            tamanho_max=tamanho_max,
-            regex_validacao=regex_validacao,
-        )
-
-        db.session.add(novo_campo)
-        db.session.commit()
-        flash("Campo adicionado com sucesso!", "success")
-
-        return redirect(
-            url_for("formularios_routes.gerenciar_campos", formulario_id=formulario.id)
-        )
-
-    return render_template("gerenciar_campos.html", formulario=formulario)
-
-
-@formularios_routes.route("/campos/<int:campo_id>/editar", methods=["GET", "POST"])
-@login_required
-def editar_campo(campo_id):
-    campo = CampoFormulario.query.get_or_404(campo_id)
-
-    if request.method == "POST":
-        campo.nome = request.form.get("nome")
-        campo.tipo = request.form.get("tipo")
-        campo.opcoes = (
-            request.form.get("opcoes", "").strip()
-            if campo.tipo in ["dropdown", "checkbox", "radio"]
-            else None
-        )
-        campo.obrigatorio = request.form.get("obrigatorio") == "on"
-        tamanho_max_raw = request.form.get("tamanho_max", "").strip()
-        if tamanho_max_raw:
-            try:
-                campo.tamanho_max = int(tamanho_max_raw)
-            except ValueError:
-                flash("Tamanho máximo deve ser um número.", "danger")
-                return render_template("editar_campo.html", campo=campo)
-        else:
-            campo.tamanho_max = None
-        campo.regex_validacao = request.form.get("regex_validacao") or None
-
-        db.session.commit()
-        flash("Campo atualizado com sucesso!", "success")
-
-        return redirect(
-            url_for(
-                "formularios_routes.gerenciar_campos", formulario_id=campo.formulario_id
-            )
-        )
-
-    return render_template("editar_campo.html", campo=campo)
-
-
-@formularios_routes.route("/campos/<int:campo_id>/deletar", methods=["POST"])
-@login_required
-def deletar_campo(campo_id):
-    campo = CampoFormulario.query.get_or_404(campo_id)
-    formulario_id = campo.formulario_id
-    db.session.delete(campo)
-    db.session.commit()
-    flash("Campo removido com sucesso!", "success")
-
-    return redirect(
-        url_for("formularios_routes.gerenciar_campos", formulario_id=formulario_id)
-    )
-
-
-@formularios_routes.route(
-    "/formularios/<int:formulario_id>/preencher", methods=["GET", "POST"]
-)
-@login_required
-def preencher_formulario(formulario_id):
-    formulario = safe_get_formulario(formulario_id)
-    if not formulario:
-        return redirect(url_for("formularios_routes.listar_formularios"))
-
-    # Bloqueio por janela de disponibilidade
-    now = datetime.utcnow()
-    if (formulario.data_inicio and now < formulario.data_inicio) or (
-        formulario.data_fim and now > formulario.data_fim
-    ):
-        flash("O tempo de preenchimento do formulário acabou", "warning")
-        return redirect(url_for("formularios_routes.listar_formularios_participante"))
-
-    if request.method == "POST":
-        # Restringe múltiplas respostas, se configurado
-        if not getattr(formulario, "permitir_multiplas_respostas", True):
-            ja_respondeu = RespostaFormulario.query.filter_by(
-                formulario_id=formulario.id, usuario_id=current_user.id
-            ).first()
-            if ja_respondeu:
-                flash(
-                    "Apenas uma resposta é permitida para este formulário.", "warning"
-                )
-                return redirect(
-                    url_for("formularios_routes.listar_formularios_participante")
-                )
-
-        # ... restante do processamento do envio (criar RespostaFormulario, salvar campos, commit) ...
-
-        resposta_formulario = RespostaFormulario(
-            formulario_id=formulario.id, usuario_id=current_user.id
-        )
-        db.session.add(resposta_formulario)
-        db.session.flush()  # garante o ID para salvar uploads por resposta
-
-        for campo in formulario.campos:
-            valor = request.form.get(str(campo.id))
-
-            # Upload de arquivo: campo esperado como file_<id>
-            if campo.tipo == "file" and f"file_{campo.id}" in request.files:
-                arquivo = request.files[f"file_{campo.id}"]
-                if arquivo and arquivo.filename:
-                    filename = secure_filename(arquivo.filename)
-                    ext = os.path.splitext(filename)[1].lower()
-                    if ext not in ALLOWED_UPLOAD_EXTENSIONS:
-                        db.session.rollback()
-                        flash("Extensão de arquivo não permitida.", "danger")
-                        return redirect(request.url)
-
-                    unique_name = f"{uuid.uuid4().hex}_{datetime.utcnow().strftime('%Y%m%d%H%M%S')}{ext}"
-                    dir_path = os.path.join(
-                        "uploads", "respostas", str(resposta_formulario.id)
-                    )
-                    os.makedirs(dir_path, exist_ok=True)
-                    caminho_arquivo = os.path.join(dir_path, unique_name)
-                    arquivo.save(caminho_arquivo)
-                    valor = caminho_arquivo  # salva caminho do arquivo
-
-            if campo.obrigatorio and not valor:
-                db.session.rollback()
-                flash(f"O campo '{campo.nome}' é obrigatório.", "danger")
-                return redirect(request.url)
-
-            resposta_campo = RespostaCampo(
-                resposta_formulario_id=resposta_formulario.id,
-                campo_id=campo.id,
-                valor=valor,
-            )
-            db.session.add(resposta_campo)
-
-        db.session.commit()
-        flash("Formulário enviado com sucesso!", "success")
-        return redirect(url_for("dashboard_participante_routes.dashboard_participante"))
-
-    return render_template("inscricao/preencher_formulario.html", formulario=formulario)
-
-
-@formularios_routes.route("/formularios_participante", methods=["GET"])
-@login_required
-def listar_formularios_participante():
-    if current_user.tipo != "participante":
-        flash("Acesso negado!", "danger")
-        return redirect(url_for("dashboard_routes.dashboard"))
-
-    # Busca apenas formulários disponíveis para o participante
-    # Filtra formulários criados pelo mesmo cliente ao qual o participante está associado
-    cliente_id = current_user.cliente_id
-    evento_id = request.args.get("evento_id", type=int) or current_user.evento_id
-
-    if not cliente_id:
-        flash("Você não está associado a nenhum cliente.", "warning")
-        return redirect(url_for("dashboard_participante_routes.dashboard_participante"))
-
-    # Base query
-    if evento_id:
-        # Se um evento foi selecionado, exibe formulários associados
-        # independentemente do cliente do participante
-        query = Formulario.query.join(Formulario.eventos).filter(Evento.id == evento_id)
-    else:
-        # Mantém o comportamento atual quando nenhum evento é fornecido
-        query = Formulario.query.filter_by(cliente_id=cliente_id)
-
-    agora = datetime.utcnow()
-    query = query.filter(
-        or_(Formulario.data_inicio == None, Formulario.data_inicio <= agora),
-        or_(Formulario.data_fim == None, Formulario.data_fim >= agora),
-    )
-    formularios = query.all()
-
-    # Não há relação direta entre formulários e ministrantes no modelo atual,
-    # então estamos filtrando apenas pelo cliente_id do participante
-
-    if not formularios:
-        flash("Nenhum formulário disponível no momento.", "warning")
-        return redirect(url_for("dashboard_participante_routes.dashboard_participante"))
-
-    return render_template(
-        "formularios_participante.html", formularios=formularios, now=agora
-    )
-
-
-@formularios_routes.route("/respostas/<int:resposta_id>", methods=["GET"])
-@login_required
-def visualizar_resposta(resposta_id):
-    resposta = RespostaFormulario.query.get_or_404(resposta_id)
-
-    # Se quiser, confira se o current_user é o dono da resposta
-    if resposta.usuario_id != current_user.id:
-        flash("Você não tem permissão para ver esta resposta.", "danger")
-        return redirect(url_for("dashboard_participante_routes.dashboard_participante"))
-
-    return render_template("trabalho/visualizar_resposta.html", resposta=resposta)
-
-
-@formularios_routes.route("/formularios/<int:formulario_id>/exportar_csv")
-@login_required
-def exportar_csv(formulario_id):
-    import csv
-    import io
-    import pytz
-    from flask import Response, stream_with_context
-
-    formulario = safe_get_formulario(formulario_id)
-    if not formulario:
-        return redirect(url_for("formularios_routes.listar_formularios"))
-    respostas = RespostaFormulario.query.filter_by(formulario_id=formulario.id).all()
-
-    csv_filename = f"respostas_{formulario.id}.csv"
-
-    # Função para converter datetime para o fuso de Brasília
-    def convert_to_brasilia(dt):
-        brasilia_tz = pytz.timezone("America/Sao_Paulo")
-        if dt.tzinfo is None:
-            dt = dt.replace(tzinfo=pytz.utc)
-        return dt.astimezone(brasilia_tz)
-
-    # Função geradora que cria o CSV linha a linha
-    def generate():
-        output = io.StringIO()
-        writer = csv.writer(output, delimiter=",")
-
-        # Cabeçalho do CSV: Usuário, Data de Envio e os nomes dos campos do formulário
-        header = ["Usuário", "Data de Envio"] + [
-            campo.nome for campo in formulario.campos
-        ]
-        writer.writerow(header)
-        yield output.getvalue()
-        output.seek(0)
-        output.truncate(0)
-
-        # Preenche as linhas com as respostas
-        for resposta in respostas:
-            usuario_nome = resposta.usuario.nome if resposta.usuario else "N/A"
-            data_envio = convert_to_brasilia(resposta.data_submissao).strftime(
-                "%d/%m/%Y %H:%M"
-            )
-            row = [usuario_nome, data_envio]
-            for campo in formulario.campos:
-                valor = next(
-                    (
-                        resp.valor
-                        for resp in resposta.respostas_campos
-                        if resp.campo_id == campo.id
-                    ),
-                    "",
-                )
-                row.append(valor)
-            writer.writerow(row)
-            yield output.getvalue()
-            output.seek(0)
-            output.truncate(0)
-
-    return Response(
-        stream_with_context(generate()),
-        mimetype="text/csv",
-        headers={"Content-Disposition": f"attachment; filename={csv_filename}"},
-    )
-
-
-@formularios_routes.route("/formularios/<int:formulario_id>/exportar_xlsx")
-@login_required
-def exportar_xlsx(formulario_id):
-    formulario = safe_get_formulario(formulario_id)
-    if not formulario:
-        return redirect(url_for("formularios_routes.listar_formularios"))
-    respostas = RespostaFormulario.query.filter_by(formulario_id=formulario.id).all()
-
-    try:
-        import xlsxwriter
-        from io import BytesIO
-    except ImportError:
-        flash("Biblioteca XLSXWriter não disponível", "warning")
-        return redirect(
-            url_for("formularios_routes.exportar_csv", formulario_id=formulario_id)
-        )
-
-    output = BytesIO()
-    workbook = xlsxwriter.Workbook(output)
-    sheet = workbook.add_worksheet("Respostas")
-
-    headers = ["Usuário", "Data de Envio"] + [c.nome for c in formulario.campos]
-    for col, h in enumerate(headers):
-        sheet.write(0, col, h)
-
-    for row_idx, resposta in enumerate(respostas, start=1):
-        usuario_nome = resposta.usuario.nome if resposta.usuario else "N/A"
-        data_envio = resposta.data_submissao.strftime("%d/%m/%Y %H:%M")
-        row_data = [usuario_nome, data_envio]
-        for campo in formulario.campos:
-            valor = next(
-                (r.valor for r in resposta.respostas_campos if r.campo_id == campo.id),
-                "",
-            )
-            row_data.append(valor)
-        for col_idx, val in enumerate(row_data):
-            sheet.write(row_idx, col_idx, val)
-
-    workbook.close()
-    output.seek(0)
-    return send_file(
-        output,
-        mimetype="application/vnd.openxmlformats-officedocument.spreadsheetml.sheet",
-        as_attachment=True,
-        download_name="respostas.xlsx",
-    )
-
-
-@formularios_routes.route("/formularios/<int:formulario_id>/gerar_pdf_respostas")
-@login_required
-def gerar_pdf_respostas_route(formulario_id):
-    """Gera um PDF contendo todas as respostas do formulário."""
-    resultado = gerar_pdf_respostas(formulario_id)
-    if isinstance(resultado, tuple):
-        _, mensagem = resultado
-        flash(mensagem, "warning")
-        return redirect(
-            request.referrer or url_for("formularios_routes.listar_respostas")
-        )
-    return resultado
-
-
-@formularios_routes.route("/respostas/<path:filename>")
-@login_required
-@mfa_required
-def get_resposta_file(filename):
-    logger.debug("get_resposta_file foi chamado com: %s", filename)
-    uploads_folder = os.path.join("uploads", "respostas")
-    usuario = Usuario.query.get(getattr(current_user, "id", None))
-    uid = usuario.id if usuario else None  # permite salvar o log mesmo sem usuário
-
-    # Caminho completo armazenado em RespostaCampo.valor
-    caminho_arquivo = os.path.join("uploads", "respostas", filename)
-
-    # Localiza registro de RespostaCampo correspondente
-    resposta_campo = (
-        RespostaCampo.query.join(RespostaFormulario)
-        .filter(RespostaCampo.valor == caminho_arquivo)
-        .first()
-    )
-
-    if not resposta_campo:
-        logger.warning("Arquivo não encontrado para download: %s", filename)
-        db.session.add(
-            AuditLog(user_id=uid, submission_id=None, event_type="download_not_found")
-        )
-        try:
-            db.session.commit()
-        except IntegrityError:
-            db.session.rollback()
-        abort(404)
-
-    usuario_resposta = resposta_campo.resposta_formulario.usuario_id
-
-    # Verifica se o usuário é dono da resposta ou possui privilégio
-    has_privilege = getattr(current_user, "tipo", "") in (
-        "admin",
-        "superadmin",
-        "cliente",
-        "ministrante",
-    )
-
-    if usuario_resposta != current_user.id and not has_privilege:
-        logger.warning(
-            "Tentativa de acesso não autorizado ao arquivo %s pelo usuário %s",
-            filename,
-            uid,
-        )
-        db.session.add(
-            AuditLog(
-                user_id=uid,
-                submission_id=resposta_campo.resposta_formulario_id,
-                event_type="unauthorized_download",
-            )
-        )
-        try:
-            db.session.commit()
-        except IntegrityError:
-            db.session.rollback()
-        abort(403)
-
-    # Registro da tentativa autorizada
-    db.session.add(
-        AuditLog(
-            user_id=uid,
-            submission_id=resposta_campo.resposta_formulario_id,
-            event_type="download",
-        )
-    )
-    try:
-        db.session.commit()
-    except IntegrityError:
-        db.session.rollback()
-    return send_from_directory(uploads_folder, filename)
-
-
-@formularios_routes.route("/formularios/<int:formulario_id>/excluir", methods=["POST"])
-@login_required
-def excluir_formulario(formulario_id):
-    formulario = safe_get_formulario(formulario_id)
-    if not formulario:
-        return redirect(url_for("formularios_routes.listar_formularios"))
-
-    try:
-        # 1️⃣ Exclui FeedbackCampo associados às respostas do formulário (SQL textual corrigido)
-        db.session.execute(
-            text(
-                """
-            DELETE FROM feedback_campo
-            WHERE resposta_campo_id IN (
-                SELECT id FROM respostas_campo
-                WHERE resposta_formulario_id IN (
-                    SELECT id FROM respostas_formulario
-                    WHERE formulario_id = :fid
-                )
-            );
-        """
-            ),
-            {"fid": formulario_id},
-        )
-
-        # 2️⃣ Exclui RespostaCampo
-        RespostaCampo.query.filter(
-            RespostaCampo.resposta_formulario_id.in_(
-                db.session.query(RespostaFormulario.id).filter_by(
-                    formulario_id=formulario_id
-                )
-            )
-        ).execution_options(confirm_deleted_rows=False).delete(
-            synchronize_session=False
-        )
-
-        # 3️⃣ Exclui RespostaFormulario
-        RespostaFormulario.query.filter_by(formulario_id=formulario_id).delete()
-
-        # 4️⃣ Exclui o Formulário
-        formulario = safe_get_formulario(formulario_id)
-        if not formulario:
-            db.session.rollback()
-            return redirect(url_for("formularios_routes.listar_formularios"))
-        db.session.delete(formulario)
-
-        db.session.commit()
-
-        flash(
-            "Formulário e todos os dados relacionados excluídos com sucesso!", "success"
-        )
-    except Exception as e:
-        db.session.rollback()
-        flash(f"Erro ao excluir formulário: {str(e)}", "danger")
-
-    return redirect(url_for("formularios_routes.listar_formularios"))
-
-
-@formularios_routes.route(
-    "/formularios/<int:formulario_id>/respostas_ministrante", methods=["GET"]
-)
-@login_required
-def listar_respostas_ministrante(formulario_id):
-    # 1) Verifica se o current_user é ministrante
-    if not isinstance(current_user, Ministrante):
-        flash("Apenas ministrantes têm acesso a esta tela.", "danger")
-        return redirect(url_for("dashboard_ministrante_routes.dashboard_ministrante"))
-
-    formulario = safe_get_formulario(formulario_id)
-    if not formulario:
-        return redirect(url_for("formularios_routes.listar_formularios"))
-    # 2) Carrega as respostas
-    respostas = RespostaFormulario.query.filter_by(formulario_id=formulario.id).all()
-
-    return render_template(
-        "listar_respostas_ministrante.html", formulario=formulario, respostas=respostas
-    )
-
-
-@formularios_routes.route(
-    "/respostas/<int:resposta_id>/feedback",
-    methods=["GET", "POST"],
-    endpoint="dar_feedback_resposta_formulario",
-)
-@login_required
-def dar_feedback_resposta(resposta_id):
-    # só Ministrantes ou Clientes
-    if not (isinstance(current_user, Ministrante) or current_user.tipo == "cliente"):
-        flash("Apenas clientes e ministrantes podem dar feedback.", "danger")
-        return redirect(url_for("dashboard_routes.dashboard"))
-
-    resposta = RespostaFormulario.query.get_or_404(resposta_id)
-
-    # Clientes só podem acessar respostas de seus próprios formulários
-    if current_user.tipo == "cliente":
-        if resposta.formulario.cliente_id != current_user.id:
-            flash("Acesso negado", "danger")
-            return redirect(url_for("dashboard_routes.dashboard_cliente"))
-
-    # Ministrantes só podem avaliar respostas de eventos/oficinas que ministram
-    elif isinstance(current_user, Ministrante):
-        eventos_formulario = resposta.formulario.eventos
-        autorizado = False
-        for evento in eventos_formulario:
-            for oficina in evento.oficinas:
-                if (
-                    oficina.ministrante_id == current_user.id
-                    or current_user in oficina.ministrantes_associados
-                ):
-                    autorizado = True
-                    break
-            if autorizado:
-                break
-        if not autorizado:
-            flash("Acesso negado", "danger")
-            return redirect(
-                url_for("dashboard_ministrante_routes.dashboard_ministrante")
-            )
-
-    lista_campos = resposta.formulario.campos
-    resposta_campos = resposta.respostas_campos
-
-    if request.method == "POST":
-        for rc in resposta_campos:
-            nome_textarea = f"feedback_{rc.id}"
-            texto = request.form.get(nome_textarea, "").strip()
-            if not texto:
-                continue
-
-            fb = FeedbackCampo(
-                resposta_campo_id=rc.id,
-                ministrante_id=(
-                    current_user.id if isinstance(current_user, Ministrante) else None
-                ),
-                cliente_id=current_user.id if current_user.tipo == "cliente" else None,
-                texto_feedback=texto,
-            )
-            db.session.add(fb)
-
-        db.session.commit()
-        flash("Feedback registrado com sucesso!", "success")
-        return redirect(
-            url_for(
-                "formularios_routes.dar_feedback_resposta_formulario",
-                resposta_id=resposta_id,
-            )
-        )
-
-    return render_template(
-        "dar_feedback_resposta.html",
-        resposta=resposta,
-        lista_campos=lista_campos,
-        resposta_campos=resposta_campos,
-    )
-
-
-@formularios_routes.route("/formulario_templates", methods=["GET"])
-@login_required
-def listar_templates():
-    if current_user.tipo not in ["admin", "cliente"]:
-        flash("Acesso negado!", "danger")
-        return redirect(url_for("dashboard_routes.dashboard"))
-
-    # Filter by cliente if not admin
-    if current_user.tipo == "cliente":
-        templates = FormularioTemplate.query.filter(
-            (FormularioTemplate.cliente_id == current_user.id)
-            | (FormularioTemplate.is_default == True)
-        ).all()
-    else:  # Admin sees all templates
-        templates = FormularioTemplate.query.all()
-
-    return render_template("templates_formulario.html", templates=templates)
-
-
-@formularios_routes.route("/formulario_templates/novo", methods=["GET", "POST"])
-@login_required
-def criar_template():
-    if current_user.tipo not in ["admin", "cliente"]:
-        flash("Acesso negado!", "danger")
-        return redirect(url_for("dashboard_routes.dashboard"))
-
-    if request.method == "POST":
-        nome = request.form.get("nome")
-        descricao = request.form.get("descricao")
-        categoria = request.form.get("categoria")
-        is_default = request.form.get("is_default") == "on"
-
-        # Only admin can create default templates
-        if current_user.tipo != "admin" and is_default:
-            is_default = False
-
-        novo_template = FormularioTemplate(
-            nome=nome,
-            descricao=descricao,
-            categoria=categoria,
-            is_default=is_default,
-            cliente_id=None if is_default else current_user.id,
-        )
-
-        db.session.add(novo_template)
-        db.session.commit()
-
-        flash("Template criado com sucesso!", "success")
-        return redirect(
-            url_for(
-                "formularios_routes.gerenciar_campos_template",
-                template_id=novo_template.id,
-            )
-        )
-
-    return render_template("certificado/criar_template.html")
-
-
-@formularios_routes.route(
-    "/formulario_templates/<int:template_id>/campos", methods=["GET", "POST"]
-)
-@login_required
-def gerenciar_campos_template(template_id):
-    template = FormularioTemplate.query.get_or_404(template_id)
-
-    # Check permissions
-    if (
-        current_user.tipo != "admin"
-        and template.cliente_id != current_user.id
-        and not template.is_default
-    ):
-        flash("Acesso negado!", "danger")
-        return redirect(url_for("formularios_routes.listar_templates"))
-
-    if request.method == "POST":
-        nome = request.form.get("nome")
-        tipo = request.form.get("tipo")
-        opcoes = request.form.get("opcoes", "").strip()
-        obrigatorio = request.form.get("obrigatorio") == "on"
-        ordem = request.form.get("ordem", 0)
-
-        novo_campo = CampoFormularioTemplate(
-            template_id=template.id,
-            nome=nome,
-            tipo=tipo,
-            opcoes=opcoes if tipo in ["dropdown", "checkbox", "radio"] else None,
-            obrigatorio=obrigatorio,
-            ordem=ordem,
-        )
-
-        db.session.add(novo_campo)
-        db.session.commit()
-
-        flash("Campo adicionado com sucesso!", "success")
-        return redirect(
-            url_for(
-                "formularios_routes.gerenciar_campos_template", template_id=template.id
-            )
-        )
-
-    return render_template("gerenciar_campos_template.html", template=template)
-
-
-@formularios_routes.route(
-    "/formulario_templates/<int:template_id>/usar", methods=["GET", "POST"]
-)
-@login_required
-def usar_template(template_id):
-    template = FormularioTemplate.query.get_or_404(template_id)
-
-    if request.method == "POST":
-        nome = request.form.get("nome")
-        descricao = request.form.get("descricao")
-
-        # Create new form from template
-        novo_formulario = Formulario(
-            nome=nome, descricao=descricao, cliente_id=current_user.id
-        )
-        db.session.add(novo_formulario)
-        db.session.flush()  # Get ID before committing
-
-        # Copy fields from template
-        for campo_template in sorted(template.campos, key=lambda x: x.ordem):
-            novo_campo = CampoFormulario(
-                formulario_id=novo_formulario.id,
-                nome=campo_template.nome,
-                tipo=campo_template.tipo,
-                opcoes=campo_template.opcoes,
-                obrigatorio=campo_template.obrigatorio,
-            )
-            db.session.add(novo_campo)
-
-        db.session.commit()
-        flash("Formulário criado com sucesso a partir do template!", "success")
-        return redirect(url_for("formularios_routes.listar_formularios"))
-
-    return render_template("usar_template.html", template=template)
-
-
-@formularios_routes.route("/respostas/<int:resposta_id>/deletar", methods=["POST"])
-@login_required
-def deletar_resposta(resposta_id):
-    """Permite ao cliente excluir uma resposta de seu formulário."""
-    # Apenas clientes podem excluir respostas
-    if getattr(current_user, "tipo", None) != "cliente":
-        flash("Acesso negado!", "danger")
-        return redirect(url_for("formularios_routes.listar_respostas"))
-
-    resposta = RespostaFormulario.query.get_or_404(resposta_id)
-
-    # Verifica se a resposta pertence a um formulário do cliente atual
-    if resposta.formulario.cliente_id != current_user.id:
-        flash("Você não tem permissão para excluir esta resposta.", "danger")
-        return redirect(url_for("formularios_routes.listar_respostas"))
-
-    # Remove arquivos associados e registros de RespostaCampo
-    for resp_campo in list(resposta.respostas_campos):
-        # Remove feedbacks vinculados ao campo antes da exclusão
-        for feedback in list(resp_campo.feedbacks_campo):
-            db.session.delete(feedback)
-
-        if resp_campo.campo.tipo == "file" and resp_campo.valor:
-            try:
-                if os.path.exists(resp_campo.valor):
-                    os.remove(resp_campo.valor)
-            except OSError:
-                logger.exception("Erro ao remover arquivo %s", resp_campo.valor)
-
-        db.session.delete(resp_campo)
-
-    # Remove diretório da resposta (se existir)
-    dir_path = os.path.join("uploads", "respostas", str(resposta.id))
-    try:
-        if os.path.isdir(dir_path):
-            # Caso não esteja vazio, tenta remover mesmo assim
-            import shutil
-
-            shutil.rmtree(dir_path, ignore_errors=True)
-    except OSError:
-        pass
-
-    # Auditoria
-    usuario = Usuario.query.get(getattr(current_user, "id", None))
-    uid = usuario.id if usuario else None
-
-    # Remove logs anteriores desta submissão (evita FK/duplicidade)
-    AuditLog.query.filter_by(submission_id=resposta.id).delete(synchronize_session=False)
-
-    # Registra o evento de deleção sem referenciar a submissão que será removida
-    db.session.add(
-        AuditLog(user_id=uid, submission_id=None, event_type="delete_resposta")
-    )
-
-    db.session.delete(resposta)
-    db.session.commit()
-
-    flash("Resposta excluída com sucesso!", "success")
-    return redirect(url_for("formularios_routes.listar_respostas"))
-
-
-
-@formularios_routes.route("/respostas", methods=["GET"])
-@login_required
-def listar_respostas():
-    # Verifica se o usuário é cliente ou ministrante
-    if current_user.tipo not in ["cliente", "ministrante"]:
-        flash("Acesso negado!", "danger")
-        return redirect(url_for("dashboard_routes.dashboard"))
-
-    # --- Se for cliente ---
-    if current_user.tipo == "cliente":
-        respostas = (
-            RespostaFormulario.query.join(Usuario)
-            .join(Formulario)
-            .filter(
-                Usuario.cliente_id == current_user.id,
-                Formulario.cliente_id == current_user.id,
-            )
-            .order_by(RespostaFormulario.data_submissao.desc())
-            .all()
-        )
-
-    # --- Se for ministrante ---
-    elif current_user.tipo == "ministrante":
-        # Você pode adaptar essa parte para buscar participantes das oficinas que ele ministra
-        respostas = (
-            RespostaFormulario.query.join(Usuario)
-            .join(Inscricao, Inscricao.usuario_id == Usuario.id)
-            .join(Oficina, Inscricao.oficina_id == Oficina.id)
-            .filter(Oficina.ministrante_id == current_user.id)
-            .order_by(RespostaFormulario.data_submissao.desc())
-            .all()
-        )
-
-    # Se não houver respostas
-    if not respostas:
-        flash("Não há respostas disponíveis no momento.", "info")
-        return redirect(url_for("dashboard_routes.dashboard"))
-
-    formulario = respostas[0].formulario
-
-    return render_template(
-        "listar_respostas.html", formulario=formulario, respostas=respostas
-    )
-
-
-@formularios_routes.route("/definir_status_inline", methods=["POST"])
-@login_required
-@mfa_required
-def definir_status_inline():
-    # 0) Verifica se o usuário possui permissão
-    if getattr(current_user, "tipo", None) not in ("cliente", "ministrante"):
-        flash("Acesso negado!", "danger")
-        return redirect(request.referrer or url_for("dashboard_routes.dashboard"))
-
-    # 1) Pega valores do form
-    resposta_id = request.form.get("resposta_id")
-    novo_status = request.form.get("status_avaliacao")
-
-    # 2) Valida
-    if not resposta_id or not novo_status:
-        flash("Dados incompletos!", "danger")
-        return redirect(request.referrer or url_for("dashboard_routes.dashboard"))
-
-    # 3) Busca a resposta no banco
-    resposta = RespostaFormulario.query.get(resposta_id)
-    if not resposta:
-        flash("Resposta não encontrada!", "warning")
-        return redirect(request.referrer or url_for("dashboard_routes.dashboard"))
-
-    # 4) Atualiza e registra log
-    resposta.status_avaliacao = novo_status
-
-    # Obtém o registro de usuário; fallback a None se o usuário não existir
-    usuario = Usuario.query.get(getattr(current_user, "id", None))
-    uid = usuario.id if usuario else None  # permite salvar o log mesmo sem usuário
-
-    # Determina a URL de retorno (prioriza a página anterior)
-    redirect_url = request.referrer or url_for(
-        "formularios_routes.listar_respostas",
-        formulario_id=resposta.formulario_id,
-    )
-
-    try:
-        log = AuditLog(user_id=uid, submission_id=resposta_id, event_type="decision")
-        db.session.add(log)
-        db.session.commit()
-        flash("Status atualizado com sucesso!", "success")
-    except SQLAlchemyError:
-        db.session.rollback()
-        logger.exception("Erro ao salvar atualização de status")
-        flash("Não foi possível salvar a atualização de status.", "danger")
-        if request.accept_mimetypes.accept_json:
-            return jsonify({"message": "Status update could not be saved"}), 400
-        return redirect(redirect_url)
-
-    # Redireciona para a mesma página (listar_respostas) ou usa request.referrer
-    return redirect(redirect_url)
+from flask import (
+    Blueprint,
+    render_template,
+    request,
+    redirect,
+    url_for,
+    flash,
+    send_from_directory,
+    send_file,
+    abort,
+    jsonify,
+)
+import logging
+import os
+import uuid
+from datetime import datetime
+
+from flask_login import login_required, current_user
+from utils.mfa import mfa_required
+from werkzeug.utils import secure_filename
+from sqlalchemy.orm import joinedload
+from sqlalchemy import text, or_
+
+from sqlalchemy.exc import IntegrityError, ProgrammingError, SQLAlchemyError
+
+
+from extensions import db
+from models import (
+    Formulario,
+    RespostaFormulario,
+    RespostaCampo,
+    CampoFormulario,
+    FormularioTemplate,
+    CampoFormularioTemplate,
+    FeedbackCampo,
+    Usuario,
+    Inscricao,
+    Oficina,
+    Ministrante,
+    AuditLog,
+    Evento,
+    ConfiguracaoCliente,
+    RevisorProcess,
+)
+from services.pdf_service import gerar_pdf_respostas
+
+logger = logging.getLogger(__name__)
+
+# Extensões permitidas (use com os.path.splitext, que retorna com ponto na extensão)
+ALLOWED_UPLOAD_EXTENSIONS = {".pdf", ".png", ".jpg", ".jpeg", ".gif", ".doc", ".docx"}
+
+formularios_routes = Blueprint(
+    "formularios_routes", __name__, template_folder="../templates/formulario"
+)
+
+
+def safe_get_formulario(formulario_id):
+    try:
+        return Formulario.query.get_or_404(formulario_id)
+    except ProgrammingError as e:
+        logger.error(f"Erro ao acessar formulário: {e}")
+        flash("Erro ao acessar formulário.", "danger")
+        return None
+
+
+@formularios_routes.route("/formularios", methods=["GET"])
+@login_required
+def listar_formularios():
+    """
+    •  Superusuário   → vê todos os formulários do sistema.
+    •  Demais perfis  → vê apenas formulários ligados ao seu cliente.
+    Cada formulário vem com TODAS as respostas + usuário de cada resposta
+    para evitar consultas N+1.
+    """
+    try:
+        q = Formulario.query.options(
+            joinedload(Formulario.respostas).joinedload(RespostaFormulario.usuario)
+        ).order_by(Formulario.nome)
+
+        if getattr(current_user, "tipo", None) == "superadmin":
+            formularios = q.all()
+        else:
+            cliente_id = getattr(current_user, "cliente_id", None) or current_user.id
+            formularios = q.filter(Formulario.cliente_id == cliente_id).all()
+    except ProgrammingError as e:
+        logger.error(f"Erro ao listar formulários: {e}")
+        flash("Erro ao carregar formulários.", "danger")
+        formularios = []
+    return render_template("formularios.html", formularios=formularios)
+
+
+@formularios_routes.route("/formularios/novo", methods=["GET", "POST"])
+@login_required
+def criar_formulario():
+    eventos_disponiveis = (
+        Evento.query.filter_by(cliente_id=current_user.id).all()
+        if current_user.tipo == "cliente"
+        else Evento.query.all()
+    )
+
+    config_cli = ConfiguracaoCliente.query.filter_by(cliente_id=current_user.id).first()
+
+    if request.method == "POST":
+        try:
+            count_forms = Formulario.query.filter_by(cliente_id=current_user.id).count()
+        except ProgrammingError as e:
+            logger.error(f"Erro ao contar formulários: {e}")
+            flash("Erro ao carregar formulários.", "danger")
+            return redirect(url_for("formularios_routes.listar_formularios"))
+        if (
+            config_cli
+            and config_cli.limite_formularios is not None
+            and count_forms >= config_cli.limite_formularios
+        ):
+            flash("Limite de formulários atingido.", "danger")
+            return redirect(url_for("formularios_routes.listar_formularios"))
+
+
+
+        # Checkbox marcado => True; ausente => False
+        permitir_multiplas = "permitir_multiplas_respostas" in request.form
+
+        nome = request.form.get("nome")
+        descricao = request.form.get("descricao")
+
+        data_inicio_str = request.form.get("data_inicio")
+        data_fim_str = request.form.get("data_fim")
+        evento_ids = request.form.getlist("eventos")
+        is_submission_form = "is_submission_form" in request.form
+        evento_submissao_id = request.form.get("evento_submissao")
+        vincular_processo = "vincular_processo" in request.form
+
+
+        # Checkbox marcado => True; ausente => False
+        permitir_multiplas = "permitir_multiplas_respostas" in request.form
+
+
+        data_inicio = (
+            datetime.strptime(data_inicio_str, "%Y-%m-%dT%H:%M")
+            if data_inicio_str
+            else None
+        )
+        data_fim = (
+            datetime.strptime(data_fim_str, "%Y-%m-%dT%H:%M") if data_fim_str else None
+        )
+
+        novo_formulario = Formulario(
+            nome=nome,
+            descricao=descricao,
+            data_inicio=data_inicio,
+            data_fim=data_fim,
+            permitir_multiplas_respostas=permitir_multiplas,
+            cliente_id=current_user.id,
+
+            is_submission_form=is_submission_form,
+        )
+
+
+        if is_submission_form:
+            if not evento_submissao_id:
+                flash("Selecione um evento para submissão.", "danger")
+                return render_template(
+                    "criar_formulario.html", eventos=eventos_disponiveis
+                )
+            evento_sub = Evento.query.get(int(evento_submissao_id))
+            if evento_sub:
+                novo_formulario.eventos = [evento_sub]
+        elif evento_ids:
+            eventos_sel = Evento.query.filter(Evento.id.in_(evento_ids)).all()
+            novo_formulario.eventos = eventos_sel
+
+
+        db.session.add(novo_formulario)
+        db.session.commit()
+
+
+        if vincular_processo:
+            processo = RevisorProcess.query.filter_by(
+                cliente_id=current_user.id
+            ).first()
+            if not processo:
+                processo = RevisorProcess(
+                    cliente_id=current_user.id,
+                    formulario_id=novo_formulario.id,
+                    evento_id=evento_id,
+                )
+                db.session.add(processo)
+            else:
+                processo.formulario_id = novo_formulario.id
+                processo.evento_id = evento_id
+            db.session.commit()
+
+
+        flash("Formulário criado com sucesso!", "success")
+        return redirect(url_for("formularios_routes.listar_formularios"))
+
+    return render_template("criar_formulario.html", eventos=eventos_disponiveis)
+
+
+@formularios_routes.route(
+    "/formularios/<int:formulario_id>/editar",
+    methods=["GET", "POST"],
+    endpoint="editar_formulario",
+)
+@login_required
+def editar_formulario(formulario_id):
+    """Atualiza um formulário existente."""
+    formulario = safe_get_formulario(formulario_id)
+    if not formulario:
+        return redirect(url_for("formularios_routes.listar_formularios"))
+
+    if (
+        getattr(current_user, "tipo", None) not in ("admin", "superadmin")
+        and formulario.cliente_id != current_user.id
+    ):
+        flash("Você não tem permissão para editar este formulário.", "danger")
+        return redirect(url_for("formularios_routes.listar_formularios"))
+
+    if request.method == "POST":
+        formulario.nome = request.form.get("nome")
+        formulario.descricao = request.form.get("descricao")
+
+        data_inicio_str = request.form.get("data_inicio")
+        data_fim_str = request.form.get("data_fim")
+        formulario.data_inicio = (
+            datetime.strptime(data_inicio_str, "%Y-%m-%dT%H:%M")
+            if data_inicio_str
+            else None
+        )
+        formulario.data_fim = (
+            datetime.strptime(data_fim_str, "%Y-%m-%dT%H:%M") if data_fim_str else None
+        )
+
+        db.session.commit()
+        flash("Formulário atualizado com sucesso!", "success")
+        return redirect(url_for("formularios_routes.listar_formularios"))
+
+    return render_template("editar_formulario.html", formulario=formulario)
+
+
+@formularios_routes.route("/formularios/<int:formulario_id>/deletar", methods=["POST"])
+@login_required
+def deletar_formulario(formulario_id):
+    formulario = safe_get_formulario(formulario_id)
+    if not formulario:
+        return redirect(url_for("formularios_routes.listar_formularios"))
+
+    if (
+        getattr(current_user, "tipo", None) not in ("admin", "superadmin")
+        and formulario.cliente_id != current_user.id
+    ):
+        flash("Você não tem permissão para deletar este formulário.", "danger")
+        return redirect(url_for("formularios_routes.listar_formularios"))
+
+    db.session.delete(formulario)
+    db.session.commit()
+    flash("Formulário deletado com sucesso!", "success")
+    return redirect(url_for("formularios_routes.listar_formularios"))
+
+
+@formularios_routes.route(
+    "/formularios/<int:formulario_id>/eventos", methods=["GET", "POST"]
+)
+@login_required
+def editar_eventos_formulario(formulario_id):
+    """Permite atribuir eventos a um formulário."""
+    formulario = safe_get_formulario(formulario_id)
+    if not formulario:
+        return redirect(url_for("formularios_routes.listar_formularios"))
+
+    if getattr(current_user, "tipo", None) in ("admin", "superadmin"):
+        eventos = Evento.query.order_by(Evento.nome).all()
+    else:
+        eventos = (
+            Evento.query.filter_by(cliente_id=current_user.id)
+            .order_by(Evento.nome)
+            .all()
+        )
+
+    if request.method == "POST":
+        selecionados = [int(eid) for eid in request.form.getlist("eventos")]
+        formulario.eventos = [e for e in eventos if e.id in selecionados]
+        db.session.commit()
+        flash("Eventos atualizados com sucesso!", "success")
+        return redirect(
+            url_for(
+                "formularios_routes.editar_eventos_formulario",
+                formulario_id=formulario_id,
+            )
+        )
+
+    return render_template(
+        "atribuir_eventos.html", formulario=formulario, eventos=eventos
+    )
+
+
+@formularios_routes.route(
+    "/formularios/<int:formulario_id>/campos", methods=["GET", "POST"]
+)
+@login_required
+def gerenciar_campos(formulario_id):
+    formulario = safe_get_formulario(formulario_id)
+    if not formulario:
+        return redirect(url_for("formularios_routes.listar_formularios"))
+
+    if request.method == "POST":
+        nome = request.form.get("nome")
+        tipo = request.form.get("tipo")
+        opcoes = request.form.get("opcoes", "").strip()
+        obrigatorio = request.form.get("obrigatorio") == "on"
+        tamanho_max_raw = request.form.get("tamanho_max", "").strip()
+        if tamanho_max_raw:
+            try:
+                tamanho_max = int(tamanho_max_raw)
+            except ValueError:
+                flash("Tamanho máximo deve ser um número.", "danger")
+                return render_template("gerenciar_campos.html", formulario=formulario)
+        else:
+            tamanho_max = None
+        regex_validacao = request.form.get("regex_validacao") or None
+
+        novo_campo = CampoFormulario(
+            formulario_id=formulario.id,
+            nome=nome,
+            tipo=tipo,
+            opcoes=opcoes if tipo in ["dropdown", "checkbox", "radio"] else None,
+            obrigatorio=obrigatorio,
+            tamanho_max=tamanho_max,
+            regex_validacao=regex_validacao,
+        )
+
+        db.session.add(novo_campo)
+        db.session.commit()
+        flash("Campo adicionado com sucesso!", "success")
+
+        return redirect(
+            url_for("formularios_routes.gerenciar_campos", formulario_id=formulario.id)
+        )
+
+    return render_template("gerenciar_campos.html", formulario=formulario)
+
+
+@formularios_routes.route("/campos/<int:campo_id>/editar", methods=["GET", "POST"])
+@login_required
+def editar_campo(campo_id):
+    campo = CampoFormulario.query.get_or_404(campo_id)
+
+    if request.method == "POST":
+        campo.nome = request.form.get("nome")
+        campo.tipo = request.form.get("tipo")
+        campo.opcoes = (
+            request.form.get("opcoes", "").strip()
+            if campo.tipo in ["dropdown", "checkbox", "radio"]
+            else None
+        )
+        campo.obrigatorio = request.form.get("obrigatorio") == "on"
+        tamanho_max_raw = request.form.get("tamanho_max", "").strip()
+        if tamanho_max_raw:
+            try:
+                campo.tamanho_max = int(tamanho_max_raw)
+            except ValueError:
+                flash("Tamanho máximo deve ser um número.", "danger")
+                return render_template("editar_campo.html", campo=campo)
+        else:
+            campo.tamanho_max = None
+        campo.regex_validacao = request.form.get("regex_validacao") or None
+
+        db.session.commit()
+        flash("Campo atualizado com sucesso!", "success")
+
+        return redirect(
+            url_for(
+                "formularios_routes.gerenciar_campos", formulario_id=campo.formulario_id
+            )
+        )
+
+    return render_template("editar_campo.html", campo=campo)
+
+
+@formularios_routes.route("/campos/<int:campo_id>/deletar", methods=["POST"])
+@login_required
+def deletar_campo(campo_id):
+    campo = CampoFormulario.query.get_or_404(campo_id)
+    formulario_id = campo.formulario_id
+    db.session.delete(campo)
+    db.session.commit()
+    flash("Campo removido com sucesso!", "success")
+
+    return redirect(
+        url_for("formularios_routes.gerenciar_campos", formulario_id=formulario_id)
+    )
+
+
+@formularios_routes.route(
+    "/formularios/<int:formulario_id>/preencher", methods=["GET", "POST"]
+)
+@login_required
+def preencher_formulario(formulario_id):
+    formulario = safe_get_formulario(formulario_id)
+    if not formulario:
+        return redirect(url_for("formularios_routes.listar_formularios"))
+
+    # Bloqueio por janela de disponibilidade
+    now = datetime.utcnow()
+    if (formulario.data_inicio and now < formulario.data_inicio) or (
+        formulario.data_fim and now > formulario.data_fim
+    ):
+        flash("O tempo de preenchimento do formulário acabou", "warning")
+        return redirect(url_for("formularios_routes.listar_formularios_participante"))
+
+    if request.method == "POST":
+        # Restringe múltiplas respostas, se configurado
+        if not getattr(formulario, "permitir_multiplas_respostas", True):
+            ja_respondeu = RespostaFormulario.query.filter_by(
+                formulario_id=formulario.id, usuario_id=current_user.id
+            ).first()
+            if ja_respondeu:
+                flash(
+                    "Apenas uma resposta é permitida para este formulário.", "warning"
+                )
+                return redirect(
+                    url_for("formularios_routes.listar_formularios_participante")
+                )
+
+        # ... restante do processamento do envio (criar RespostaFormulario, salvar campos, commit) ...
+
+        resposta_formulario = RespostaFormulario(
+            formulario_id=formulario.id, usuario_id=current_user.id
+        )
+        db.session.add(resposta_formulario)
+        db.session.flush()  # garante o ID para salvar uploads por resposta
+
+        for campo in formulario.campos:
+            valor = request.form.get(str(campo.id))
+
+            # Upload de arquivo: campo esperado como file_<id>
+            if campo.tipo == "file" and f"file_{campo.id}" in request.files:
+                arquivo = request.files[f"file_{campo.id}"]
+                if arquivo and arquivo.filename:
+                    filename = secure_filename(arquivo.filename)
+                    ext = os.path.splitext(filename)[1].lower()
+                    if ext not in ALLOWED_UPLOAD_EXTENSIONS:
+                        db.session.rollback()
+                        flash("Extensão de arquivo não permitida.", "danger")
+                        return redirect(request.url)
+
+                    unique_name = f"{uuid.uuid4().hex}_{datetime.utcnow().strftime('%Y%m%d%H%M%S')}{ext}"
+                    dir_path = os.path.join(
+                        "uploads", "respostas", str(resposta_formulario.id)
+                    )
+                    os.makedirs(dir_path, exist_ok=True)
+                    caminho_arquivo = os.path.join(dir_path, unique_name)
+                    arquivo.save(caminho_arquivo)
+                    valor = caminho_arquivo  # salva caminho do arquivo
+
+            if campo.obrigatorio and not valor:
+                db.session.rollback()
+                flash(f"O campo '{campo.nome}' é obrigatório.", "danger")
+                return redirect(request.url)
+
+            resposta_campo = RespostaCampo(
+                resposta_formulario_id=resposta_formulario.id,
+                campo_id=campo.id,
+                valor=valor,
+            )
+            db.session.add(resposta_campo)
+
+        db.session.commit()
+        flash("Formulário enviado com sucesso!", "success")
+        return redirect(url_for("dashboard_participante_routes.dashboard_participante"))
+
+    return render_template("inscricao/preencher_formulario.html", formulario=formulario)
+
+
+@formularios_routes.route("/formularios_participante", methods=["GET"])
+@login_required
+def listar_formularios_participante():
+    if current_user.tipo != "participante":
+        flash("Acesso negado!", "danger")
+        return redirect(url_for("dashboard_routes.dashboard"))
+
+    # Busca apenas formulários disponíveis para o participante
+    # Filtra formulários criados pelo mesmo cliente ao qual o participante está associado
+    cliente_id = current_user.cliente_id
+    evento_id = request.args.get("evento_id", type=int) or current_user.evento_id
+
+    if not cliente_id:
+        flash("Você não está associado a nenhum cliente.", "warning")
+        return redirect(url_for("dashboard_participante_routes.dashboard_participante"))
+
+    # Base query
+    if evento_id:
+        # Se um evento foi selecionado, exibe formulários associados
+        # independentemente do cliente do participante
+        query = Formulario.query.join(Formulario.eventos).filter(Evento.id == evento_id)
+    else:
+        # Mantém o comportamento atual quando nenhum evento é fornecido
+        query = Formulario.query.filter_by(cliente_id=cliente_id)
+
+    agora = datetime.utcnow()
+    query = query.filter(
+        or_(Formulario.data_inicio == None, Formulario.data_inicio <= agora),
+        or_(Formulario.data_fim == None, Formulario.data_fim >= agora),
+    )
+    formularios = query.all()
+
+    # Não há relação direta entre formulários e ministrantes no modelo atual,
+    # então estamos filtrando apenas pelo cliente_id do participante
+
+    if not formularios:
+        flash("Nenhum formulário disponível no momento.", "warning")
+        return redirect(url_for("dashboard_participante_routes.dashboard_participante"))
+
+    return render_template(
+        "formularios_participante.html", formularios=formularios, now=agora
+    )
+
+
+@formularios_routes.route("/respostas/<int:resposta_id>", methods=["GET"])
+@login_required
+def visualizar_resposta(resposta_id):
+    resposta = RespostaFormulario.query.get_or_404(resposta_id)
+
+    # Se quiser, confira se o current_user é o dono da resposta
+    if resposta.usuario_id != current_user.id:
+        flash("Você não tem permissão para ver esta resposta.", "danger")
+        return redirect(url_for("dashboard_participante_routes.dashboard_participante"))
+
+    return render_template("trabalho/visualizar_resposta.html", resposta=resposta)
+
+
+@formularios_routes.route("/formularios/<int:formulario_id>/exportar_csv")
+@login_required
+def exportar_csv(formulario_id):
+    import csv
+    import io
+    import pytz
+    from flask import Response, stream_with_context
+
+    formulario = safe_get_formulario(formulario_id)
+    if not formulario:
+        return redirect(url_for("formularios_routes.listar_formularios"))
+    respostas = RespostaFormulario.query.filter_by(formulario_id=formulario.id).all()
+
+    csv_filename = f"respostas_{formulario.id}.csv"
+
+    # Função para converter datetime para o fuso de Brasília
+    def convert_to_brasilia(dt):
+        brasilia_tz = pytz.timezone("America/Sao_Paulo")
+        if dt.tzinfo is None:
+            dt = dt.replace(tzinfo=pytz.utc)
+        return dt.astimezone(brasilia_tz)
+
+    # Função geradora que cria o CSV linha a linha
+    def generate():
+        output = io.StringIO()
+        writer = csv.writer(output, delimiter=",")
+
+        # Cabeçalho do CSV: Usuário, Data de Envio e os nomes dos campos do formulário
+        header = ["Usuário", "Data de Envio"] + [
+            campo.nome for campo in formulario.campos
+        ]
+        writer.writerow(header)
+        yield output.getvalue()
+        output.seek(0)
+        output.truncate(0)
+
+        # Preenche as linhas com as respostas
+        for resposta in respostas:
+            usuario_nome = resposta.usuario.nome if resposta.usuario else "N/A"
+            data_envio = convert_to_brasilia(resposta.data_submissao).strftime(
+                "%d/%m/%Y %H:%M"
+            )
+            row = [usuario_nome, data_envio]
+            for campo in formulario.campos:
+                valor = next(
+                    (
+                        resp.valor
+                        for resp in resposta.respostas_campos
+                        if resp.campo_id == campo.id
+                    ),
+                    "",
+                )
+                row.append(valor)
+            writer.writerow(row)
+            yield output.getvalue()
+            output.seek(0)
+            output.truncate(0)
+
+    return Response(
+        stream_with_context(generate()),
+        mimetype="text/csv",
+        headers={"Content-Disposition": f"attachment; filename={csv_filename}"},
+    )
+
+
+@formularios_routes.route("/formularios/<int:formulario_id>/exportar_xlsx")
+@login_required
+def exportar_xlsx(formulario_id):
+    formulario = safe_get_formulario(formulario_id)
+    if not formulario:
+        return redirect(url_for("formularios_routes.listar_formularios"))
+    respostas = RespostaFormulario.query.filter_by(formulario_id=formulario.id).all()
+
+    try:
+        import xlsxwriter
+        from io import BytesIO
+    except ImportError:
+        flash("Biblioteca XLSXWriter não disponível", "warning")
+        return redirect(
+            url_for("formularios_routes.exportar_csv", formulario_id=formulario_id)
+        )
+
+    output = BytesIO()
+    workbook = xlsxwriter.Workbook(output)
+    sheet = workbook.add_worksheet("Respostas")
+
+    headers = ["Usuário", "Data de Envio"] + [c.nome for c in formulario.campos]
+    for col, h in enumerate(headers):
+        sheet.write(0, col, h)
+
+    for row_idx, resposta in enumerate(respostas, start=1):
+        usuario_nome = resposta.usuario.nome if resposta.usuario else "N/A"
+        data_envio = resposta.data_submissao.strftime("%d/%m/%Y %H:%M")
+        row_data = [usuario_nome, data_envio]
+        for campo in formulario.campos:
+            valor = next(
+                (r.valor for r in resposta.respostas_campos if r.campo_id == campo.id),
+                "",
+            )
+            row_data.append(valor)
+        for col_idx, val in enumerate(row_data):
+            sheet.write(row_idx, col_idx, val)
+
+    workbook.close()
+    output.seek(0)
+    return send_file(
+        output,
+        mimetype="application/vnd.openxmlformats-officedocument.spreadsheetml.sheet",
+        as_attachment=True,
+        download_name="respostas.xlsx",
+    )
+
+
+@formularios_routes.route("/formularios/<int:formulario_id>/gerar_pdf_respostas")
+@login_required
+def gerar_pdf_respostas_route(formulario_id):
+    """Gera um PDF contendo todas as respostas do formulário."""
+    resultado = gerar_pdf_respostas(formulario_id)
+    if isinstance(resultado, tuple):
+        _, mensagem = resultado
+        flash(mensagem, "warning")
+        return redirect(
+            request.referrer or url_for("formularios_routes.listar_respostas")
+        )
+    return resultado
+
+
+@formularios_routes.route("/respostas/<path:filename>")
+@login_required
+@mfa_required
+def get_resposta_file(filename):
+    logger.debug("get_resposta_file foi chamado com: %s", filename)
+    uploads_folder = os.path.join("uploads", "respostas")
+    usuario = Usuario.query.get(getattr(current_user, "id", None))
+    uid = usuario.id if usuario else None  # permite salvar o log mesmo sem usuário
+
+    # Caminho completo armazenado em RespostaCampo.valor
+    caminho_arquivo = os.path.join("uploads", "respostas", filename)
+
+    # Localiza registro de RespostaCampo correspondente
+    resposta_campo = (
+        RespostaCampo.query.join(RespostaFormulario)
+        .filter(RespostaCampo.valor == caminho_arquivo)
+        .first()
+    )
+
+    if not resposta_campo:
+        logger.warning("Arquivo não encontrado para download: %s", filename)
+        db.session.add(
+            AuditLog(user_id=uid, submission_id=None, event_type="download_not_found")
+        )
+        try:
+            db.session.commit()
+        except IntegrityError:
+            db.session.rollback()
+        abort(404)
+
+    usuario_resposta = resposta_campo.resposta_formulario.usuario_id
+
+    # Verifica se o usuário é dono da resposta ou possui privilégio
+    has_privilege = getattr(current_user, "tipo", "") in (
+        "admin",
+        "superadmin",
+        "cliente",
+        "ministrante",
+    )
+
+    if usuario_resposta != current_user.id and not has_privilege:
+        logger.warning(
+            "Tentativa de acesso não autorizado ao arquivo %s pelo usuário %s",
+            filename,
+            uid,
+        )
+        db.session.add(
+            AuditLog(
+                user_id=uid,
+                submission_id=resposta_campo.resposta_formulario_id,
+                event_type="unauthorized_download",
+            )
+        )
+        try:
+            db.session.commit()
+        except IntegrityError:
+            db.session.rollback()
+        abort(403)
+
+    # Registro da tentativa autorizada
+    db.session.add(
+        AuditLog(
+            user_id=uid,
+            submission_id=resposta_campo.resposta_formulario_id,
+            event_type="download",
+        )
+    )
+    try:
+        db.session.commit()
+    except IntegrityError:
+        db.session.rollback()
+    return send_from_directory(uploads_folder, filename)
+
+
+@formularios_routes.route("/formularios/<int:formulario_id>/excluir", methods=["POST"])
+@login_required
+def excluir_formulario(formulario_id):
+    formulario = safe_get_formulario(formulario_id)
+    if not formulario:
+        return redirect(url_for("formularios_routes.listar_formularios"))
+
+    try:
+        # 1️⃣ Exclui FeedbackCampo associados às respostas do formulário (SQL textual corrigido)
+        db.session.execute(
+            text(
+                """
+            DELETE FROM feedback_campo
+            WHERE resposta_campo_id IN (
+                SELECT id FROM respostas_campo
+                WHERE resposta_formulario_id IN (
+                    SELECT id FROM respostas_formulario
+                    WHERE formulario_id = :fid
+                )
+            );
+        """
+            ),
+            {"fid": formulario_id},
+        )
+
+        # 2️⃣ Exclui RespostaCampo
+        RespostaCampo.query.filter(
+            RespostaCampo.resposta_formulario_id.in_(
+                db.session.query(RespostaFormulario.id).filter_by(
+                    formulario_id=formulario_id
+                )
+            )
+        ).execution_options(confirm_deleted_rows=False).delete(
+            synchronize_session=False
+        )
+
+        # 3️⃣ Exclui RespostaFormulario
+        RespostaFormulario.query.filter_by(formulario_id=formulario_id).delete()
+
+        # 4️⃣ Exclui o Formulário
+        formulario = safe_get_formulario(formulario_id)
+        if not formulario:
+            db.session.rollback()
+            return redirect(url_for("formularios_routes.listar_formularios"))
+        db.session.delete(formulario)
+
+        db.session.commit()
+
+        flash(
+            "Formulário e todos os dados relacionados excluídos com sucesso!", "success"
+        )
+    except Exception as e:
+        db.session.rollback()
+        flash(f"Erro ao excluir formulário: {str(e)}", "danger")
+
+    return redirect(url_for("formularios_routes.listar_formularios"))
+
+
+@formularios_routes.route(
+    "/formularios/<int:formulario_id>/respostas_ministrante", methods=["GET"]
+)
+@login_required
+def listar_respostas_ministrante(formulario_id):
+    # 1) Verifica se o current_user é ministrante
+    if not isinstance(current_user, Ministrante):
+        flash("Apenas ministrantes têm acesso a esta tela.", "danger")
+        return redirect(url_for("dashboard_ministrante_routes.dashboard_ministrante"))
+
+    formulario = safe_get_formulario(formulario_id)
+    if not formulario:
+        return redirect(url_for("formularios_routes.listar_formularios"))
+    # 2) Carrega as respostas
+    respostas = RespostaFormulario.query.filter_by(formulario_id=formulario.id).all()
+
+    return render_template(
+        "listar_respostas_ministrante.html", formulario=formulario, respostas=respostas
+    )
+
+
+@formularios_routes.route(
+    "/respostas/<int:resposta_id>/feedback",
+    methods=["GET", "POST"],
+    endpoint="dar_feedback_resposta_formulario",
+)
+@login_required
+def dar_feedback_resposta(resposta_id):
+    # só Ministrantes ou Clientes
+    if not (isinstance(current_user, Ministrante) or current_user.tipo == "cliente"):
+        flash("Apenas clientes e ministrantes podem dar feedback.", "danger")
+        return redirect(url_for("dashboard_routes.dashboard"))
+
+    resposta = RespostaFormulario.query.get_or_404(resposta_id)
+
+    # Clientes só podem acessar respostas de seus próprios formulários
+    if current_user.tipo == "cliente":
+        if resposta.formulario.cliente_id != current_user.id:
+            flash("Acesso negado", "danger")
+            return redirect(url_for("dashboard_routes.dashboard_cliente"))
+
+    # Ministrantes só podem avaliar respostas de eventos/oficinas que ministram
+    elif isinstance(current_user, Ministrante):
+        eventos_formulario = resposta.formulario.eventos
+        autorizado = False
+        for evento in eventos_formulario:
+            for oficina in evento.oficinas:
+                if (
+                    oficina.ministrante_id == current_user.id
+                    or current_user in oficina.ministrantes_associados
+                ):
+                    autorizado = True
+                    break
+            if autorizado:
+                break
+        if not autorizado:
+            flash("Acesso negado", "danger")
+            return redirect(
+                url_for("dashboard_ministrante_routes.dashboard_ministrante")
+            )
+
+    lista_campos = resposta.formulario.campos
+    resposta_campos = resposta.respostas_campos
+
+    if request.method == "POST":
+        for rc in resposta_campos:
+            nome_textarea = f"feedback_{rc.id}"
+            texto = request.form.get(nome_textarea, "").strip()
+            if not texto:
+                continue
+
+            fb = FeedbackCampo(
+                resposta_campo_id=rc.id,
+                ministrante_id=(
+                    current_user.id if isinstance(current_user, Ministrante) else None
+                ),
+                cliente_id=current_user.id if current_user.tipo == "cliente" else None,
+                texto_feedback=texto,
+            )
+            db.session.add(fb)
+
+        db.session.commit()
+        flash("Feedback registrado com sucesso!", "success")
+        return redirect(
+            url_for(
+                "formularios_routes.dar_feedback_resposta_formulario",
+                resposta_id=resposta_id,
+            )
+        )
+
+    return render_template(
+        "dar_feedback_resposta.html",
+        resposta=resposta,
+        lista_campos=lista_campos,
+        resposta_campos=resposta_campos,
+    )
+
+
+@formularios_routes.route("/formulario_templates", methods=["GET"])
+@login_required
+def listar_templates():
+    if current_user.tipo not in ["admin", "cliente"]:
+        flash("Acesso negado!", "danger")
+        return redirect(url_for("dashboard_routes.dashboard"))
+
+    # Filter by cliente if not admin
+    if current_user.tipo == "cliente":
+        templates = FormularioTemplate.query.filter(
+            (FormularioTemplate.cliente_id == current_user.id)
+            | (FormularioTemplate.is_default == True)
+        ).all()
+    else:  # Admin sees all templates
+        templates = FormularioTemplate.query.all()
+
+    return render_template("templates_formulario.html", templates=templates)
+
+
+@formularios_routes.route("/formulario_templates/novo", methods=["GET", "POST"])
+@login_required
+def criar_template():
+    if current_user.tipo not in ["admin", "cliente"]:
+        flash("Acesso negado!", "danger")
+        return redirect(url_for("dashboard_routes.dashboard"))
+
+    if request.method == "POST":
+        nome = request.form.get("nome")
+        descricao = request.form.get("descricao")
+        categoria = request.form.get("categoria")
+        is_default = request.form.get("is_default") == "on"
+
+        # Only admin can create default templates
+        if current_user.tipo != "admin" and is_default:
+            is_default = False
+
+        novo_template = FormularioTemplate(
+            nome=nome,
+            descricao=descricao,
+            categoria=categoria,
+            is_default=is_default,
+            cliente_id=None if is_default else current_user.id,
+        )
+
+        db.session.add(novo_template)
+        db.session.commit()
+
+        flash("Template criado com sucesso!", "success")
+        return redirect(
+            url_for(
+                "formularios_routes.gerenciar_campos_template",
+                template_id=novo_template.id,
+            )
+        )
+
+    return render_template("certificado/criar_template.html")
+
+
+@formularios_routes.route(
+    "/formulario_templates/<int:template_id>/campos", methods=["GET", "POST"]
+)
+@login_required
+def gerenciar_campos_template(template_id):
+    template = FormularioTemplate.query.get_or_404(template_id)
+
+    # Check permissions
+    if (
+        current_user.tipo != "admin"
+        and template.cliente_id != current_user.id
+        and not template.is_default
+    ):
+        flash("Acesso negado!", "danger")
+        return redirect(url_for("formularios_routes.listar_templates"))
+
+    if request.method == "POST":
+        nome = request.form.get("nome")
+        tipo = request.form.get("tipo")
+        opcoes = request.form.get("opcoes", "").strip()
+        obrigatorio = request.form.get("obrigatorio") == "on"
+        ordem = request.form.get("ordem", 0)
+
+        novo_campo = CampoFormularioTemplate(
+            template_id=template.id,
+            nome=nome,
+            tipo=tipo,
+            opcoes=opcoes if tipo in ["dropdown", "checkbox", "radio"] else None,
+            obrigatorio=obrigatorio,
+            ordem=ordem,
+        )
+
+        db.session.add(novo_campo)
+        db.session.commit()
+
+        flash("Campo adicionado com sucesso!", "success")
+        return redirect(
+            url_for(
+                "formularios_routes.gerenciar_campos_template", template_id=template.id
+            )
+        )
+
+    return render_template("gerenciar_campos_template.html", template=template)
+
+
+@formularios_routes.route(
+    "/formulario_templates/<int:template_id>/usar", methods=["GET", "POST"]
+)
+@login_required
+def usar_template(template_id):
+    template = FormularioTemplate.query.get_or_404(template_id)
+
+    if request.method == "POST":
+        nome = request.form.get("nome")
+        descricao = request.form.get("descricao")
+
+        # Create new form from template
+        novo_formulario = Formulario(
+            nome=nome, descricao=descricao, cliente_id=current_user.id
+        )
+        db.session.add(novo_formulario)
+        db.session.flush()  # Get ID before committing
+
+        # Copy fields from template
+        for campo_template in sorted(template.campos, key=lambda x: x.ordem):
+            novo_campo = CampoFormulario(
+                formulario_id=novo_formulario.id,
+                nome=campo_template.nome,
+                tipo=campo_template.tipo,
+                opcoes=campo_template.opcoes,
+                obrigatorio=campo_template.obrigatorio,
+            )
+            db.session.add(novo_campo)
+
+        db.session.commit()
+        flash("Formulário criado com sucesso a partir do template!", "success")
+        return redirect(url_for("formularios_routes.listar_formularios"))
+
+    return render_template("usar_template.html", template=template)
+
+
+@formularios_routes.route("/respostas/<int:resposta_id>/deletar", methods=["POST"])
+@login_required
+def deletar_resposta(resposta_id):
+    """Permite ao cliente excluir uma resposta de seu formulário."""
+    # Apenas clientes podem excluir respostas
+    if getattr(current_user, "tipo", None) != "cliente":
+        flash("Acesso negado!", "danger")
+        return redirect(url_for("formularios_routes.listar_respostas"))
+
+    resposta = RespostaFormulario.query.get_or_404(resposta_id)
+
+    # Verifica se a resposta pertence a um formulário do cliente atual
+    if resposta.formulario.cliente_id != current_user.id:
+        flash("Você não tem permissão para excluir esta resposta.", "danger")
+        return redirect(url_for("formularios_routes.listar_respostas"))
+
+    # Remove arquivos associados e registros de RespostaCampo
+    for resp_campo in list(resposta.respostas_campos):
+        # Remove feedbacks vinculados ao campo antes da exclusão
+        for feedback in list(resp_campo.feedbacks_campo):
+            db.session.delete(feedback)
+
+        if resp_campo.campo.tipo == "file" and resp_campo.valor:
+            try:
+                if os.path.exists(resp_campo.valor):
+                    os.remove(resp_campo.valor)
+            except OSError:
+                logger.exception("Erro ao remover arquivo %s", resp_campo.valor)
+
+        db.session.delete(resp_campo)
+
+    # Remove diretório da resposta (se existir)
+    dir_path = os.path.join("uploads", "respostas", str(resposta.id))
+    try:
+        if os.path.isdir(dir_path):
+            # Caso não esteja vazio, tenta remover mesmo assim
+            import shutil
+
+            shutil.rmtree(dir_path, ignore_errors=True)
+    except OSError:
+        pass
+
+    # Auditoria
+    usuario = Usuario.query.get(getattr(current_user, "id", None))
+    uid = usuario.id if usuario else None
+
+    # Remove logs anteriores desta submissão (evita FK/duplicidade)
+    AuditLog.query.filter_by(submission_id=resposta.id).delete(synchronize_session=False)
+
+    # Registra o evento de deleção sem referenciar a submissão que será removida
+    db.session.add(
+        AuditLog(user_id=uid, submission_id=None, event_type="delete_resposta")
+    )
+
+    db.session.delete(resposta)
+    db.session.commit()
+
+    flash("Resposta excluída com sucesso!", "success")
+    return redirect(url_for("formularios_routes.listar_respostas"))
+
+
+
+@formularios_routes.route("/respostas", methods=["GET"])
+@login_required
+def listar_respostas():
+    # Verifica se o usuário é cliente ou ministrante
+    if current_user.tipo not in ["cliente", "ministrante"]:
+        flash("Acesso negado!", "danger")
+        return redirect(url_for("dashboard_routes.dashboard"))
+
+    # --- Se for cliente ---
+    if current_user.tipo == "cliente":
+        respostas = (
+            RespostaFormulario.query.join(Usuario)
+            .join(Formulario)
+            .filter(
+                Usuario.cliente_id == current_user.id,
+                Formulario.cliente_id == current_user.id,
+            )
+            .order_by(RespostaFormulario.data_submissao.desc())
+            .all()
+        )
+
+    # --- Se for ministrante ---
+    elif current_user.tipo == "ministrante":
+        # Você pode adaptar essa parte para buscar participantes das oficinas que ele ministra
+        respostas = (
+            RespostaFormulario.query.join(Usuario)
+            .join(Inscricao, Inscricao.usuario_id == Usuario.id)
+            .join(Oficina, Inscricao.oficina_id == Oficina.id)
+            .filter(Oficina.ministrante_id == current_user.id)
+            .order_by(RespostaFormulario.data_submissao.desc())
+            .all()
+        )
+
+    # Se não houver respostas
+    if not respostas:
+        flash("Não há respostas disponíveis no momento.", "info")
+        return redirect(url_for("dashboard_routes.dashboard"))
+
+    formulario = respostas[0].formulario
+
+    return render_template(
+        "listar_respostas.html", formulario=formulario, respostas=respostas
+    )
+
+
+@formularios_routes.route("/definir_status_inline", methods=["POST"])
+@login_required
+@mfa_required
+def definir_status_inline():
+    # 0) Verifica se o usuário possui permissão
+    if getattr(current_user, "tipo", None) not in ("cliente", "ministrante"):
+        flash("Acesso negado!", "danger")
+        return redirect(request.referrer or url_for("dashboard_routes.dashboard"))
+
+    # 1) Pega valores do form
+    resposta_id = request.form.get("resposta_id")
+    novo_status = request.form.get("status_avaliacao")
+
+    # 2) Valida
+    if not resposta_id or not novo_status:
+        flash("Dados incompletos!", "danger")
+        return redirect(request.referrer or url_for("dashboard_routes.dashboard"))
+
+    # 3) Busca a resposta no banco
+    resposta = RespostaFormulario.query.get(resposta_id)
+    if not resposta:
+        flash("Resposta não encontrada!", "warning")
+        return redirect(request.referrer or url_for("dashboard_routes.dashboard"))
+
+    # 4) Atualiza e registra log
+    resposta.status_avaliacao = novo_status
+
+    # Obtém o registro de usuário; fallback a None se o usuário não existir
+    usuario = Usuario.query.get(getattr(current_user, "id", None))
+    uid = usuario.id if usuario else None  # permite salvar o log mesmo sem usuário
+
+    # Determina a URL de retorno (prioriza a página anterior)
+    redirect_url = request.referrer or url_for(
+        "formularios_routes.listar_respostas",
+        formulario_id=resposta.formulario_id,
+    )
+
+    try:
+        log = AuditLog(user_id=uid, submission_id=resposta_id, event_type="decision")
+        db.session.add(log)
+        db.session.commit()
+        flash("Status atualizado com sucesso!", "success")
+    except SQLAlchemyError:
+        db.session.rollback()
+        logger.exception("Erro ao salvar atualização de status")
+        flash("Não foi possível salvar a atualização de status.", "danger")
+        if request.accept_mimetypes.accept_json:
+            return jsonify({"message": "Status update could not be saved"}), 400
+        return redirect(redirect_url)
+
+    # Redireciona para a mesma página (listar_respostas) ou usa request.referrer
+    return redirect(redirect_url)