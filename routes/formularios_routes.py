--- conflicted
+++ resolved
@@ -87,67 +87,50 @@
     )
 
     config_cli = ConfiguracaoCliente.query.filter_by(cliente_id=current_user.id).first()
-
-    if request.method == "POST":
-        count_forms = Formulario.query.filter_by(cliente_id=current_user.id).count()
-<<<<<<< HEAD
-        if config_cli and config_cli.limite_formularios is not None and count_forms >= config_cli.limite_formularios:
-            flash('Limite de formulários atingido.', 'danger')
-            return redirect(url_for('formularios_routes.listar_formularios'))
-
-        nome = request.form.get('nome')
-        descricao = request.form.get('descricao')
-        evento_ids = request.form.getlist('eventos')
-        permitir_multiplas = request.form.get('permitir_multiplas_respostas') != 'on'
-=======
-        if (
-            config_cli
-            and config_cli.limite_formularios is not None
-            and count_forms >= config_cli.limite_formularios
-        ):
-            flash("Limite de formulários atingido.", "danger")
-            return redirect(url_for("formularios_routes.listar_formularios"))
-
-        nome = request.form.get("nome")
-        descricao = request.form.get("descricao")
-        data_inicio_str = request.form.get("data_inicio")
-        data_fim_str = request.form.get("data_fim")
-        evento_ids = request.form.getlist("eventos")
-        # Checkbox marcado => True; ausente => False
-        permitir_multiplas = "permitir_multiplas_respostas" in request.form
-
-        data_inicio = (
-            datetime.strptime(data_inicio_str, "%Y-%m-%dT%H:%M") if data_inicio_str else None
-        )
-        data_fim = (
-            datetime.strptime(data_fim_str, "%Y-%m-%dT%H:%M") if data_fim_str else None
-        )
->>>>>>> 7a76b9a1
-
-        novo_formulario = Formulario(
-            nome=nome,
-            descricao=descricao,
-<<<<<<< HEAD
-            permitir_multiplas_respostas=permitir_multiplas,
-            cliente_id=current_user.id
-=======
-            data_inicio=data_inicio,
-            data_fim=data_fim,
-            permitir_multiplas_respostas=permitir_multiplas,
-            cliente_id=current_user.id,
->>>>>>> 7a76b9a1
-        )
-
-        if evento_ids:
-            eventos_sel = Evento.query.filter(Evento.id.in_(evento_ids)).all()
-            novo_formulario.eventos = eventos_sel
-
-        db.session.add(novo_formulario)
-        db.session.commit()
-        flash("Formulário criado com sucesso!", "success")
+if request.method == "POST":
+    count_forms = Formulario.query.filter_by(cliente_id=current_user.id).count()
+    if (
+        config_cli
+        and config_cli.limite_formularios is not None
+        and count_forms >= config_cli.limite_formularios
+    ):
+        flash("Limite de formulários atingido.", "danger")
         return redirect(url_for("formularios_routes.listar_formularios"))
 
-    return render_template("criar_formulario.html", eventos=eventos_disponiveis)
+    nome = request.form.get("nome")
+    descricao = request.form.get("descricao")
+    data_inicio_str = request.form.get("data_inicio")
+    data_fim_str = request.form.get("data_fim")
+    evento_ids = request.form.getlist("eventos")
+    # Checkbox marcado => True; ausente => False
+    permitir_multiplas = "permitir_multiplas_respostas" in request.form
+
+    data_inicio = (
+        datetime.strptime(data_inicio_str, "%Y-%m-%dT%H:%M") if data_inicio_str else None
+    )
+    data_fim = (
+        datetime.strptime(data_fim_str, "%Y-%m-%dT%H:%M") if data_fim_str else None
+    )
+
+    novo_formulario = Formulario(
+        nome=nome,
+        descricao=descricao,
+        data_inicio=data_inicio,
+        data_fim=data_fim,
+        permitir_multiplas_respostas=permitir_multiplas,
+        cliente_id=current_user.id,
+    )
+
+    if evento_ids:
+        eventos_sel = Evento.query.filter(Evento.id.in_(evento_ids)).all()
+        novo_formulario.eventos = eventos_sel
+
+    db.session.add(novo_formulario)
+    db.session.commit()
+    flash("Formulário criado com sucesso!", "success")
+    return redirect(url_for("formularios_routes.listar_formularios"))
+
+return render_template("criar_formulario.html", eventos=eventos_disponiveis)
 
 
 @formularios_routes.route("/formularios/<int:formulario_id>/editar", methods=["GET", "POST"])
@@ -155,26 +138,21 @@
 def editar_formulario(formulario_id):
     formulario = Formulario.query.get_or_404(formulario_id)
 
-<<<<<<< HEAD
-    if request.method == 'POST':
-        formulario.nome = request.form.get('nome')
-        formulario.descricao = request.form.get('descricao')
-        formulario.permitir_multiplas_respostas = request.form.get('permitir_multiplas_respostas') != 'on'
-=======
     if request.method == "POST":
         formulario.nome = request.form.get("nome")
         formulario.descricao = request.form.get("descricao")
         data_inicio_str = request.form.get("data_inicio")
         data_fim_str = request.form.get("data_fim")
+
         formulario.data_inicio = (
             datetime.strptime(data_inicio_str, "%Y-%m-%dT%H:%M") if data_inicio_str else None
         )
         formulario.data_fim = (
             datetime.strptime(data_fim_str, "%Y-%m-%dT%H:%M") if data_fim_str else None
         )
+        # Checkbox marcado => True; ausente => False
         formulario.permitir_multiplas_respostas = "permitir_multiplas_respostas" in request.form
 
->>>>>>> 7a76b9a1
         db.session.commit()
         flash("Formulário atualizado!", "success")
         return redirect(url_for("formularios_routes.listar_formularios"))
@@ -313,17 +291,6 @@
 def preencher_formulario(formulario_id):
     formulario = Formulario.query.get_or_404(formulario_id)
 
-<<<<<<< HEAD
-    if request.method == 'POST':
-        if not formulario.permitir_multiplas_respostas:
-            existente = RespostaFormulario.query.filter_by(
-                formulario_id=formulario.id,
-                usuario_id=current_user.id
-            ).first()
-            if existente:
-                flash('Apenas uma resposta é permitida para este formulário.', 'warning')
-                return redirect(url_for('formularios_routes.listar_formularios_participante'))
-=======
     # Bloqueio por janela de disponibilidade
     now = datetime.utcnow()
     if (formulario.data_inicio and now < formulario.data_inicio) or (
@@ -343,12 +310,12 @@
                 flash("Apenas uma resposta é permitida para este formulário.", "warning")
                 return redirect(url_for("formularios_routes.listar_formularios_participante"))
 
->>>>>>> 7a76b9a1
         resposta_formulario = RespostaFormulario(
             formulario_id=formulario.id, usuario_id=current_user.id
         )
         db.session.add(resposta_formulario)
         db.session.flush()  # garante o ID para salvar uploads por resposta
+
 
         for campo in formulario.campos:
             valor = request.form.get(str(campo.id))
