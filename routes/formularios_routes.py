--- conflicted
+++ resolved
@@ -1026,14 +1026,13 @@
     # Auditoria
     usuario = Usuario.query.get(getattr(current_user, "id", None))
     uid = usuario.id if usuario else None
-<<<<<<< HEAD
-    AuditLog.query.filter_by(submission_id=resposta.id).delete()
+
+    # Remove logs anteriores desta submissão (evita FK/duplicidade)
+    AuditLog.query.filter_by(submission_id=resposta.id).delete(synchronize_session=False)
+
+    # Registra o evento de deleção sem referenciar a submissão que será removida
     db.session.add(
-        AuditLog(user_id=uid, submission_id=None, event_type='delete_resposta')
-=======
-    db.session.add(
-        AuditLog(user_id=uid, submission_id=resposta.id, event_type="delete_resposta")
->>>>>>> bb983544
+        AuditLog(user_id=uid, submission_id=None, event_type="delete_resposta")
     )
 
     db.session.delete(resposta)
@@ -1041,6 +1040,7 @@
 
     flash("Resposta excluída com sucesso!", "success")
     return redirect(url_for("formularios_routes.listar_respostas"))
+
 
 
 @formularios_routes.route("/respostas", methods=["GET"])
