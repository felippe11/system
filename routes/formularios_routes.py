--- conflicted
+++ resolved
@@ -10,21 +10,16 @@
     abort,
 )
 import logging
-
-logger = logging.getLogger(__name__)
+import os
+import uuid
+from datetime import datetime
+
 from flask_login import login_required, current_user
 from utils.mfa import mfa_required
 from werkzeug.utils import secure_filename
 from sqlalchemy.orm import joinedload
-import os
-<<<<<<< HEAD
-from uuid import uuid4
-=======
-import uuid
-from datetime import datetime
->>>>>>> 46cbdb8f
-
 from sqlalchemy import text
+
 from extensions import db
 from models import (
     Formulario,
@@ -44,12 +39,10 @@
 )
 from services.pdf_service import gerar_pdf_respostas
 
-<<<<<<< HEAD
-
-ALLOWED_UPLOAD_EXTENSIONS = {"pdf", "png", "jpg", "jpeg", "gif"}
-=======
-ALLOWED_EXTENSIONS = {'.pdf', '.png', '.jpg', '.jpeg'}
->>>>>>> 46cbdb8f
+logger = logging.getLogger(__name__)
+
+# Extensões permitidas (use com os.path.splitext, que retorna com ponto na extensão)
+ALLOWED_UPLOAD_EXTENSIONS = {'.pdf', '.png', '.jpg', '.jpeg', '.gif'}
 
 formularios_routes = Blueprint(
     'formularios_routes',
@@ -66,33 +59,22 @@
     Cada formulário vem com TODAS as respostas + usuário de cada resposta
     para evitar consultas N+1.
     """
-    # Base query com eager-load das relações necessárias
-    q = (Formulario.query
-            .options(
-                joinedload(Formulario.respostas)
-                    .joinedload(RespostaFormulario.usuario)   # carrega o autor da resposta
-            )
-            .order_by(Formulario.nome)
-        )
-
-    # 1. Se o usuário for superadmin, não filtra nada
+    q = (
+        Formulario.query
+        .options(
+            joinedload(Formulario.respostas)
+            .joinedload(RespostaFormulario.usuario)
+        )
+        .order_by(Formulario.nome)
+    )
+
     if getattr(current_user, "tipo", None) == "superadmin":
         formularios = q.all()
-
-    # 2. Caso contrário, mostra apenas o que pertence ao cliente dele
     else:
-        cliente_id = getattr(current_user, "cliente_id", None)
-
-        # fallback: se o modelo antigo gravou cliente_id = current_user.id
-        # usa o id do usuário como último recurso
-        if not cliente_id:
-            cliente_id = current_user.id
-
+        cliente_id = getattr(current_user, "cliente_id", None) or current_user.id
         formularios = q.filter(Formulario.cliente_id == cliente_id).all()
 
-    # Envia tudo para o novo template que lista formulários + respostas
-    return render_template('formularios.html',
-                           formularios=formularios)
+    return render_template('formularios.html', formularios=formularios)
 
 
 @formularios_routes.route('/formularios/novo', methods=['GET', 'POST'])
@@ -111,6 +93,7 @@
         if config_cli and config_cli.limite_formularios is not None and count_forms >= config_cli.limite_formularios:
             flash('Limite de formulários atingido.', 'danger')
             return redirect(url_for('formularios_routes.listar_formularios'))
+
         nome = request.form.get('nome')
         descricao = request.form.get('descricao')
         evento_ids = request.form.getlist('eventos')
@@ -118,7 +101,7 @@
         novo_formulario = Formulario(
             nome=nome,
             descricao=descricao,
-            cliente_id=current_user.id  # Relaciona com o cliente logado
+            cliente_id=current_user.id
         )
 
         if evento_ids:
@@ -132,6 +115,7 @@
 
     return render_template("criar_formulario.html", eventos=eventos_disponiveis)
 
+
 @formularios_routes.route('/formularios/<int:formulario_id>/editar', methods=['GET', 'POST'])
 @login_required
 def editar_formulario(formulario_id):
@@ -145,6 +129,7 @@
         return redirect(url_for('formularios_routes.listar_formularios'))
 
     return render_template('editar_formulario.html', formulario=formulario)
+
 
 @formularios_routes.route('/formularios/<int:formulario_id>/deletar', methods=['POST'])
 @login_required
@@ -162,7 +147,6 @@
     """Permite atribuir eventos a um formulário."""
     formulario = Formulario.query.get_or_404(formulario_id)
 
-    # Admins podem ver todos eventos, clientes apenas os seus
     if getattr(current_user, 'tipo', None) in ('admin', 'superadmin'):
         eventos = Evento.query.order_by(Evento.nome).all()
     else:
@@ -176,6 +160,7 @@
         return redirect(url_for('formularios_routes.editar_eventos_formulario', formulario_id=formulario_id))
 
     return render_template('atribuir_eventos.html', formulario=formulario, eventos=eventos)
+
 
 @formularios_routes.route('/formularios/<int:formulario_id>/campos', methods=['GET', 'POST'])
 @login_required
@@ -208,6 +193,7 @@
 
     return render_template('gerenciar_campos.html', formulario=formulario)
 
+
 @formularios_routes.route('/campos/<int:campo_id>/editar', methods=['GET', 'POST'])
 @login_required
 def editar_campo(campo_id):
@@ -228,6 +214,7 @@
 
     return render_template('editar_campo.html', campo=campo)
 
+
 @formularios_routes.route('/campos/<int:campo_id>/deletar', methods=['POST'])
 @login_required
 def deletar_campo(campo_id):
@@ -239,6 +226,7 @@
 
     return redirect(url_for('formularios_routes.gerenciar_campos', formulario_id=formulario_id))
 
+
 @formularios_routes.route('/formularios/<int:formulario_id>/preencher', methods=['GET', 'POST'])
 @login_required
 def preencher_formulario(formulario_id):
@@ -250,48 +238,33 @@
             usuario_id=current_user.id
         )
         db.session.add(resposta_formulario)
-<<<<<<< HEAD
+        # Garante que tenhamos o ID para criar pasta por resposta
+        db.session.flush()
 
         for campo in formulario.campos:
             valor = request.form.get(str(campo.id))
-            if campo.tipo == 'file':
-                arquivo = request.files.get('file_' + str(campo.id))
+
+            # Upload de arquivo: espera o campo como file_<id>
+            if campo.tipo == 'file' and f'file_{campo.id}' in request.files:
+                arquivo = request.files[f'file_{campo.id}']
                 if arquivo and arquivo.filename:
                     filename = secure_filename(arquivo.filename)
-                    ext = filename.rsplit('.', 1)[-1].lower()
+                    ext = os.path.splitext(filename)[1].lower()
                     if ext not in ALLOWED_UPLOAD_EXTENSIONS:
-                        flash('Extensão de arquivo inválida.', 'danger')
-                        db.session.rollback()
-                        return redirect(request.url)
-                    unique_filename = f"{uuid4().hex}_{filename}"
-                    upload_dir = os.path.join('uploads', 'respostas')
-                    os.makedirs(upload_dir, exist_ok=True)
-                    caminho_arquivo = os.path.join(upload_dir, unique_filename)
-=======
-        db.session.flush()
-
-        for campo in formulario.campos:
-            valor = request.form.get(str(campo.id))
-            if campo.tipo == 'file' and f'file_{campo.id}' in request.files:
-                arquivo = request.files[f'file_{campo.id}']
-                if arquivo.filename:
-                    filename = secure_filename(arquivo.filename)
-                    ext = os.path.splitext(filename)[1].lower()
-                    if ext not in ALLOWED_EXTENSIONS:
                         db.session.rollback()
                         flash('Extensão de arquivo não permitida.', 'danger')
                         return redirect(request.url)
+
                     unique_name = f"{uuid.uuid4().hex}_{datetime.utcnow().strftime('%Y%m%d%H%M%S')}{ext}"
                     dir_path = os.path.join('uploads', 'respostas', str(resposta_formulario.id))
                     os.makedirs(dir_path, exist_ok=True)
                     caminho_arquivo = os.path.join(dir_path, unique_name)
->>>>>>> 46cbdb8f
                     arquivo.save(caminho_arquivo)
-                    valor = caminho_arquivo  # Salva o caminho do arquivo
+                    valor = caminho_arquivo  # salva caminho do arquivo
 
             if campo.obrigatorio and not valor:
+                db.session.rollback()
                 flash(f"O campo '{campo.nome}' é obrigatório.", 'danger')
-                db.session.rollback()
                 return redirect(request.url)
 
             resposta_campo = RespostaCampo(
@@ -306,6 +279,7 @@
         return redirect(url_for('dashboard_participante_routes.dashboard_participante'))
 
     return render_template('inscricao/preencher_formulario.html', formulario=formulario)
+
 
 
 @formularios_routes.route('/formularios_participante', methods=['GET'])
