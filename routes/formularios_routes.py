--- conflicted
+++ resolved
@@ -137,30 +137,32 @@
         datetime.strptime(data_fim_str, "%Y-%m-%dT%H:%M") if data_fim_str else None
     )
 
-<<<<<<< HEAD
-    if request.method == 'POST':
-        count_forms = Formulario.query.filter_by(cliente_id=current_user.id).count()
-        if config_cli and config_cli.limite_formularios is not None and count_forms >= config_cli.limite_formularios:
-            flash('Limite de formulários atingido.', 'danger')
-            return redirect(url_for('formularios_routes.listar_formularios'))
-
-        nome = request.form.get('nome')
-        descricao = request.form.get('descricao')
-        data_inicio_str = request.form.get('data_inicio')
-        data_fim_str = request.form.get('data_fim')
-        evento_ids = request.form.getlist('eventos')
-
-        data_inicio = datetime.strptime(data_inicio_str, '%Y-%m-%dT%H:%M') if data_inicio_str else None
-        data_fim = datetime.strptime(data_fim_str, '%Y-%m-%dT%H:%M') if data_fim_str else None
-
-        novo_formulario = Formulario(
-            nome=nome,
-            descricao=descricao,
-            data_inicio=data_inicio,
-            data_fim=data_fim,
-            cliente_id=current_user.id
-        )
-=======
+if request.method == "POST":
+    count_forms = Formulario.query.filter_by(cliente_id=current_user.id).count()
+    if (
+        config_cli
+        and config_cli.limite_formularios is not None
+        and count_forms >= config_cli.limite_formularios
+    ):
+        flash("Limite de formulários atingido.", "danger")
+        return redirect(url_for("formularios_routes.listar_formularios"))
+
+    nome = request.form.get("nome")
+    descricao = request.form.get("descricao")
+    data_inicio_str = request.form.get("data_inicio")
+    data_fim_str = request.form.get("data_fim")
+    evento_ids = request.form.getlist("eventos")
+
+    # Checkbox marcado => True; ausente => False
+    permitir_multiplas = "permitir_multiplas_respostas" in request.form
+
+    data_inicio = (
+        datetime.strptime(data_inicio_str, "%Y-%m-%dT%H:%M") if data_inicio_str else None
+    )
+    data_fim = (
+        datetime.strptime(data_fim_str, "%Y-%m-%dT%H:%M") if data_fim_str else None
+    )
+
     novo_formulario = Formulario(
         nome=nome,
         descricao=descricao,
@@ -169,7 +171,6 @@
         permitir_multiplas_respostas=permitir_multiplas,
         cliente_id=current_user.id,
     )
->>>>>>> d792d03d
 
     if evento_ids:
         eventos_sel = Evento.query.filter(Evento.id.in_(evento_ids)).all()
@@ -182,42 +183,6 @@
 
 return render_template("criar_formulario.html", eventos=eventos_disponiveis)
 
-
-@formularios_routes.route("/formularios/<int:formulario_id>/editar", methods=["GET", "POST"])
-@login_required
-def editar_formulario(formulario_id):
-    formulario = Formulario.query.get_or_404(formulario_id)
-
-<<<<<<< HEAD
-    if request.method == 'POST':
-        formulario.nome = request.form.get('nome')
-        formulario.descricao = request.form.get('descricao')
-        data_inicio_str = request.form.get('data_inicio')
-        data_fim_str = request.form.get('data_fim')
-        formulario.data_inicio = datetime.strptime(data_inicio_str, '%Y-%m-%dT%H:%M') if data_inicio_str else None
-        formulario.data_fim = datetime.strptime(data_fim_str, '%Y-%m-%dT%H:%M') if data_fim_str else None
-=======
-    if request.method == "POST":
-        formulario.nome = request.form.get("nome")
-        formulario.descricao = request.form.get("descricao")
-        data_inicio_str = request.form.get("data_inicio")
-        data_fim_str = request.form.get("data_fim")
-
-        formulario.data_inicio = (
-            datetime.strptime(data_inicio_str, "%Y-%m-%dT%H:%M") if data_inicio_str else None
-        )
-        formulario.data_fim = (
-            datetime.strptime(data_fim_str, "%Y-%m-%dT%H:%M") if data_fim_str else None
-        )
-        # Checkbox marcado => True; ausente => False
-        formulario.permitir_multiplas_respostas = "permitir_multiplas_respostas" in request.form
-
->>>>>>> d792d03d
-        db.session.commit()
-        flash("Formulário atualizado!", "success")
-        return redirect(url_for("formularios_routes.listar_formularios"))
-
-    return render_template("editar_formulario.html", formulario=formulario)
 
 
 
@@ -351,15 +316,6 @@
 def preencher_formulario(formulario_id):
     formulario = Formulario.query.get_or_404(formulario_id)
 
-<<<<<<< HEAD
-    agora = datetime.utcnow()
-    if (formulario.data_inicio and formulario.data_inicio > agora) or \
-       (formulario.data_fim and formulario.data_fim < agora):
-        flash('O tempo de preenchimento do formulário acabou')
-        return redirect(url_for('formularios_routes.listar_formularios_participante'))
-
-    if request.method == 'POST':
-=======
     # Bloqueio por janela de disponibilidade
     now = datetime.utcnow()
     if (formulario.data_inicio and now < formulario.data_inicio) or (
@@ -379,8 +335,8 @@
                 flash("Apenas uma resposta é permitida para este formulário.", "warning")
                 return redirect(url_for("formularios_routes.listar_formularios_participante"))
 
-
->>>>>>> d792d03d
+        # ... restante do processamento do envio (criar RespostaFormulario, salvar campos, commit) ...
+
         resposta_formulario = RespostaFormulario(
             formulario_id=formulario.id, usuario_id=current_user.id
         )
@@ -454,18 +410,12 @@
         # Mantém o comportamento atual quando nenhum evento é fornecido
         query = Formulario.query.filter_by(cliente_id=cliente_id)
 
-<<<<<<< HEAD
+
     agora = datetime.utcnow()
     query = query.filter(
         or_(Formulario.data_inicio == None, Formulario.data_inicio <= agora),
         or_(Formulario.data_fim == None, Formulario.data_fim >= agora)
-=======
-    now = datetime.utcnow()
-    query = query.filter(
-        or_(Formulario.data_inicio == None, Formulario.data_inicio <= now),
-        or_(Formulario.data_fim == None, Formulario.data_fim >= now),
->>>>>>> d792d03d
-    )
+
     formularios = query.all()
 
     # Não há relação direta entre formulários e ministrantes no modelo atual,
@@ -475,13 +425,9 @@
         flash("Nenhum formulário disponível no momento.", "warning")
         return redirect(url_for("dashboard_participante_routes.dashboard_participante"))
 
-<<<<<<< HEAD
+
     return render_template('formularios_participante.html', formularios=formularios, now=agora)
-=======
-    return render_template(
-        "formularios_participante.html", formularios=formularios, now=now
-    )
->>>>>>> d792d03d
+
 
 
 @formularios_routes.route("/respostas/<int:resposta_id>", methods=["GET"])
