from flask import (
    Blueprint,
    render_template,
    request,
    redirect,
    url_for,
    flash,
    send_from_directory,
    send_file,
    abort,
    jsonify,
)
import logging
import os
import uuid
from datetime import datetime

from flask_login import login_required, current_user
from utils.mfa import mfa_required
from werkzeug.utils import secure_filename
from sqlalchemy.orm import joinedload
from sqlalchemy import text, or_

from sqlalchemy.exc import IntegrityError

from sqlalchemy.exc import SQLAlchemyError


from extensions import db
from models import (
    Formulario,
    RespostaFormulario,
    RespostaCampo,
    CampoFormulario,
    FormularioTemplate,
    CampoFormularioTemplate,
    FeedbackCampo,
    Usuario,
    Inscricao,
    Oficina,
    Ministrante,
    AuditLog,
    Evento,
    ConfiguracaoCliente,
)
from services.pdf_service import gerar_pdf_respostas

logger = logging.getLogger(__name__)

# Extensões permitidas (use com os.path.splitext, que retorna com ponto na extensão)
ALLOWED_UPLOAD_EXTENSIONS = {".pdf", ".png", ".jpg", ".jpeg", ".gif"}

formularios_routes = Blueprint(
    "formularios_routes", __name__, template_folder="../templates/formulario"
)


@formularios_routes.route("/formularios", methods=["GET"])
@login_required
def listar_formularios():
    """
    •  Superusuário   → vê todos os formulários do sistema.
    •  Demais perfis  → vê apenas formulários ligados ao seu cliente.
    Cada formulário vem com TODAS as respostas + usuário de cada resposta
    para evitar consultas N+1.
    """
    q = Formulario.query.options(
        joinedload(Formulario.respostas).joinedload(RespostaFormulario.usuario)
    ).order_by(Formulario.nome)

    if getattr(current_user, "tipo", None) == "superadmin":
        formularios = q.all()
    else:
        cliente_id = getattr(current_user, "cliente_id", None) or current_user.id
        formularios = q.filter(Formulario.cliente_id == cliente_id).all()

    return render_template("formularios.html", formularios=formularios)


@formularios_routes.route("/formularios/novo", methods=["GET", "POST"])
@login_required
def criar_formulario():
    eventos_disponiveis = (
        Evento.query.filter_by(cliente_id=current_user.id).all()
        if current_user.tipo == "cliente"
        else Evento.query.all()
    )

    config_cli = ConfiguracaoCliente.query.filter_by(cliente_id=current_user.id).first()

    if request.method == "POST":
        count_forms = Formulario.query.filter_by(cliente_id=current_user.id).count()
<<<<<<< HEAD
        if (
            config_cli
            and config_cli.limite_formularios is not None
            and count_forms >= config_cli.limite_formularios
        ):
            flash("Limite de formulários atingido.", "danger")
            return redirect(url_for("formularios_routes.listar_formularios"))

        nome = request.form.get("nome")
        descricao = request.form.get("descricao")
        data_inicio_str = request.form.get("data_inicio")
        data_fim_str = request.form.get("data_fim")
        evento_ids = request.form.getlist("eventos")

        data_inicio = (
            datetime.strptime(data_inicio_str, "%Y-%m-%dT%H:%M")
            if data_inicio_str
            else None
        )
        data_fim = (
            datetime.strptime(data_fim_str, "%Y-%m-%dT%H:%M") if data_fim_str else None
        )
=======
        if config_cli and config_cli.limite_formularios is not None and count_forms >= config_cli.limite_formularios:
            flash('Limite de formulários atingido.', 'danger')
            return redirect(url_for('formularios_routes.listar_formularios'))

        nome = request.form.get('nome')
        descricao = request.form.get('descricao')
        evento_ids = request.form.getlist('eventos')
        permitir_multiplas = 'permitir_multiplas_respostas' not in request.form
>>>>>>> b3391d00

        novo_formulario = Formulario(
            nome=nome,
            descricao=descricao,
<<<<<<< HEAD
            data_inicio=data_inicio,
            data_fim=data_fim,
            cliente_id=current_user.id,
=======
            permitir_multiplas_respostas=permitir_multiplas,
            cliente_id=current_user.id
>>>>>>> b3391d00
        )

        if evento_ids:
            eventos_sel = Evento.query.filter(Evento.id.in_(evento_ids)).all()
            novo_formulario.eventos = eventos_sel

        db.session.add(novo_formulario)
        db.session.commit()
        flash("Formulário criado com sucesso!", "success")
        return redirect(url_for("formularios_routes.listar_formularios"))

    return render_template("criar_formulario.html", eventos=eventos_disponiveis)


@formularios_routes.route(
    "/formularios/<int:formulario_id>/editar", methods=["GET", "POST"]
)
@login_required
def editar_formulario(formulario_id):
    formulario = Formulario.query.get_or_404(formulario_id)

<<<<<<< HEAD
    if request.method == "POST":
        formulario.nome = request.form.get("nome")
        formulario.descricao = request.form.get("descricao")
        data_inicio_str = request.form.get("data_inicio")
        data_fim_str = request.form.get("data_fim")
        formulario.data_inicio = (
            datetime.strptime(data_inicio_str, "%Y-%m-%dT%H:%M")
            if data_inicio_str
            else None
        )
        formulario.data_fim = (
            datetime.strptime(data_fim_str, "%Y-%m-%dT%H:%M") if data_fim_str else None
        )
=======
    if request.method == 'POST':
        formulario.nome = request.form.get('nome')
        formulario.descricao = request.form.get('descricao')
        formulario.permitir_multiplas_respostas = 'permitir_multiplas_respostas' not in request.form
>>>>>>> b3391d00
        db.session.commit()
        flash("Formulário atualizado!", "success")
        return redirect(url_for("formularios_routes.listar_formularios"))

    return render_template("editar_formulario.html", formulario=formulario)


@formularios_routes.route("/formularios/<int:formulario_id>/deletar", methods=["POST"])
@login_required
def deletar_formulario(formulario_id):
    formulario = Formulario.query.get_or_404(formulario_id)
    db.session.delete(formulario)
    db.session.commit()
    flash("Formulário deletado com sucesso!", "success")
    return redirect(url_for("formularios_routes.listar_formularios"))


@formularios_routes.route(
    "/formularios/<int:formulario_id>/eventos", methods=["GET", "POST"]
)
@login_required
def editar_eventos_formulario(formulario_id):
    """Permite atribuir eventos a um formulário."""
    formulario = Formulario.query.get_or_404(formulario_id)

    if getattr(current_user, "tipo", None) in ("admin", "superadmin"):
        eventos = Evento.query.order_by(Evento.nome).all()
    else:
        eventos = (
            Evento.query.filter_by(cliente_id=current_user.id)
            .order_by(Evento.nome)
            .all()
        )

    if request.method == "POST":
        selecionados = [int(eid) for eid in request.form.getlist("eventos")]
        formulario.eventos = [e for e in eventos if e.id in selecionados]
        db.session.commit()
        flash("Eventos atualizados com sucesso!", "success")
        return redirect(
            url_for(
                "formularios_routes.editar_eventos_formulario",
                formulario_id=formulario_id,
            )
        )

    return render_template(
        "atribuir_eventos.html", formulario=formulario, eventos=eventos
    )


@formularios_routes.route(
    "/formularios/<int:formulario_id>/campos", methods=["GET", "POST"]
)
@login_required
def gerenciar_campos(formulario_id):
    formulario = Formulario.query.get_or_404(formulario_id)

    if request.method == "POST":
        nome = request.form.get("nome")
        tipo = request.form.get("tipo")
        opcoes = request.form.get("opcoes", "").strip()
        obrigatorio = request.form.get("obrigatorio") == "on"
        tamanho_max = request.form.get("tamanho_max") or None
        regex_validacao = request.form.get("regex_validacao") or None

        novo_campo = CampoFormulario(
            formulario_id=formulario.id,
            nome=nome,
            tipo=tipo,
            opcoes=opcoes if tipo in ["dropdown", "checkbox", "radio"] else None,
            obrigatorio=obrigatorio,
            tamanho_max=int(tamanho_max) if tamanho_max else None,
            regex_validacao=regex_validacao,
        )

        db.session.add(novo_campo)
        db.session.commit()
        flash("Campo adicionado com sucesso!", "success")

        return redirect(
            url_for("formularios_routes.gerenciar_campos", formulario_id=formulario.id)
        )

    return render_template("gerenciar_campos.html", formulario=formulario)


@formularios_routes.route("/campos/<int:campo_id>/editar", methods=["GET", "POST"])
@login_required
def editar_campo(campo_id):
    campo = CampoFormulario.query.get_or_404(campo_id)

    if request.method == "POST":
        campo.nome = request.form.get("nome")
        campo.tipo = request.form.get("tipo")
        campo.opcoes = (
            request.form.get("opcoes", "").strip()
            if campo.tipo in ["dropdown", "checkbox", "radio"]
            else None
        )
        campo.obrigatorio = request.form.get("obrigatorio") == "on"
        campo.tamanho_max = request.form.get("tamanho_max") or None
        campo.regex_validacao = request.form.get("regex_validacao") or None

        db.session.commit()
        flash("Campo atualizado com sucesso!", "success")

        return redirect(
            url_for(
                "formularios_routes.gerenciar_campos", formulario_id=campo.formulario_id
            )
        )

    return render_template("editar_campo.html", campo=campo)


@formularios_routes.route("/campos/<int:campo_id>/deletar", methods=["POST"])
@login_required
def deletar_campo(campo_id):
    campo = CampoFormulario.query.get_or_404(campo_id)
    formulario_id = campo.formulario_id
    db.session.delete(campo)
    db.session.commit()
    flash("Campo removido com sucesso!", "success")

    return redirect(
        url_for("formularios_routes.gerenciar_campos", formulario_id=formulario_id)
    )


@formularios_routes.route(
    "/formularios/<int:formulario_id>/preencher", methods=["GET", "POST"]
)
@login_required
def preencher_formulario(formulario_id):
    formulario = Formulario.query.get_or_404(formulario_id)

<<<<<<< HEAD
    now = datetime.utcnow()
    if (formulario.data_inicio and now < formulario.data_inicio) or (
        formulario.data_fim and now > formulario.data_fim
    ):
        flash("O tempo de preenchimento do formulário acabou", "warning")
        return redirect(url_for("formularios_routes.listar_formularios_participante"))

    if request.method == "POST":
=======
    if request.method == 'POST':
        if not formulario.permitir_multiplas_respostas:
            ja_respondeu = RespostaFormulario.query.filter_by(
                formulario_id=formulario.id,
                usuario_id=current_user.id
            ).first()
            if ja_respondeu:
                flash('Apenas uma resposta é permitida para este formulário.', 'warning')
                return redirect(url_for('formularios_routes.listar_formularios_participante'))

>>>>>>> b3391d00
        resposta_formulario = RespostaFormulario(
            formulario_id=formulario.id, usuario_id=current_user.id
        )
        db.session.add(resposta_formulario)
        # Garante que tenhamos o ID para criar pasta por resposta
        db.session.flush()

        for campo in formulario.campos:
            valor = request.form.get(str(campo.id))

            # Upload de arquivo: espera o campo como file_<id>
            if campo.tipo == "file" and f"file_{campo.id}" in request.files:
                arquivo = request.files[f"file_{campo.id}"]
                if arquivo and arquivo.filename:
                    filename = secure_filename(arquivo.filename)
                    ext = os.path.splitext(filename)[1].lower()
                    if ext not in ALLOWED_UPLOAD_EXTENSIONS:
                        db.session.rollback()
                        flash("Extensão de arquivo não permitida.", "danger")
                        return redirect(request.url)

                    unique_name = f"{uuid.uuid4().hex}_{datetime.utcnow().strftime('%Y%m%d%H%M%S')}{ext}"
                    dir_path = os.path.join(
                        "uploads", "respostas", str(resposta_formulario.id)
                    )
                    os.makedirs(dir_path, exist_ok=True)
                    caminho_arquivo = os.path.join(dir_path, unique_name)
                    arquivo.save(caminho_arquivo)
                    valor = caminho_arquivo  # salva caminho do arquivo

            if campo.obrigatorio and not valor:
                db.session.rollback()
                flash(f"O campo '{campo.nome}' é obrigatório.", "danger")
                return redirect(request.url)

            resposta_campo = RespostaCampo(
                resposta_formulario_id=resposta_formulario.id,
                campo_id=campo.id,
                valor=valor,
            )
            db.session.add(resposta_campo)

        db.session.commit()
        flash("Formulário enviado com sucesso!", "success")
        return redirect(url_for("dashboard_participante_routes.dashboard_participante"))

    return render_template("inscricao/preencher_formulario.html", formulario=formulario)


@formularios_routes.route("/formularios_participante", methods=["GET"])
@login_required
def listar_formularios_participante():
    if current_user.tipo != "participante":
        flash("Acesso negado!", "danger")
        return redirect(url_for("dashboard_routes.dashboard"))

    # Busca apenas formulários disponíveis para o participante
    # Filtra formulários criados pelo mesmo cliente ao qual o participante está associado
    cliente_id = current_user.cliente_id
    evento_id = request.args.get("evento_id", type=int) or current_user.evento_id

    if not cliente_id:
        flash("Você não está associado a nenhum cliente.", "warning")
        return redirect(url_for("dashboard_participante_routes.dashboard_participante"))

    # Base query
    if evento_id:
        # Se um evento foi selecionado, exibe formulários associados
        # independentemente do cliente do participante
        query = Formulario.query.join(Formulario.eventos).filter(Evento.id == evento_id)
    else:
        # Mantém o comportamento atual quando nenhum evento é fornecido
        query = Formulario.query.filter_by(cliente_id=cliente_id)

    now = datetime.utcnow()
    query = query.filter(
        or_(Formulario.data_inicio == None, Formulario.data_inicio <= now),
        or_(Formulario.data_fim == None, Formulario.data_fim >= now),
    )
    formularios = query.all()

    # Não há relação direta entre formulários e ministrantes no modelo atual,
    # então estamos filtrando apenas pelo cliente_id do participante

    if not formularios:
        flash("Nenhum formulário disponível no momento.", "warning")
        return redirect(url_for("dashboard_participante_routes.dashboard_participante"))

    return render_template(
        "formularios_participante.html", formularios=formularios, now=now
    )


@formularios_routes.route("/respostas/<int:resposta_id>", methods=["GET"])
@login_required
def visualizar_resposta(resposta_id):
    resposta = RespostaFormulario.query.get_or_404(resposta_id)

    # Se quiser, confira se o current_user é o dono da resposta
    if resposta.usuario_id != current_user.id:
        flash("Você não tem permissão para ver esta resposta.", "danger")
        return redirect(url_for("dashboard_participante_routes.dashboard_participante"))

    return render_template("trabalho/visualizar_resposta.html", resposta=resposta)


@formularios_routes.route("/formularios/<int:formulario_id>/exportar_csv")
@login_required
def exportar_csv(formulario_id):
    import csv
    import io
    import pytz
    from flask import Response, stream_with_context

    formulario = Formulario.query.get_or_404(formulario_id)
    respostas = RespostaFormulario.query.filter_by(formulario_id=formulario.id).all()

    csv_filename = f"respostas_{formulario.id}.csv"

    # Função para converter datetime para o fuso de Brasília
    def convert_to_brasilia(dt):
        brasilia_tz = pytz.timezone("America/Sao_Paulo")
        if dt.tzinfo is None:
            dt = dt.replace(tzinfo=pytz.utc)
        return dt.astimezone(brasilia_tz)

    # Função geradora que cria o CSV linha a linha
    def generate():
        output = io.StringIO()
        writer = csv.writer(output, delimiter=",")

        # Cabeçalho do CSV: Usuário, Data de Envio e os nomes dos campos do formulário
        header = ["Usuário", "Data de Envio"] + [
            campo.nome for campo in formulario.campos
        ]
        writer.writerow(header)
        yield output.getvalue()
        output.seek(0)
        output.truncate(0)

        # Preenche as linhas com as respostas
        for resposta in respostas:
            usuario_nome = resposta.usuario.nome if resposta.usuario else "N/A"
            data_envio = convert_to_brasilia(resposta.data_submissao).strftime(
                "%d/%m/%Y %H:%M"
            )
            row = [usuario_nome, data_envio]
            for campo in formulario.campos:
                valor = next(
                    (
                        resp.valor
                        for resp in resposta.respostas_campos
                        if resp.campo_id == campo.id
                    ),
                    "",
                )
                row.append(valor)
            writer.writerow(row)
            yield output.getvalue()
            output.seek(0)
            output.truncate(0)

    return Response(
        stream_with_context(generate()),
        mimetype="text/csv",
        headers={"Content-Disposition": f"attachment; filename={csv_filename}"},
    )


@formularios_routes.route("/formularios/<int:formulario_id>/exportar_xlsx")
@login_required
def exportar_xlsx(formulario_id):
    formulario = Formulario.query.get_or_404(formulario_id)
    respostas = RespostaFormulario.query.filter_by(formulario_id=formulario.id).all()

    try:
        import xlsxwriter
        from io import BytesIO
    except ImportError:
        flash("Biblioteca XLSXWriter não disponível", "warning")
        return redirect(
            url_for("formularios_routes.exportar_csv", formulario_id=formulario_id)
        )

    output = BytesIO()
    workbook = xlsxwriter.Workbook(output)
    sheet = workbook.add_worksheet("Respostas")

    headers = ["Usuário", "Data de Envio"] + [c.nome for c in formulario.campos]
    for col, h in enumerate(headers):
        sheet.write(0, col, h)

    for row_idx, resposta in enumerate(respostas, start=1):
        usuario_nome = resposta.usuario.nome if resposta.usuario else "N/A"
        data_envio = resposta.data_submissao.strftime("%d/%m/%Y %H:%M")
        row_data = [usuario_nome, data_envio]
        for campo in formulario.campos:
            valor = next(
                (r.valor for r in resposta.respostas_campos if r.campo_id == campo.id),
                "",
            )
            row_data.append(valor)
        for col_idx, val in enumerate(row_data):
            sheet.write(row_idx, col_idx, val)

    workbook.close()
    output.seek(0)
    return send_file(
        output,
        mimetype="application/vnd.openxmlformats-officedocument.spreadsheetml.sheet",
        as_attachment=True,
        download_name="respostas.xlsx",
    )


@formularios_routes.route("/formularios/<int:formulario_id>/gerar_pdf_respostas")
@login_required
def gerar_pdf_respostas_route(formulario_id):
    """Gera um PDF contendo todas as respostas do formulário."""
    resultado = gerar_pdf_respostas(formulario_id)
    if isinstance(resultado, tuple):
        _, mensagem = resultado
        flash(mensagem, "warning")
        return redirect(
            request.referrer or url_for("formularios_routes.listar_respostas")
        )
    return resultado


@formularios_routes.route("/respostas/<path:filename>")
@login_required
@mfa_required
def get_resposta_file(filename):
    logger.debug("get_resposta_file foi chamado com: %s", filename)
    uploads_folder = os.path.join("uploads", "respostas")
    usuario = Usuario.query.get(getattr(current_user, "id", None))
    uid = usuario.id if usuario else None  # permite salvar o log mesmo sem usuário

    # Caminho completo armazenado em RespostaCampo.valor
    caminho_arquivo = os.path.join("uploads", "respostas", filename)

    # Localiza registro de RespostaCampo correspondente
    resposta_campo = (
        RespostaCampo.query.join(RespostaFormulario)
        .filter(RespostaCampo.valor == caminho_arquivo)
        .first()
    )

    if not resposta_campo:
        logger.warning("Arquivo não encontrado para download: %s", filename)
        db.session.add(
            AuditLog(user_id=uid, submission_id=None, event_type="download_not_found")
        )
        try:
            db.session.commit()
        except IntegrityError:
            db.session.rollback()
        abort(404)

    usuario_resposta = resposta_campo.resposta_formulario.usuario_id

    # Verifica se o usuário é dono da resposta ou possui privilégio
    has_privilege = getattr(current_user, "tipo", "") in (
        "admin",
        "superadmin",
        "cliente",
        "ministrante",
    )

    if usuario_resposta != current_user.id and not has_privilege:
        logger.warning(
            "Tentativa de acesso não autorizado ao arquivo %s pelo usuário %s",
            filename,
            uid,
        )
        db.session.add(
            AuditLog(
                user_id=uid,
                submission_id=resposta_campo.resposta_formulario_id,
                event_type="unauthorized_download",
            )
        )
        try:
            db.session.commit()
        except IntegrityError:
            db.session.rollback()
        abort(403)

    # Registro da tentativa autorizada
    db.session.add(
        AuditLog(
            user_id=uid,
            submission_id=resposta_campo.resposta_formulario_id,
            event_type="download",
        )
    )
    try:
        db.session.commit()
    except IntegrityError:
        db.session.rollback()
    return send_from_directory(uploads_folder, filename)


@formularios_routes.route("/formularios/<int:formulario_id>/excluir", methods=["POST"])
@login_required
def excluir_formulario(formulario_id):
    formulario = Formulario.query.get_or_404(formulario_id)

    try:
        # 1️⃣ Exclui FeedbackCampo associados às respostas do formulário (SQL textual corrigido)
        db.session.execute(
            text(
                """
            DELETE FROM feedback_campo
            WHERE resposta_campo_id IN (
                SELECT id FROM respostas_campo
                WHERE resposta_formulario_id IN (
                    SELECT id FROM respostas_formulario
                    WHERE formulario_id = :fid
                )
            );
        """
            ),
            {"fid": formulario_id},
        )

        # 2️⃣ Exclui RespostaCampo
        RespostaCampo.query.filter(
            RespostaCampo.resposta_formulario_id.in_(
                db.session.query(RespostaFormulario.id).filter_by(
                    formulario_id=formulario_id
                )
            )
        ).delete(synchronize_session=False)

        # 3️⃣ Exclui RespostaFormulario
        RespostaFormulario.query.filter_by(formulario_id=formulario_id).delete()

        # 4️⃣ Exclui o Formulário
        formulario = Formulario.query.get_or_404(formulario_id)
        db.session.delete(formulario)

        db.session.commit()

        flash(
            "Formulário e todos os dados relacionados excluídos com sucesso!", "success"
        )
    except Exception as e:
        db.session.rollback()
        flash(f"Erro ao excluir formulário: {str(e)}", "danger")

    return redirect(url_for("formularios_routes.listar_formularios"))


@formularios_routes.route(
    "/formularios/<int:formulario_id>/respostas_ministrante", methods=["GET"]
)
@login_required
def listar_respostas_ministrante(formulario_id):
    # 1) Verifica se o current_user é ministrante
    if not isinstance(current_user, Ministrante):
        flash("Apenas ministrantes têm acesso a esta tela.", "danger")
        return redirect(url_for("dashboard_ministrante_routes.dashboard_ministrante"))

    formulario = Formulario.query.get_or_404(formulario_id)
    # 2) Carrega as respostas
    respostas = RespostaFormulario.query.filter_by(formulario_id=formulario.id).all()

    return render_template(
        "listar_respostas_ministrante.html", formulario=formulario, respostas=respostas
    )


@formularios_routes.route(
    "/respostas/<int:resposta_id>/feedback",
    methods=["GET", "POST"],
    endpoint="dar_feedback_resposta_formulario",
)
@login_required
def dar_feedback_resposta(resposta_id):
    # só Ministrantes ou Clientes
    if not (isinstance(current_user, Ministrante) or current_user.tipo == "cliente"):
        flash("Apenas clientes e ministrantes podem dar feedback.", "danger")
        return redirect(url_for("dashboard_routes.dashboard"))

    resposta = RespostaFormulario.query.get_or_404(resposta_id)

    # Clientes só podem acessar respostas de seus próprios formulários
    if current_user.tipo == "cliente":
        if resposta.formulario.cliente_id != current_user.id:
            flash("Acesso negado", "danger")
            return redirect(url_for("dashboard_routes.dashboard_cliente"))

    # Ministrantes só podem avaliar respostas de eventos/oficinas que ministram
    elif isinstance(current_user, Ministrante):
        eventos_formulario = resposta.formulario.eventos
        autorizado = False
        for evento in eventos_formulario:
            for oficina in evento.oficinas:
                if (
                    oficina.ministrante_id == current_user.id
                    or current_user in oficina.ministrantes_associados
                ):
                    autorizado = True
                    break
            if autorizado:
                break
        if not autorizado:
            flash("Acesso negado", "danger")
            return redirect(
                url_for("dashboard_ministrante_routes.dashboard_ministrante")
            )

    lista_campos = resposta.formulario.campos
    resposta_campos = resposta.respostas_campos

    if request.method == "POST":
        for rc in resposta_campos:
            nome_textarea = f"feedback_{rc.id}"
            texto = request.form.get(nome_textarea, "").strip()
            if not texto:
                continue

            fb = FeedbackCampo(
                resposta_campo_id=rc.id,
                ministrante_id=(
                    current_user.id if isinstance(current_user, Ministrante) else None
                ),
                cliente_id=current_user.id if current_user.tipo == "cliente" else None,
                texto_feedback=texto,
            )
            db.session.add(fb)

        db.session.commit()
        flash("Feedback registrado com sucesso!", "success")
        return redirect(
            url_for(
                "formularios_routes.dar_feedback_resposta_formulario",
                resposta_id=resposta_id,
            )
        )

    return render_template(
        "dar_feedback_resposta.html",
        resposta=resposta,
        lista_campos=lista_campos,
        resposta_campos=resposta_campos,
    )


@formularios_routes.route("/formulario_templates", methods=["GET"])
@login_required
def listar_templates():
    if current_user.tipo not in ["admin", "cliente"]:
        flash("Acesso negado!", "danger")
        return redirect(url_for("dashboard_routes.dashboard"))

    # Filter by cliente if not admin
    if current_user.tipo == "cliente":
        templates = FormularioTemplate.query.filter(
            (FormularioTemplate.cliente_id == current_user.id)
            | (FormularioTemplate.is_default == True)
        ).all()
    else:  # Admin sees all templates
        templates = FormularioTemplate.query.all()

    return render_template("templates_formulario.html", templates=templates)


@formularios_routes.route("/formulario_templates/novo", methods=["GET", "POST"])
@login_required
def criar_template():
    if current_user.tipo not in ["admin", "cliente"]:
        flash("Acesso negado!", "danger")
        return redirect(url_for("dashboard_routes.dashboard"))

    if request.method == "POST":
        nome = request.form.get("nome")
        descricao = request.form.get("descricao")
        categoria = request.form.get("categoria")
        is_default = request.form.get("is_default") == "on"

        # Only admin can create default templates
        if current_user.tipo != "admin" and is_default:
            is_default = False

        novo_template = FormularioTemplate(
            nome=nome,
            descricao=descricao,
            categoria=categoria,
            is_default=is_default,
            cliente_id=None if is_default else current_user.id,
        )

        db.session.add(novo_template)
        db.session.commit()

        flash("Template criado com sucesso!", "success")
        return redirect(
            url_for(
                "formularios_routes.gerenciar_campos_template",
                template_id=novo_template.id,
            )
        )

    return render_template("certificado/criar_template.html")


@formularios_routes.route(
    "/formulario_templates/<int:template_id>/campos", methods=["GET", "POST"]
)
@login_required
def gerenciar_campos_template(template_id):
    template = FormularioTemplate.query.get_or_404(template_id)

    # Check permissions
    if (
        current_user.tipo != "admin"
        and template.cliente_id != current_user.id
        and not template.is_default
    ):
        flash("Acesso negado!", "danger")
        return redirect(url_for("formularios_routes.listar_templates"))

    if request.method == "POST":
        nome = request.form.get("nome")
        tipo = request.form.get("tipo")
        opcoes = request.form.get("opcoes", "").strip()
        obrigatorio = request.form.get("obrigatorio") == "on"
        ordem = request.form.get("ordem", 0)

        novo_campo = CampoFormularioTemplate(
            template_id=template.id,
            nome=nome,
            tipo=tipo,
            opcoes=opcoes if tipo in ["dropdown", "checkbox", "radio"] else None,
            obrigatorio=obrigatorio,
            ordem=ordem,
        )

        db.session.add(novo_campo)
        db.session.commit()

        flash("Campo adicionado com sucesso!", "success")
        return redirect(
            url_for(
                "formularios_routes.gerenciar_campos_template", template_id=template.id
            )
        )

    return render_template("gerenciar_campos_template.html", template=template)


@formularios_routes.route(
    "/formulario_templates/<int:template_id>/usar", methods=["GET", "POST"]
)
@login_required
def usar_template(template_id):
    template = FormularioTemplate.query.get_or_404(template_id)

    if request.method == "POST":
        nome = request.form.get("nome")
        descricao = request.form.get("descricao")

        # Create new form from template
        novo_formulario = Formulario(
            nome=nome, descricao=descricao, cliente_id=current_user.id
        )
        db.session.add(novo_formulario)
        db.session.flush()  # Get ID before committing

        # Copy fields from template
        for campo_template in sorted(template.campos, key=lambda x: x.ordem):
            novo_campo = CampoFormulario(
                formulario_id=novo_formulario.id,
                nome=campo_template.nome,
                tipo=campo_template.tipo,
                opcoes=campo_template.opcoes,
                obrigatorio=campo_template.obrigatorio,
            )
            db.session.add(novo_campo)

        db.session.commit()
        flash("Formulário criado com sucesso a partir do template!", "success")
        return redirect(url_for("formularios_routes.listar_formularios"))

    return render_template("usar_template.html", template=template)


@formularios_routes.route("/respostas", methods=["GET"])
@login_required
def listar_respostas():
    # Verifica se o usuário é cliente ou ministrante
    if current_user.tipo not in ["cliente", "ministrante"]:
        flash("Acesso negado!", "danger")
        return redirect(url_for("dashboard_routes.dashboard"))

    # --- Se for cliente ---
    if current_user.tipo == "cliente":
        respostas = (
            RespostaFormulario.query.join(Usuario)
            .join(Formulario)
            .filter(
                Usuario.cliente_id == current_user.id,
                Formulario.cliente_id == current_user.id,
            )
            .order_by(RespostaFormulario.data_submissao.desc())
            .all()
        )

    # --- Se for ministrante ---
    elif current_user.tipo == "ministrante":
        # Você pode adaptar essa parte para buscar participantes das oficinas que ele ministra
        respostas = (
            RespostaFormulario.query.join(Usuario)
            .join(Inscricao, Inscricao.usuario_id == Usuario.id)
            .join(Oficina, Inscricao.oficina_id == Oficina.id)
            .filter(Oficina.ministrante_id == current_user.id)
            .order_by(RespostaFormulario.data_submissao.desc())
            .all()
        )

    # Se não houver respostas
    if not respostas:
        flash("Não há respostas disponíveis no momento.", "info")
        return redirect(url_for("dashboard_routes.dashboard"))

    formulario = respostas[0].formulario

    return render_template(
        "listar_respostas.html", formulario=formulario, respostas=respostas
    )


@formularios_routes.route("/definir_status_inline", methods=["POST"])
@login_required
@mfa_required
def definir_status_inline():
    # 0) Verifica se o usuário possui permissão
    if getattr(current_user, "tipo", None) not in ("cliente", "ministrante"):
        flash("Acesso negado!", "danger")
        return redirect(request.referrer or url_for("dashboard_routes.dashboard"))

    # 1) Pega valores do form
    resposta_id = request.form.get("resposta_id")
    novo_status = request.form.get("status_avaliacao")

    # 2) Valida
    if not resposta_id or not novo_status:
        flash("Dados incompletos!", "danger")
        return redirect(request.referrer or url_for("dashboard_routes.dashboard"))

    # 3) Busca a resposta no banco
    resposta = RespostaFormulario.query.get(resposta_id)
    if not resposta:
        flash("Resposta não encontrada!", "warning")
        return redirect(request.referrer or url_for("dashboard_routes.dashboard"))

    # 4) Atualiza e registra log
    resposta.status_avaliacao = novo_status

    # Obtém o registro de usuário; fallback a None se o usuário não existir
    usuario = Usuario.query.get(getattr(current_user, "id", None))
    uid = usuario.id if usuario else None  # permite salvar o log mesmo sem usuário

    # Determina a URL de retorno (prioriza a página anterior)
    redirect_url = request.referrer or url_for(
        "formularios_routes.listar_respostas",
        formulario_id=resposta.formulario_id,
    )

    try:
        log = AuditLog(user_id=uid, submission_id=resposta_id, event_type="decision")
        db.session.add(log)
        db.session.commit()
        flash("Status atualizado com sucesso!", "success")
    except SQLAlchemyError:
        db.session.rollback()
        logger.exception("Erro ao salvar atualização de status")
        flash("Não foi possível salvar a atualização de status.", "danger")
        if request.accept_mimetypes.accept_json:
            return jsonify({"message": "Status update could not be saved"}), 400
        return redirect(redirect_url)

    # Redireciona para a mesma página (listar_respostas) ou usa request.referrer
    return redirect(redirect_url)<|MERGE_RESOLUTION|>--- conflicted
+++ resolved
@@ -90,7 +90,6 @@
 
     if request.method == "POST":
         count_forms = Formulario.query.filter_by(cliente_id=current_user.id).count()
-<<<<<<< HEAD
         if (
             config_cli
             and config_cli.limite_formularios is not None
@@ -104,37 +103,23 @@
         data_inicio_str = request.form.get("data_inicio")
         data_fim_str = request.form.get("data_fim")
         evento_ids = request.form.getlist("eventos")
+        # Checkbox marcado => True; ausente => False
+        permitir_multiplas = "permitir_multiplas_respostas" in request.form
 
         data_inicio = (
-            datetime.strptime(data_inicio_str, "%Y-%m-%dT%H:%M")
-            if data_inicio_str
-            else None
+            datetime.strptime(data_inicio_str, "%Y-%m-%dT%H:%M") if data_inicio_str else None
         )
         data_fim = (
             datetime.strptime(data_fim_str, "%Y-%m-%dT%H:%M") if data_fim_str else None
         )
-=======
-        if config_cli and config_cli.limite_formularios is not None and count_forms >= config_cli.limite_formularios:
-            flash('Limite de formulários atingido.', 'danger')
-            return redirect(url_for('formularios_routes.listar_formularios'))
-
-        nome = request.form.get('nome')
-        descricao = request.form.get('descricao')
-        evento_ids = request.form.getlist('eventos')
-        permitir_multiplas = 'permitir_multiplas_respostas' not in request.form
->>>>>>> b3391d00
 
         novo_formulario = Formulario(
             nome=nome,
             descricao=descricao,
-<<<<<<< HEAD
             data_inicio=data_inicio,
             data_fim=data_fim,
+            permitir_multiplas_respostas=permitir_multiplas,
             cliente_id=current_user.id,
-=======
-            permitir_multiplas_respostas=permitir_multiplas,
-            cliente_id=current_user.id
->>>>>>> b3391d00
         )
 
         if evento_ids:
@@ -149,38 +134,30 @@
     return render_template("criar_formulario.html", eventos=eventos_disponiveis)
 
 
-@formularios_routes.route(
-    "/formularios/<int:formulario_id>/editar", methods=["GET", "POST"]
-)
+@formularios_routes.route("/formularios/<int:formulario_id>/editar", methods=["GET", "POST"])
 @login_required
 def editar_formulario(formulario_id):
     formulario = Formulario.query.get_or_404(formulario_id)
 
-<<<<<<< HEAD
     if request.method == "POST":
         formulario.nome = request.form.get("nome")
         formulario.descricao = request.form.get("descricao")
         data_inicio_str = request.form.get("data_inicio")
         data_fim_str = request.form.get("data_fim")
         formulario.data_inicio = (
-            datetime.strptime(data_inicio_str, "%Y-%m-%dT%H:%M")
-            if data_inicio_str
-            else None
+            datetime.strptime(data_inicio_str, "%Y-%m-%dT%H:%M") if data_inicio_str else None
         )
         formulario.data_fim = (
             datetime.strptime(data_fim_str, "%Y-%m-%dT%H:%M") if data_fim_str else None
         )
-=======
-    if request.method == 'POST':
-        formulario.nome = request.form.get('nome')
-        formulario.descricao = request.form.get('descricao')
-        formulario.permitir_multiplas_respostas = 'permitir_multiplas_respostas' not in request.form
->>>>>>> b3391d00
+        formulario.permitir_multiplas_respostas = "permitir_multiplas_respostas" in request.form
+
         db.session.commit()
         flash("Formulário atualizado!", "success")
         return redirect(url_for("formularios_routes.listar_formularios"))
 
     return render_template("editar_formulario.html", formulario=formulario)
+
 
 
 @formularios_routes.route("/formularios/<int:formulario_id>/deletar", methods=["POST"])
@@ -313,7 +290,7 @@
 def preencher_formulario(formulario_id):
     formulario = Formulario.query.get_or_404(formulario_id)
 
-<<<<<<< HEAD
+    # Bloqueio por janela de disponibilidade
     now = datetime.utcnow()
     if (formulario.data_inicio and now < formulario.data_inicio) or (
         formulario.data_fim and now > formulario.data_fim
@@ -322,29 +299,26 @@
         return redirect(url_for("formularios_routes.listar_formularios_participante"))
 
     if request.method == "POST":
-=======
-    if request.method == 'POST':
-        if not formulario.permitir_multiplas_respostas:
+        # Restringe múltiplas respostas, se configurado
+        if not getattr(formulario, "permitir_multiplas_respostas", True):
             ja_respondeu = RespostaFormulario.query.filter_by(
                 formulario_id=formulario.id,
                 usuario_id=current_user.id
             ).first()
             if ja_respondeu:
-                flash('Apenas uma resposta é permitida para este formulário.', 'warning')
-                return redirect(url_for('formularios_routes.listar_formularios_participante'))
-
->>>>>>> b3391d00
+                flash("Apenas uma resposta é permitida para este formulário.", "warning")
+                return redirect(url_for("formularios_routes.listar_formularios_participante"))
+
         resposta_formulario = RespostaFormulario(
             formulario_id=formulario.id, usuario_id=current_user.id
         )
         db.session.add(resposta_formulario)
-        # Garante que tenhamos o ID para criar pasta por resposta
-        db.session.flush()
+        db.session.flush()  # garante o ID para salvar uploads por resposta
 
         for campo in formulario.campos:
             valor = request.form.get(str(campo.id))
 
-            # Upload de arquivo: espera o campo como file_<id>
+            # Upload de arquivo: campo esperado como file_<id>
             if campo.tipo == "file" and f"file_{campo.id}" in request.files:
                 arquivo = request.files[f"file_{campo.id}"]
                 if arquivo and arquivo.filename:
@@ -356,9 +330,7 @@
                         return redirect(request.url)
 
                     unique_name = f"{uuid.uuid4().hex}_{datetime.utcnow().strftime('%Y%m%d%H%M%S')}{ext}"
-                    dir_path = os.path.join(
-                        "uploads", "respostas", str(resposta_formulario.id)
-                    )
+                    dir_path = os.path.join("uploads", "respostas", str(resposta_formulario.id))
                     os.makedirs(dir_path, exist_ok=True)
                     caminho_arquivo = os.path.join(dir_path, unique_name)
                     arquivo.save(caminho_arquivo)
@@ -381,6 +353,7 @@
         return redirect(url_for("dashboard_participante_routes.dashboard_participante"))
 
     return render_template("inscricao/preencher_formulario.html", formulario=formulario)
+
 
 
 @formularios_routes.route("/formularios_participante", methods=["GET"])
