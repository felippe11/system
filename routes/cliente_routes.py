from flask import (
    Blueprint,
    abort,
    flash,
    redirect,
    render_template,
    request,
    session,
    url_for,
)
from flask_login import current_user, login_required
from werkzeug.security import generate_password_hash
import logging

from extensions import db
from models import Cliente

cliente_routes = Blueprint("cliente_routes", __name__)
logger = logging.getLogger(__name__)


@cliente_routes.route("/cadastrar_cliente", methods=["GET", "POST"])
@login_required
def cadastrar_cliente():
    if session.get("user_type") != "admin":  # Apenas admin pode cadastrar clientes
        abort(403)

    if request.method == "POST":
        nome = request.form["nome"]
        email = request.form["email"]
        senha = request.form["senha"]

        # Verifica se o e-mail já está cadastrado
        cliente_existente = Cliente.query.filter_by(email=email).first()
        if cliente_existente:
            flash("Já existe um cliente com esse e-mail!", "danger")
            return redirect(url_for("cliente_routes.cadastrar_cliente"))

        # Cria o cliente com pagamento habilitado por padrão
        novo_cliente = Cliente(
            nome=nome,
            email=email,
            senha=generate_password_hash(senha),
            habilita_pagamento=True,
        )

        db.session.add(novo_cliente)
        db.session.commit()

        flash("Cliente cadastrado com sucesso!", "success")
        return redirect(url_for("dashboard_routes.dashboard"))

    return render_template("auth/cadastrar_cliente.html")


@cliente_routes.route("/editar_cliente/<int:cliente_id>", methods=["GET", "POST"])
@login_required
def editar_cliente(cliente_id):
    if current_user.tipo != "admin":
        flash("Acesso negado!", "danger")
        return redirect(url_for("dashboard_routes.dashboard"))

    cliente = Cliente.query.get_or_404(cliente_id)
    if request.method == "POST":
        cliente.nome = request.form.get("nome")
        cliente.email = request.form.get("email")
        nova_senha = request.form.get("senha")
        if nova_senha:  # Só atualiza a senha se fornecida
            cliente.senha = generate_password_hash(nova_senha)

        # Pagamento sempre habilitado para clientes
        cliente.habilita_pagamento = True

        try:
            db.session.commit()
            flash("Cliente atualizado com sucesso!", "success")
        except Exception as e:
            db.session.rollback()
            logger.error("Erro ao atualizar cliente: %s", e, exc_info=True)
            flash(f"Erro ao atualizar cliente: {str(e)}", "danger")
        return redirect(url_for("dashboard_routes.dashboard"))

    return render_template("auth/editar_cliente.html", cliente=cliente)


@cliente_routes.route("/excluir_cliente/<int:cliente_id>", methods=["POST"])
@login_required
def excluir_cliente(cliente_id):
    if current_user.tipo != "admin":
        flash("Apenas administradores podem excluir clientes.", "danger")
        return redirect(url_for("dashboard_routes.dashboard"))

    cliente = Cliente.query.get_or_404(cliente_id)

    try:
        from sqlalchemy import or_, text

        from models import (
            CampoPersonalizadoCadastro,
            CertificadoTemplate,
            Checkin,
            ConfiguracaoAgendamento,
            ConfiguracaoCliente,
            Evento,
            EventoInscricaoTipo,
            Feedback,
            HorarioVisitacao,
            InscricaoTipo,
            Inscricao,
            LinkCadastro,
            LoteInscricao,
            LoteTipoInscricao,
            MaterialOficina,
            Ministrante,
            Oficina,
            OficinaDia,
            Patrocinador,
            RegraInscricaoEvento,
            RelatorioOficina,
            RespostaCampo,
            RespostaFormulario,
            FeedbackCampo,
            SalaVisitacao,
            Formulario,
            FormularioTemplate,
            CampoFormularioTemplate,
            Sorteio,
            Pagamento,
            Usuario,
            AgendamentoVisita,
            AlunoVisitante,
            ProfessorBloqueado,
        )

        # ===============================
        # 1️⃣ PARTICIPANTES
        # ===============================
        participantes = Usuario.query.filter_by(cliente_id=cliente.id).all()
        usuario_ids = [u.id for u in participantes]

        with db.session.no_autoflush:
            for usuario in participantes:
                Checkin.query.filter_by(usuario_id=usuario.id).delete()
                Inscricao.query.filter_by(usuario_id=usuario.id).delete()
                Feedback.query.filter_by(usuario_id=usuario.id).delete()
                resposta_ids = db.session.query(RespostaFormulario.id).filter_by(
                    usuario_id=usuario.id
                )

                db.session.execute(
                    text(
                        """
                        DELETE FROM feedback_campo
                        WHERE resposta_campo_id IN (
                            SELECT id FROM respostas_campo
                            WHERE resposta_formulario_id IN (
                                SELECT id FROM respostas_formulario
                                WHERE usuario_id = :uid
                            )
                        )
                        """
                    ),
                    {"uid": usuario.id},
                )

                RespostaCampo.query.filter(
                    RespostaCampo.resposta_formulario_id.in_(resposta_ids)
                ).delete(synchronize_session=False)

                RespostaFormulario.query.filter_by(usuario_id=usuario.id).delete()

        Usuario.query.filter_by(cliente_id=cliente.id).delete()

        # ===============================
        # 2️⃣ OFICINAS
        # ===============================
        oficinas = Oficina.query.filter_by(cliente_id=cliente.id).all()

        for oficina in oficinas:
            Checkin.query.filter_by(oficina_id=oficina.id).delete()
            Inscricao.query.filter_by(oficina_id=oficina.id).delete()
            OficinaDia.query.filter_by(oficina_id=oficina.id).delete()
            MaterialOficina.query.filter_by(oficina_id=oficina.id).delete()
            RelatorioOficina.query.filter_by(oficina_id=oficina.id).delete()
            Feedback.query.filter_by(oficina_id=oficina.id).delete()

            # Remove tipos de inscrição vinculados à oficina
            tipo_ids = db.session.query(InscricaoTipo.id).filter_by(oficina_id=oficina.id)
            Inscricao.query.filter(
                Inscricao.tipo_inscricao_id.in_(tipo_ids)
            ).delete(synchronize_session=False)
            InscricaoTipo.query.filter_by(oficina_id=oficina.id).delete()

            db.session.execute(
                text(
                    "DELETE FROM oficina_ministrantes_association WHERE oficina_id = :oficina_id"
                ),
                {"oficina_id": oficina.id},
            )

            db.session.delete(oficina)

        # ===============================
        # 3️⃣ MINISTRANTES
        # ===============================
        ministrantes = Ministrante.query.filter_by(cliente_id=cliente.id).all()
        for m in ministrantes:
            # Remove associações em oficinas de outros clientes
            db.session.execute(
                text(
                    "DELETE FROM oficina_ministrantes_association WHERE ministrante_id = :mid"
                ),
                {"mid": m.id},
            )
            # Remove vínculo direto caso alguma oficina ainda aponte para este ministrante
            Oficina.query.filter_by(ministrante_id=m.id).update(
                {"ministrante_id": None}, synchronize_session=False
            )

        Ministrante.query.filter_by(cliente_id=cliente.id).delete()

        # ===============================
        # 4️⃣ EVENTOS E DEPENDÊNCIAS
        # ===============================
        eventos = Evento.query.filter(
            or_(Evento.cliente_id == cliente.id, Evento.cliente_id == None)
        ).all()
        evento_ids = [e.id for e in eventos]

        for evento in eventos:
            with db.session.no_autoflush:
                # Limpar referências em usuários para tipos de inscrição deste evento
                Usuario.query.filter(
                    Usuario.tipo_inscricao_id.in_(
                        db.session.query(EventoInscricaoTipo.id).filter_by(
                            evento_id=evento.id
                        )
                    )
                ).update({"tipo_inscricao_id": None}, synchronize_session=False)
                agendamento_ids = (
                    db.session.query(AgendamentoVisita.id)
                    .join(HorarioVisitacao)
                    .filter(HorarioVisitacao.evento_id == evento.id)
                )

                AlunoVisitante.query.filter(
                    AlunoVisitante.agendamento_id.in_(agendamento_ids)
                ).delete(synchronize_session=False)

                AgendamentoVisita.query.filter(
                    AgendamentoVisita.id.in_(agendamento_ids)
                ).delete(synchronize_session=False)

                ProfessorBloqueado.query.filter_by(evento_id=evento.id).delete()

                HorarioVisitacao.query.filter_by(evento_id=evento.id).delete()
                ConfiguracaoAgendamento.query.filter_by(evento_id=evento.id).delete()
                Patrocinador.query.filter_by(evento_id=evento.id).delete()
                SalaVisitacao.query.filter_by(evento_id=evento.id).delete()  # ✅ NOVO

                # Remover inscrições e check-ins vinculados ao evento
                Checkin.query.filter_by(evento_id=evento.id).delete()
                Inscricao.query.filter_by(evento_id=evento.id).delete()

                # Remover dependências de inscrição do evento
                LoteTipoInscricao.query.filter(
                    LoteTipoInscricao.lote_id.in_(
                        db.session.query(LoteInscricao.id).filter_by(
                            evento_id=evento.id
                        )
                    )
                ).delete(synchronize_session=False)
                LoteInscricao.query.filter_by(evento_id=evento.id).delete()

                # Remover pagamentos do evento
                Pagamento.query.filter_by(evento_id=evento.id).delete(synchronize_session=False)

                RegraInscricaoEvento.query.filter_by(evento_id=evento.id).delete()
                EventoInscricaoTipo.query.filter_by(evento_id=evento.id).delete()

                db.session.delete(evento)

        # ===============================
        # 5️⃣ CONFIGURAÇÕES E VINCULAÇÕES
        # ===============================
        CertificadoTemplate.query.filter_by(cliente_id=cliente.id).delete()
        CampoPersonalizadoCadastro.query.filter_by(cliente_id=cliente.id).delete()
        LinkCadastro.query.filter_by(cliente_id=cliente.id).delete()
        ConfiguracaoCliente.query.filter_by(cliente_id=cliente.id).delete()

        # Formulários e templates vinculados ao cliente
        template_ids = db.session.query(FormularioTemplate.id).filter_by(cliente_id=cliente.id)
        CampoFormularioTemplate.query.filter(
            CampoFormularioTemplate.template_id.in_(template_ids)
        ).delete(synchronize_session=False)
        FormularioTemplate.query.filter_by(cliente_id=cliente.id).delete()
        formularios = Formulario.query.filter_by(cliente_id=cliente.id).all()
        for f in formularios:
            db.session.delete(f)  # cascades to campos and respostas

        # Sorteios e pagamentos
        Sorteio.query.filter_by(cliente_id=cliente.id).delete()
        Pagamento.query.filter(
            Pagamento.usuario_id.in_(usuario_ids)
        ).delete(synchronize_session=False)
        # Pagamentos dos eventos já foram removidos dentro do loop acima

        # ===============================
        # 6️⃣ EXCLUI O CLIENTE
        # ===============================
        db.session.delete(cliente)
        db.session.commit()

        flash(
            "Cliente e todos os dados vinculados foram excluídos com sucesso!",
            "success",
        )

    except Exception as e:
        db.session.rollback()
        flash(f"Erro ao excluir cliente: {str(e)}", "danger")

    return redirect(url_for("dashboard_routes.dashboard"))


@cliente_routes.route("/listar_usuarios/<int:cliente_id>")
@login_required
def listar_usuarios(cliente_id: int):
    """Exibe os usuários vinculados a um cliente específico."""
    if current_user.tipo != "admin":
        flash("Acesso negado!", "danger")
        return redirect(url_for("dashboard_routes.dashboard"))

    from models import Usuario, Cliente

    cliente = Cliente.query.get_or_404(cliente_id)
    usuarios = Usuario.query.filter_by(cliente_id=cliente.id).all()

    return render_template(
        "cliente/listar_usuarios.html", cliente=cliente, usuarios=usuarios
    )


<<<<<<< HEAD
@cliente_routes.route('/restringir_clientes', methods=['POST'])
@login_required
def restringir_clientes():
    """Ativa ou restringe uma lista de clientes enviados por ID."""
=======
@cliente_routes.route('/toggle_usuario/<int:usuario_id>')
@login_required
def toggle_usuario(usuario_id: int):
    """Ativa ou bloqueia o acesso de um usuário."""
>>>>>>> 4d592e1e
    if current_user.tipo != 'admin':
        flash('Acesso negado!', 'danger')
        return redirect(url_for('dashboard_routes.dashboard'))

<<<<<<< HEAD
    ids = request.form.getlist('cliente_ids')
    if not ids:
        flash('Nenhum cliente selecionado!', 'warning')
        return redirect(url_for('dashboard_routes.dashboard'))

    clientes = Cliente.query.filter(Cliente.id.in_(ids)).all()
    for c in clientes:
        c.ativo = not c.ativo
    db.session.commit()
    flash(f'{len(clientes)} cliente(s) atualizados com sucesso!', 'success')
    return redirect(url_for('dashboard_routes.dashboard'))


@cliente_routes.route('/excluir_clientes', methods=['POST'])
@login_required
def excluir_clientes():
    """Exclui em lote os clientes informados."""
    if current_user.tipo != 'admin':
        flash('Acesso negado!', 'danger')
        return redirect(url_for('dashboard_routes.dashboard'))

    ids = request.form.getlist('cliente_ids')
    if not ids:
        flash('Nenhum cliente selecionado!', 'warning')
        return redirect(url_for('dashboard_routes.dashboard'))

    for cid in ids:
        excluir_cliente(int(cid))

    flash(f'{len(ids)} cliente(s) excluídos!', 'success')
    return redirect(url_for('dashboard_routes.dashboard'))
=======
    from models import Usuario

    usuario = Usuario.query.get_or_404(usuario_id)
    usuario.ativo = not usuario.ativo
    db.session.commit()

    flash(
        f"Usuário {'bloqueado' if not usuario.ativo else 'ativado'} com sucesso!",
        'success'
    )
    return redirect(url_for('cliente_routes.listar_usuarios', cliente_id=usuario.cliente_id))
>>>>>>> 4d592e1e
<|MERGE_RESOLUTION|>--- conflicted
+++ resolved
@@ -340,56 +340,60 @@
         "cliente/listar_usuarios.html", cliente=cliente, usuarios=usuarios
     )
 
-
-<<<<<<< HEAD
-@cliente_routes.route('/restringir_clientes', methods=['POST'])
+@cliente_routes.route("/restringir_clientes", methods=["POST"])
 @login_required
 def restringir_clientes():
-    """Ativa ou restringe uma lista de clientes enviados por ID."""
-=======
-@cliente_routes.route('/toggle_usuario/<int:usuario_id>')
-@login_required
-def toggle_usuario(usuario_id: int):
-    """Ativa ou bloqueia o acesso de um usuário."""
->>>>>>> 4d592e1e
-    if current_user.tipo != 'admin':
-        flash('Acesso negado!', 'danger')
-        return redirect(url_for('dashboard_routes.dashboard'))
-
-<<<<<<< HEAD
-    ids = request.form.getlist('cliente_ids')
+    """Ativa ou bloqueia em lote os *clientes* enviados por ID (check‑box)."""
+    # Somente admin
+    redirect_resp = _admin_required()
+    if redirect_resp:
+        return redirect_resp
+
+    ids = request.form.getlist("cliente_ids")
     if not ids:
-        flash('Nenhum cliente selecionado!', 'warning')
-        return redirect(url_for('dashboard_routes.dashboard'))
+        flash("Nenhum cliente selecionado!", "warning")
+        return redirect(url_for("dashboard_routes.dashboard"))
 
     clientes = Cliente.query.filter(Cliente.id.in_(ids)).all()
-    for c in clientes:
-        c.ativo = not c.ativo
+    for cliente in clientes:
+        cliente.ativo = not cliente.ativo
     db.session.commit()
-    flash(f'{len(clientes)} cliente(s) atualizados com sucesso!', 'success')
-    return redirect(url_for('dashboard_routes.dashboard'))
-
-
-@cliente_routes.route('/excluir_clientes', methods=['POST'])
+
+    flash(f"{len(clientes)} cliente(s) atualizados com sucesso!", "success")
+    return redirect(url_for("dashboard_routes.dashboard"))
+
+
+@cliente_routes.route("/excluir_clientes", methods=["POST"])
 @login_required
 def excluir_clientes():
-    """Exclui em lote os clientes informados."""
-    if current_user.tipo != 'admin':
-        flash('Acesso negado!', 'danger')
-        return redirect(url_for('dashboard_routes.dashboard'))
-
-    ids = request.form.getlist('cliente_ids')
+    """Exclui, em lote, os *clientes* enviados via formulário (checkbox)."""
+    redirect_resp = _admin_required()
+    if redirect_resp:
+        return redirect_resp
+
+    ids = request.form.getlist("cliente_ids")
     if not ids:
-        flash('Nenhum cliente selecionado!', 'warning')
-        return redirect(url_for('dashboard_routes.dashboard'))
+        flash("Nenhum cliente selecionado!", "warning")
+        return redirect(url_for("dashboard_routes.dashboard"))
 
     for cid in ids:
         excluir_cliente(int(cid))
 
-    flash(f'{len(ids)} cliente(s) excluídos!', 'success')
-    return redirect(url_for('dashboard_routes.dashboard'))
-=======
-    from models import Usuario
+    flash(f"{len(ids)} cliente(s) excluídos!", "success")
+    return redirect(url_for("dashboard_routes.dashboard"))
+
+
+# ---------------------------------------------------------------------------
+# Rota de (des)ativação ⇢ Usuário específico
+# ---------------------------------------------------------------------------
+
+@cliente_routes.route("/toggle_usuario/<int:usuario_id>")
+@login_required
+def toggle_usuario(usuario_id: int):
+    """Ativa ou bloqueia o acesso de um *usuário* específico."""
+    redirect_resp = _admin_required()
+    if redirect_resp:
+        return redirect_resp
 
     usuario = Usuario.query.get_or_404(usuario_id)
     usuario.ativo = not usuario.ativo
@@ -397,7 +401,8 @@
 
     flash(
         f"Usuário {'bloqueado' if not usuario.ativo else 'ativado'} com sucesso!",
-        'success'
+        "success",
     )
-    return redirect(url_for('cliente_routes.listar_usuarios', cliente_id=usuario.cliente_id))
->>>>>>> 4d592e1e
+
+    # Redireciona para a lista de usuários do cliente ao qual pertence
+    return redirect(url_for("cliente_routes.listar_usuarios", cliente_id=usuario.cliente_id))