--- conflicted
+++ resolved
@@ -37,15 +37,9 @@
             return jsonify({"message": "Erro ao ler o arquivo"}), 400
 
         records = df.to_dict(orient="records")
-<<<<<<< HEAD
-        submissions = []
-        sanitized = []
-        for idx, row_dict in enumerate(records, start=1):
-=======
         rows = []
         for row_dict in records:
 
->>>>>>> 04d6db6f
             attributes = {}
             for key, value in row_dict.items():
                 if isinstance(value, pd.Timestamp):
@@ -57,70 +51,24 @@
                 if not isinstance(value, (str, int, float, bool, type(None))):
                     value = str(value)
                 attributes[key] = value
-<<<<<<< HEAD
-            sanitized.append(attributes)
-            raw_title = attributes.get(title_column) if title_column else None
-            if raw_title is None or raw_title == "":
-                title = f"Trabalho {idx}"
-            else:
-                title = str(raw_title)
-            submission = Submission(
-                title=title,
-                code_hash=generate_password_hash(
-                    uuid.uuid4().hex, method="pbkdf2:sha256"
-                ),
-                evento_id=evento_id,
-                attributes=attributes,
-            )
-            submissions.append(submission)
-        imported = len(submissions)
-=======
             rows.append(attributes)
             rows.append(attributes)
 
-
->>>>>>> 04d6db6f
         temp_id = uuid.uuid4().hex
         temp_path = os.path.join(
             tempfile.gettempdir(), f"import_trabalhos_{temp_id}.json"
         )
         with open(temp_path, "w", encoding="utf-8") as tmp:
-<<<<<<< HEAD
-            json.dump(sanitized, tmp)
-        if imported:
-            try:
-                db.session.bulk_save_objects(submissions)
-                db.session.commit()
-            except DataError as err:
-                db.session.rollback()
-                column = getattr(
-                    getattr(getattr(err, "orig", None), "diag", None),
-                    "column_name",
-                    None,
-                )
-                msg = (
-                    f"Valor inválido para o campo '{column}'"
-                    if column
-                    else "Valor inválido para um dos campos"
-                )
-                return jsonify({"error": msg}), 400
-=======
             json.dump(rows, tmp)
 
         preview = rows[:5]
->>>>>>> 04d6db6f
+
 
         return jsonify(
             {
                 "temp_id": temp_id,
                 "columns": df.columns.tolist(),
-<<<<<<< HEAD
-                "data": sanitized[:5],
-                "imported": imported,
-                "temp_id": temp_id,
-=======
                 "preview": preview,
->>>>>>> 04d6db6f
             }
         )
 
