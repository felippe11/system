--- conflicted
+++ resolved
@@ -4,17 +4,17 @@
 from extensions import db
 from models import Submission, Assignment, RevisorCandidatura, Usuario, Evento
 from werkzeug.security import generate_password_hash
-<<<<<<< HEAD
+
 import uuid
 from sqlalchemy.orm import joinedload
-=======
+
 from models import Submission, WorkMetadata, Usuario
 from sqlalchemy.exc import DataError
 
 importar_trabalhos_routes = Blueprint(
     "importar_trabalhos_routes", __name__
 )
->>>>>>> a3264a77
+
 
 importar_trabalhos_routes = Blueprint('importar_trabalhos_routes', __name__)
 
@@ -32,34 +32,14 @@
         flash('Arquivo ou evento não selecionado.', 'danger')
         return redirect(url_for('dashboard_routes.dashboard_cliente'))
 
-<<<<<<< HEAD
+
     if not arquivo.filename.endswith('.xlsx'):
         flash('Formato de arquivo inválido. Por favor, envie um arquivo .xlsx.', 'danger')
         return redirect(url_for('dashboard_routes.dashboard_cliente'))
-=======
-        return jsonify(
-            {
-                "success": True,
-                "temp_id": temp_id,
-                "columns": df.columns.tolist(),
-                "data": preview,
-                "message": "Arquivo processado com sucesso",
-                "suggested_mappings": {
-                    "titulo": [col for col in df.columns if any(word in col.lower() for word in ["titulo", "title", "nome"])],
-                    "categoria": [col for col in df.columns if any(word in col.lower() for word in ["categoria", "category", "tipo"])],
-                    "autor_nome": [col for col in df.columns if any(word in col.lower() for word in ["autor", "author", "nome", "name"])],
-                    "autor_email": [col for col in df.columns if any(word in col.lower() for word in ["email", "e-mail", "mail"])],
-                    "distribuicao": {
-                        "regra": [col for col in df.columns if any(word in col.lower() for word in ["area_atuacao", "especialidade", "preferencia"])],
-                        "peso": [col for col in df.columns if any(word in col.lower() for word in ["prioridade", "nivel"])]
-                    }
-                }
-            }
-        )
->>>>>>> a3264a77
+
 
     try:
-<<<<<<< HEAD
+
         df = pd.read_excel(arquivo)
 
         required_columns = ['titulo', 'categoria', 'Rede de Ensino', 'Etapa de Ensino', 'URL do PDF']
@@ -100,73 +80,7 @@
                 reviewer_id=revisor.id
             )
             db.session.add(assignment)
-=======
-        with open(temp_path, "r", encoding="utf-8") as tmp:
-            rows = json.load(tmp)
-    except FileNotFoundError:
-        return jsonify({"success": False, "message": "ID temporário inválido ou expirado"}), 400
 
-    # Obter mapeamento de colunas do formulário
-    titulo_col = request.form.get("titulo")
-    categoria_col = request.form.get("categoria")
-    rede_ensino_col = request.form.get("rede_ensino")
-    etapa_ensino_col = request.form.get("etapa_ensino")
-    pdf_url_col = request.form.get("pdf_url")
-    autor_nome_col = request.form.get("autor_nome")
-    autor_email_col = request.form.get("autor_email")
-
-    imported = 0
-    for idx, row in enumerate(rows, start=1):
-        # Obter título usando o mapeamento
-        raw_title = row.get(titulo_col) if titulo_col else None
-        title = str(raw_title) if raw_title else f"Trabalho {idx}"
-        
-        # Processar informações do autor
-        author_id = None
-        if autor_email_col and row.get(autor_email_col):
-            author_email = str(row.get(autor_email_col)).strip().lower()
-            author_name = str(row.get(autor_nome_col)) if autor_nome_col and row.get(autor_nome_col) else "Autor Importado"
-            
-            # Buscar usuário existente por email
-            existing_user = Usuario.query.filter_by(email=author_email).first()
-            if existing_user:
-                author_id = existing_user.id
-            else:
-                # Criar novo usuário se não existir
-                new_user = Usuario(
-                    nome=author_name,
-                    email=author_email,
-                    tipo="participante",
-                    senha_hash=generate_password_hash(uuid.uuid4().hex)  # Senha temporária
-                )
-                db.session.add(new_user)
-                db.session.flush()  # Para obter o ID
-                author_id = new_user.id
-        
-        submission = Submission(
-            title=title,
-            author_id=author_id,
-            code_hash=generate_password_hash(
-                uuid.uuid4().hex, method="pbkdf2:sha256"
-            ),
-            evento_id=evento_id,
-            attributes=row,
-        )
-        db.session.add(submission)
-
-        # Criar WorkMetadata usando o mapeamento de colunas
-        wm = WorkMetadata(
-            data=row,
-            titulo=row.get(titulo_col) if titulo_col else None,
-            categoria=row.get(categoria_col) if categoria_col else None,
-            rede_ensino=row.get(rede_ensino_col) if rede_ensino_col else None,
-            etapa_ensino=row.get(etapa_ensino_col) if etapa_ensino_col else None,
-            pdf_url=row.get(pdf_url_col) if pdf_url_col else None,
-            evento_id=evento_id,
-        )
-        db.session.add(wm)
-        imported += 1
->>>>>>> a3264a77
 
         db.session.commit()
         flash(f'{len(submissions)} trabalhos importados e atribuídos com sucesso!', 'success')
