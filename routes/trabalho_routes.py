--- conflicted
+++ resolved
@@ -25,12 +25,9 @@
     Evento,
     Formulario,
     RespostaCampo,
-<<<<<<< HEAD
     RespostaFormulario,
     Submission,
     Usuario,
-=======
->>>>>>> d3673bf7
     WorkMetadata,
 )
 from utils.mfa import mfa_required
@@ -186,7 +183,6 @@
     return render_template("meus_trabalhos.html", trabalhos=trabalhos)
 
 
-<<<<<<< HEAD
 # ───────────────────────────── DISTRIBUIÇÃO ──────────────────────────────── #
 @trabalho_routes.route("/distribuicao", methods=["GET", "POST"])
 @login_required
@@ -232,45 +228,4 @@
             campos=campos,
         )
 
-    return render_template("distribuicao.html")
-=======
-@trabalho_routes.route("/importar_trabalhos", methods=["GET", "POST"])
-def importar_trabalhos():
-    """Importa planilhas de trabalhos em duas etapas."""
-
-    required = [
-        "titulo",
-        "categoria",
-        "rede_ensino",
-        "etapa",
-        "link_pdf",
-    ]
-    if request.method == "POST":
-        if "arquivo" in request.files:
-            file = request.files["arquivo"]
-            if not file.filename:
-                flash("Nenhum arquivo selecionado.", "warning")
-                return redirect(url_for("trabalho_routes.importar_trabalhos"))
-            df = pd.read_excel(file)
-            columns = df.columns.tolist()
-            data_json = df.to_json(orient="records")
-            return render_template(
-                "selecionar_colunas_trabalho.html",
-                columns=columns,
-                data_json=data_json,
-                fields=required,
-            )
-        data_json = request.form.get("data")
-        mapping = {field: request.form.get(field) for field in required}
-        if not all(mapping.values()):
-            flash("Mapeie todas as colunas obrigatórias.", "warning")
-            return redirect(url_for("trabalho_routes.importar_trabalhos"))
-        rows = json.loads(data_json) if data_json else []
-        for row in rows:
-            mapped = {f: row.get(col) for f, col in mapping.items()}
-            db.session.add(WorkMetadata(data=mapped))
-        db.session.commit()
-        flash("Trabalhos importados com sucesso.", "success")
-        return redirect(url_for("trabalho_routes.importar_trabalhos"))
-    return render_template("importar_trabalhos.html")
->>>>>>> d3673bf7
+    return render_template("distribuicao.html")