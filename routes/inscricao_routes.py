from flask import Blueprint, render_template, redirect, url_for, flash, request, jsonify
from utils.security import sanitize_input
from flask_login import login_required, current_user
from extensions import db
from werkzeug.security import generate_password_hash, check_password_hash
from datetime import datetime
<<<<<<< HEAD

=======
>>>>>>> a3f78bda
from models import (
    Evento,
    Oficina,
    Inscricao,
    Usuario,
    LinkCadastro,
    LoteInscricao,
    EventoInscricaoTipo,
    LoteTipoInscricao,
    CampoPersonalizadoCadastro,
    RespostaCampo,
    RespostaFormulario,
    Formulario,
    RegraInscricaoEvento,
    Patrocinador,
    Ministrante,
    InscricaoTipo,
    ConfiguracaoCliente,
    ConfiguracaoEvento,
    Cliente,
)

import os
from mp_fix_patch import fix_mp_notification_url, create_mp_preference
import logging
from dateutil import parser

# Configuração de logging
logger = logging.getLogger(__name__)
from sqlalchemy import func, or_, and_
from services.lote_service import lote_disponivel
from utils import external_url, preco_com_taxa, gerar_comprovante_pdf, enviar_email
from forms import RegraInscricaoEventoForm


class LoteEsgotadoError(RuntimeError):
    """Lançada quando o lote escolhido não possui mais vagas."""
    pass


class SenhaIncorretaError(RuntimeError):
    """Erro levantado quando a senha informada não corresponde ao usuário."""


class InscricaoExistenteError(RuntimeError):
    """Erro levantado ao tentar inscrever usuário já cadastrado no evento."""


def _resolver_link_evento(identifier: str):
    """Obtém link, evento e cliente associados ao identificador.

    O identificador pode ser um token, slug customizado ou o ID de um
    evento público. Em caso de identificador inválido, ``ValueError`` é
    levantado.
    """

    link = LinkCadastro.query.filter(
        (LinkCadastro.token == identifier)
        | (LinkCadastro.slug_customizado == identifier)
    ).first()

    if link:
        return link, link.evento, link.cliente_id

    if identifier.isdigit():
        evento = Evento.query.get(int(identifier))
        if (
            evento
            and evento.publico
            and evento.status == "ativo"
            and not evento.requer_aprovacao
        ):
            return None, evento, evento.cliente_id
        return None, None, None

    raise ValueError("Link de inscrição inválido.")


def _criar_usuario_e_inscricao(
    *,
    nome: str,
    cpf: str,
    email: str,
    senha: str,
    formacao: str,
    estados: list[str],
    cidades: list[str],
    lote_id: str | None,
    lote_tipo_id: str | None,
    tipo_insc_id: str | None,
    cliente_id: int,
    evento: Evento,
    form,
):
    """Cria ou reutiliza usuário e gera sua inscrição.

    Retorna ``(usuario, inscricao, duplicado)`` onde ``duplicado`` indica se
    o usuário já existia. Pode levantar ``SenhaIncorretaError`` ou
    ``InscricaoExistenteError`` quando aplicável.
    """

    config_cli = ConfiguracaoCliente.query.filter_by(
        cliente_id=cliente_id
    ).first()

    def obrig(attr):  # pylint: disable=unused-variable
        return getattr(config_cli, attr) if config_cli else True

    total_insc = Inscricao.query.filter_by(cliente_id=cliente_id).count()
    if (
        config_cli
        and config_cli.limite_inscritos is not None
        and total_insc >= config_cli.limite_inscritos
    ):
        raise ValueError("Limite de inscritos atingido.")

    if (
        (obrig("obrigatorio_nome") and not nome)
        or (obrig("obrigatorio_cpf") and not cpf)
        or (obrig("obrigatorio_email") and not email)
        or (obrig("obrigatorio_senha") and not senha)
        or (obrig("obrigatorio_formacao") and not formacao)
    ):
        raise ValueError("Preencha todos os campos obrigatórios.")

    duplicado = Usuario.query.filter(
        (Usuario.email == email) | (Usuario.cpf == cpf)
    ).first()

    usuario = None
    if duplicado:
        if not check_password_hash(duplicado.senha, senha):
            raise SenhaIncorretaError("Senha incorreta. Faça login.")
        usuario = duplicado
        inscr_existente = Inscricao.query.filter_by(
            usuario_id=duplicado.id, evento_id=evento.id
        ).first()
        if inscr_existente:
            raise InscricaoExistenteError(
                "Você já possui inscrição neste evento. Faça login."
            )

    resolved_tipo = None
    if lote_tipo_id:
        lt = LoteTipoInscricao.query.get(lote_tipo_id)
        if not lt:
            raise ValueError("Tipo de inscrição inválido.")
        resolved_tipo = lt.tipo_inscricao_id
        lote_id = lt.lote_id
    elif tipo_insc_id:
        resolved_tipo = int(tipo_insc_id)

    if lote_id:
        _reservar_vaga(int(lote_id))

    if not usuario:
        usuario = Usuario(
            nome=nome,
            cpf=cpf,
            email=email,
            senha=generate_password_hash(senha),
            formacao=formacao,
            tipo="participante",
            cliente_id=cliente_id,
            evento_id=evento.id,
            tipo_inscricao_id=resolved_tipo,
            estados=",".join(estados) if estados else None,
            cidades=",".join(cidades) if cidades else None,
        )
        db.session.add(usuario)
        db.session.flush()
    else:
        if usuario.evento_id != evento.id:
            usuario.evento_id = evento.id
            if current_user.is_authenticated and current_user.id == usuario.id:
                current_user.evento_id = evento.id

    cliente_obj = Cliente.query.get(cliente_id)
    if cliente_obj and cliente_obj not in usuario.clientes:
        usuario.clientes.append(cliente_obj)

    inscricao = Inscricao(
        usuario_id=usuario.id,
        evento_id=evento.id,
        cliente_id=cliente_id,
        lote_id=lote_id if lote_id else None,
        tipo_inscricao_id=resolved_tipo,
    )
    db.session.add(inscricao)

    _salvar_campos_personalizados(usuario.id, cliente_id, form)

    return usuario, inscricao, bool(duplicado)

inscricao_routes = Blueprint('inscricao_routes', __name__)


@inscricao_routes.route("/inscricao/<identifier>", methods=["GET", "POST"])
def cadastro_participante(identifier: str | None = None):
    """Realiza o cadastro de um participante em um evento."""

    from services.mp_service import get_sdk

    try:
        link, evento, cliente_id = _resolver_link_evento(identifier)
    except ValueError:
        flash("Link de inscrição inválido.", "danger")
        return redirect(url_for("evento_routes.home"))

    if not evento:
        flash("Evento não encontrado.", "danger")
        return redirect(url_for("evento_routes.home"))

    # ------------------------------------------------------------------
    # 2) Determina lote vigente e tipos de inscrição
    # ------------------------------------------------------------------
    lote_vigente = None
    lotes_ativos = []
    if evento.habilitar_lotes:
        lotes_ativos = LoteInscricao.query.filter_by(evento_id=evento.id, ativo=True).all()
        now = datetime.utcnow()
        for lote in lotes_ativos:
            valido = True
            if lote.data_inicio and lote.data_fim:
                valido = lote.data_inicio <= now <= lote.data_fim
            if valido and lote.tipos_inscricao:
                lote_vigente = lote
                break

    tipos_inscricao = EventoInscricaoTipo.query.filter_by(evento_id=evento.id).all()

    # ------------------------------------------------------------------
    # 3) Processamento do POST
    # ------------------------------------------------------------------
    if request.method == "POST":
        nome = sanitize_input(request.form.get("nome", "").strip())
        cpf = sanitize_input(request.form.get("cpf", "").strip())
        email = sanitize_input(request.form.get("email", "").strip())
        senha = sanitize_input(request.form.get("senha"))
        formacao = sanitize_input(request.form.get("formacao", ""))
        estados = [sanitize_input(e) for e in request.form.getlist("estados[]")]
        cidades = [sanitize_input(c) for c in request.form.getlist("cidades[]")]
        lote_id = request.form.get("lote_id")
        lote_tipo_id = request.form.get("lote_tipo_inscricao_id")
        tipo_insc_id = request.form.get("tipo_inscricao_id")

        try:
            usuario, inscricao, duplicado = _criar_usuario_e_inscricao(
                nome=nome,
                cpf=cpf,
                email=email,
                senha=senha,
                formacao=formacao,
                estados=estados,
                cidades=cidades,
                lote_id=lote_id,
                lote_tipo_id=lote_tipo_id,
                tipo_insc_id=tipo_insc_id,
                cliente_id=cliente_id,
                evento=evento,
                form=request.form,
            )

            preco, titulo = _calcular_preco(
                evento, lote_tipo_id, tipo_insc_id, lote_vigente
            )
            sdk = get_sdk()
            if preco > 0 and sdk:
                url_pagamento = _criar_preferencia_mp(
                    sdk, preco, titulo, inscricao, usuario
                )
                db.session.commit()
                return redirect(url_pagamento)

            inscricao.status_pagamento = "approved"
            db.session.commit()
            if duplicado:
                flash(
                    "Conta já existente. Utilize seus dados para acessar.", "info"
                )
            else:
                flash("Inscrição realizada com sucesso!", "success")
            return redirect(url_for("auth_routes.login"))

        except LoteEsgotadoError:
            db.session.rollback()
            flash("Lote esgotado. Escolha outro tipo de inscrição.", "danger")
            return redirect(
                url_for(
                    "inscricao_routes.cadastro_participante", identifier=identifier
                )
            )
        except SenhaIncorretaError as exc:
            db.session.rollback()
            flash(str(exc), "warning")
            return redirect(url_for("auth_routes.login"))
        except InscricaoExistenteError as exc:
            db.session.rollback()
            flash(str(exc), "warning")
            return redirect(url_for("auth_routes.login"))
        except Exception as e:
            logging.exception("Erro no cadastro de participante")
            db.session.rollback()
            flash(str(e), "danger")
            return _render_form(
                link=link,
                evento=evento,
                lote_vigente=lote_vigente,
                lotes_ativos=lotes_ativos,
                cliente_id=cliente_id,
            )

    # ------------------------------------------------------------------
    # 4) GET - apenas renderiza o formulário
    # ------------------------------------------------------------------
    return _render_form(link=link, evento=evento, lote_vigente=lote_vigente,
                        lotes_ativos=lotes_ativos, cliente_id=cliente_id)




# ---------------------------------------------------------------------------
# Helpers (visão alta: poderiam ir para app.services)
# ---------------------------------------------------------------------------

def _reservar_vaga(lote_id: int) -> None:
    """Bloqueia linha do lote e garante que ainda têm vagas."""
    lote = (
        LoteInscricao.query.filter_by(id=lote_id)
        .with_for_update(nowait=True)
        .first()
    )
    if not lote or not lote_disponivel(lote):
        raise LoteEsgotadoError()


def _salvar_campos_personalizados(user_id: int, cliente_id: int, form):
    """Salva respostas de campos personalizados vinculadas a um RespostaFormulario."""

    # Formulário padrão para o cadastro de participante utilizado quando
    # não há um formulário específico configurado.
    formulario = Formulario.query.get(1)
    if not formulario:
        formulario = Formulario(id=1, nome="Cadastro de Participante")
        db.session.add(formulario)
        db.session.commit()

    resposta_formulario = RespostaFormulario(
        formulario_id=formulario.id,
        usuario_id=user_id,
    )
    db.session.add(resposta_formulario)
    db.session.flush()  # obtém ID para relacionar as respostas

    campos = CampoPersonalizadoCadastro.query.filter_by(cliente_id=cliente_id).all()
    for campo in campos:
        valor = form.get(f"campo_{campo.id}") or ""
        if campo.obrigatorio and not valor:
            raise ValueError(f"O campo '{campo.nome}' é obrigatório.")
        db.session.add(
            RespostaCampo(
                resposta_formulario_id=resposta_formulario.id,
                campo_id=campo.id,
                valor=valor,
            )
        )

    return resposta_formulario.id


def _calcular_preco(evento, lote_tipo_insc_id, tipo_insc_id, lote_vigente):
    preco = 0.0
    titulo = "Inscrição"

    if evento and evento.inscricao_gratuita:
        return preco, titulo

    if lote_tipo_insc_id and evento and evento.habilitar_lotes:
        lote_tipo = LoteTipoInscricao.query.get(lote_tipo_insc_id)
        if lote_tipo:
            preco = float(lote_tipo.preco)
            ti = EventoInscricaoTipo.query.get(lote_tipo.tipo_inscricao_id)
            titulo = f"Inscrição – {evento.nome} – {ti.nome} ({lote_vigente.nome})"
    elif tipo_insc_id:
        ti = EventoInscricaoTipo.query.get(tipo_insc_id)
        if ti:
            preco = float(ti.preco)
            titulo = f"Inscrição – {evento.nome} – {ti.nome}"
    return preco, titulo


def _criar_preferencia_mp(sdk, preco: float, titulo: str, inscricao: Inscricao, usuario: Usuario) -> str:
    """Gera preferência MP e devolve URL de pagamento."""
    # Aplicar a taxa configurada ao preço, considerando cliente_id da inscrição
    logging.info(f"Criando preferência MP: preco={preco}, titulo='{titulo}', inscricao_id={inscricao.id}, usuario_id={usuario.id}, cliente_id={inscricao.cliente_id}")
    
    try:
        preco_final = preco_com_taxa(preco, cliente_id=inscricao.cliente_id)
        logging.info(f"Preço com taxa aplicada: {preco_final}")
    except Exception as e:
        logging.exception(f"Erro ao calcular preço com taxa: {str(e)}")
        # Usar o preço original se houver erro no cálculo da taxa
        preco_final = float(preco)
        logging.info(f"Usando preço original: {preco_final}")
    # Construir as URLs para o Mercado Pago
    try:
        # Obter o hostname válido para as URLs
        app_url = os.getenv("APP_BASE_URL")
        if not app_url or not app_url.strip():
            app_url = request.host_url.rstrip('/')
            if not app_url.startswith(('http://', 'https://')):
                app_url = f"https://{app_url}"
        elif not app_url.startswith(('http://', 'https://')):
            app_url = f"https://{app_url}"
            
        logging.info(f"Base URL para Mercado Pago: {app_url}")
            
        # Gerar URLs completas e válidas
        notification_url = external_url("mercadopago_routes.webhook_mp")
        success_url = external_url("mercadopago_routes.pagamento_sucesso")
        failure_url = external_url("mercadopago_routes.pagamento_falha")
        pending_url = external_url("mercadopago_routes.pagamento_pendente")
        
        # Verificar se as URLs são válidas
        for url_name, url in [
            ("notification_url", notification_url),
            ("success_url", success_url),
            ("failure_url", failure_url),
            ("pending_url", pending_url)
        ]:
            if not url.startswith(('http://', 'https://')):
                logging.warning(f"URL inválida '{url_name}': {url} - Ajustando...")
                # Adicionar protocolo https:// se não houver
                fixed_url = f"https://{url}" if '://' not in url else url
                
                if url_name == "notification_url":
                    notification_url = fixed_url
                elif url_name == "success_url":
                    success_url = fixed_url
                elif url_name == "failure_url":
                    failure_url = fixed_url
                elif url_name == "pending_url":
                    pending_url = fixed_url
                    
        # Validar novamente todas as URLs para garantir que são URLs absolutas válidas
        for url_name, url in [
            ("notification_url", notification_url),
            ("success_url", success_url),
            ("failure_url", failure_url),
            ("pending_url", pending_url)
        ]:
            if not url.startswith(('http://', 'https://')):
                logging.error(f"URL ainda inválida para {url_name}: {url}")
                # Usar uma URL absoluta construída manualmente como fallback
                fixed_url = f"{app_url}/mercadopago/{url_name.replace('_url', '')}"
                
                if url_name == "notification_url":
                    notification_url = fixed_url.replace('notification', 'webhook')
                elif url_name == "success_url":
                    success_url = fixed_url.replace('success', 'pagamento_sucesso')
                elif url_name == "failure_url":
                    failure_url = fixed_url.replace('failure', 'pagamento_falha')
                elif url_name == "pending_url":
                    pending_url = fixed_url.replace('pending', 'pagamento_pendente')
        
        logging.info(f"URLs finais para MP: notification={notification_url}, success={success_url}, failure={failure_url}, pending={pending_url}")
    except Exception as e:
        logging.exception(f"Erro ao gerar URLs: {str(e)}")
        # Uso do fallback simples para as URLs
        base_url = os.getenv("APP_BASE_URL") or "https://sistema.evento.com"
        if not base_url.startswith(('http://', 'https://')):
            base_url = f"https://{base_url}"
        notification_url = f"{base_url}/mercadopago/webhook"
        success_url = f"{base_url}/mercadopago/sucesso"
        failure_url = f"{base_url}/mercadopago/falha"
        pending_url = f"{base_url}/mercadopago/pendente"
        logging.info(f"Usando URLs de fallback: notification={notification_url}, success={success_url}")
      # Dados para a API do Mercado Pago, garantindo formato correto
    preference_data = {
        "items": [
            {
                "id": str(inscricao.id),
                "title": titulo,
                "quantity": 1,
                "currency_id": "BRL",
                "unit_price": float(preco_final),
            }
        ],
        "payer": {"email": usuario.email, "name": usuario.nome},
        "external_reference": str(inscricao.id),
        "back_urls": {
            "success": success_url,
            "failure": failure_url,
            "pending": pending_url,
        },
        "notification_url": notification_url,
    }
      # Log detalhado dos parâmetros sendo enviados
    logging.info(f"Dados da preferência MP: {preference_data}")
    
    auto_return = os.getenv("MP_AUTO_RETURN")
    if auto_return:
        preference_data["auto_return"] = auto_return
        
    # Adicionar o campo notificaction_url para contornar possível bug no MP ou SDK
    if "notification_url" in preference_data:
        preference_data["notificaction_url"] = preference_data["notification_url"]
        logging.info("Adicionado campo notificaction_url como fallback")
    
    try:
        # Tenta criar a preferência com o SDK
        # Usar a função segura de criação de preferência

        pref = create_mp_preference(sdk, preference_data)
        logging.info(f"Preferência MP criada: {pref}")
    except Exception as exc:
        logging.exception(f"Erro ao chamar API do Mercado Pago: {str(exc)}")
        
        # Se o erro for relacionado à URL de notificação, tente com a correção
        if "notification_url" in str(exc) or "notificaction_url" in str(exc):
            logging.warning("Erro relacionado à URL de notificação. Tentando corrigir...")
            try:
                # Cria uma cópia dos dados e adiciona notificaction_url
                corrected_data = preference_data.copy()
                corrected_data["notificaction_url"] = preference_data["notification_url"]
                
                # Tenta novamente com os dados corrigidos
                pref = sdk.preference().create(corrected_data)
                logging.info(f"Preferência MP criada após correção: {pref}")
            except Exception as exc2:
                logging.exception(f"Falha na segunda tentativa: {str(exc2)}")
                if hasattr(exc2, 'response'):
                    logging.error(f"Resposta de erro do MP: {exc2.response}")
                raise RuntimeError(f"Falha ao criar preferência de pagamento após correção: {str(exc2)}") from exc2
        else:
            # Detalhando o erro para melhor diagnóstico
            if hasattr(exc, 'response'):
                logging.error(f"Resposta de erro do MP: {exc.response}")
            raise RuntimeError(f"Falha ao criar preferência de pagamento: {str(exc)}") from exc

    init_point = pref.get("response", {}).get("init_point")
    if not init_point:
        logging.error(f"Resposta inesperada do Mercado Pago: {pref}")
        raise RuntimeError("Falha ao criar preferência de pagamento: URL de redirecionamento não encontrada na resposta.")
    inscricao.payment_id = pref["response"].get("id")
    db.session.flush()
    return init_point


def _render_form(*, link, evento, lote_vigente, lotes_ativos, cliente_id):
    """Coleta dados de contexto e renderiza template."""
    from collections import defaultdict

    if evento:
        query = Oficina.query.filter(
            or_(
                Oficina.evento_id == evento.id,
                and_(
                    Oficina.evento_id.is_(None),
                    or_(
                        Oficina.cliente_id == evento.cliente_id,
                        Oficina.cliente_id.is_(None)
                    )
                )
            )
        )
        oficinas = query.all()
    else:
        oficinas = []

    # Coleta ministrantes associados ao evento tanto diretamente quanto via
    # relacionamento many-to-many. Utiliza um set para evitar duplicidade
    # quando o mesmo ministrante participa de mais de uma oficina.
    ministrantes_set = set()
    if evento:
        for ofi in oficinas:
            if ofi.ministrante_obj:
                ministrantes_set.add(ofi.ministrante_obj)
            if hasattr(ofi, "ministrantes_associados"):
                ministrantes_set.update(ofi.ministrantes_associados.all())
    ministrantes = sorted(ministrantes_set, key=lambda m: m.nome)

    grouped_oficinas: dict[str, list] = defaultdict(list)
    for oficina in oficinas:
        for dia in getattr(oficina, "dias", []):
            data_str = dia.data.strftime("%d/%m/%Y")
            grouped_oficinas[data_str].append(
                {
                    "oficina": oficina,
                    "titulo": oficina.titulo,
                    "descricao": oficina.descricao,
                    "ministrante": oficina.ministrante_obj,
                    "horario_inicio": dia.horario_inicio,
                    "horario_fim": dia.horario_fim,
                }
            )
    sorted_keys = sorted(grouped_oficinas.keys(), key=lambda d: parser.parse(d, dayfirst=True))

    campos_personalizados = CampoPersonalizadoCadastro.query.filter_by(cliente_id=cliente_id).all()
    patrocinadores = Patrocinador.query.filter_by(evento_id=evento.id).all() if evento else []

    # Tipos de inscrição
    if evento and evento.habilitar_lotes and lote_vigente:
        tipos_inscricao = lote_vigente.tipos_inscricao
    elif evento:
        tipos_inscricao = (
            EventoInscricaoTipo.query.filter_by(evento_id=evento.id).order_by(EventoInscricaoTipo.nome).all()
        )
    else:
        tipos_inscricao = []

    config_cli = ConfiguracaoCliente.query.filter_by(cliente_id=cliente_id).first()
    config_evento = (
        ConfiguracaoEvento.query.filter_by(evento_id=evento.id).first() if evento else None
    )

    def _cfg(field: str, default: bool = True) -> bool:
        if config_evento and getattr(config_evento, field) is not None:
            return getattr(config_evento, field)
        if config_cli and getattr(config_cli, field) is not None:
            return getattr(config_cli, field)
        return default

    mostrar_taxa = _cfg("mostrar_taxa", True)
    obrigatorio_nome = _cfg("obrigatorio_nome", True)
    obrigatorio_cpf = _cfg("obrigatorio_cpf", True)
    obrigatorio_email = _cfg("obrigatorio_email", True)
    obrigatorio_senha = _cfg("obrigatorio_senha", True)
    obrigatorio_formacao = _cfg("obrigatorio_formacao", True)

    # Estatísticas do lote vigente
    lote_stats = None
    if lote_vigente:
        count = (
            db.session.query(func.count(Inscricao.id))
            .filter(
                Inscricao.evento_id == evento.id,
                Inscricao.lote_id == lote_vigente.id,
                Inscricao.status_pagamento.in_(["approved", "pending"]),
            )
            .scalar()
        )
        vagas_disp = (
            lote_vigente.qtd_maxima - count if lote_vigente.qtd_maxima else "ilimitado"
        )
        lote_stats = {
            "nome": lote_vigente.nome,
            "vagas_totais": lote_vigente.qtd_maxima or "ilimitado",
            "vagas_usadas": count,
            "vagas_disponiveis": vagas_disp,
            "data_inicio": lote_vigente.data_inicio.strftime("%d/%m/%Y") if lote_vigente.data_inicio else "Imediato",
            "data_fim": lote_vigente.data_fim.strftime("%d/%m/%Y") if lote_vigente.data_fim else "Não definido",
        }

    token = link.token if link else str(evento.id)
    
    return render_template("auth/cadastro_participante.html",
        token=token,
        evento=evento,
        sorted_keys=sorted_keys,
        grouped_oficinas=grouped_oficinas,
        ministrantes=ministrantes,
        patrocinadores=patrocinadores,
        campos_personalizados=campos_personalizados,
        lote_vigente=lote_vigente,
        lote_stats=lote_stats,
        lotes_ativos=lotes_ativos,
        tipos_inscricao=tipos_inscricao,
        mostrar_taxa=mostrar_taxa,
        preco_com_taxa=preco_com_taxa,
        cliente_id=cliente_id,
        obrigatorio_nome=obrigatorio_nome,
        obrigatorio_cpf=obrigatorio_cpf,
        obrigatorio_email=obrigatorio_email,
        obrigatorio_senha=obrigatorio_senha,
        obrigatorio_formacao=obrigatorio_formacao
    )

@inscricao_routes.route('/editar_participante', methods=['GET', 'POST'])
@inscricao_routes.route('/editar_participante/<int:usuario_id>/<int:oficina_id>', methods=['GET', 'POST'])
@login_required
def editar_participante(usuario_id=None, oficina_id=None):
    # Caso o cliente esteja editando um usuário
    if usuario_id:
        if not hasattr(current_user, 'tipo') or current_user.tipo != 'cliente':
            flash('Acesso negado!', 'danger')
            return redirect(url_for('dashboard_routes.dashboard'))

        usuario = Usuario.query.get_or_404(usuario_id)
        oficina = Oficina.query.get_or_404(oficina_id)
    else:
        # Participante editando a si mesmo
        if not hasattr(current_user, 'tipo') or current_user.tipo != 'participante':
            flash('Acesso negado!', 'danger')
            return redirect(url_for('dashboard_routes.dashboard'))
        usuario = current_user
        oficina = None  # Não necessário nesse caso

    if request.method == 'POST':
        usuario.nome = sanitize_input(request.form.get('nome'))
        usuario.cpf = sanitize_input(request.form.get('cpf'))
        usuario.email = sanitize_input(request.form.get('email'))
        usuario.formacao = sanitize_input(request.form.get('formacao'))
        usuario.estados = ','.join(sanitize_input(e) for e in request.form.getlist('estados[]') or [])
        usuario.cidades = ','.join(sanitize_input(c) for c in request.form.getlist('cidades[]') or [])

        nova_senha = sanitize_input(request.form.get('senha'))
        if nova_senha:
            usuario.senha = generate_password_hash(nova_senha)

        try:
            db.session.commit()
            flash("Perfil atualizado com sucesso!", "success")
            if usuario_id:
                return redirect(url_for('inscricao_routes.editar_participante', usuario_id=usuario.id, oficina_id=oficina_id))
            return redirect(url_for('dashboard_participante_routes.dashboard_participante'))
        except Exception as e:
            db.session.rollback()
            flash("Erro ao atualizar o perfil: " + str(e), "danger")

    return render_template('editar_participante.html', usuario=usuario, oficina=oficina)




@inscricao_routes.route('/admin/evento/<int:evento_id>/inscritos')
@login_required
def listar_inscritos_evento(evento_id):
    if current_user.tipo != 'cliente':
        flash("Acesso restrito.", "danger")
        return redirect(url_for('dashboard_routes.dashboard'))

    evento = Evento.query.get_or_404(evento_id)
    inscricoes = Inscricao.query.filter_by(evento_id=evento.id).all()

    return render_template("evento/listar_inscritos_evento.html", evento=evento, inscricoes=inscricoes)



# ===========================
# INSCRIÇÃO EM OFICINAS - PARTICIPANTE
# ===========================
@inscricao_routes.route('/inscrever/<int:oficina_id>', methods=['POST'])
@login_required
def inscrever(oficina_id):
    if current_user.tipo != 'participante':
        return jsonify({
            'success': False,
            'message': 'Apenas participantes podem se inscrever.'
        })

    oficina = Oficina.query.get(oficina_id)
    if not oficina:
        return jsonify({
            'success': False,
            'message': 'Oficina não encontrada!'
        })

    # Verifica disponibilidade de vagas com base no tipo de inscrição
    if oficina.tipo_inscricao == 'sem_inscricao':
        # Não é necessário verificar vagas para oficinas sem inscrição
        pass
    elif oficina.tipo_inscricao == 'com_inscricao_sem_limite':
        # Não há limite de vagas
        pass
    elif oficina.vagas <= 0:
        return jsonify({
            'success': False,
            'message': 'Esta oficina está lotada!'
        })

    # Evita duplicidade
    if Inscricao.query.filter_by(usuario_id=current_user.id, oficina_id=oficina.id).first():
        return jsonify({
            'success': False,
            'message': 'Você já está inscrito nesta oficina!'
        })
    
    # Verificar regras de inscrição baseadas no tipo de inscrição do participante
    if oficina.evento_id and current_user.tipo_inscricao_id:
        # Buscar regras para o tipo de inscrição do participante
        regra = RegraInscricaoEvento.query.filter_by(
            evento_id=oficina.evento_id,
            tipo_inscricao_id=current_user.tipo_inscricao_id
        ).first()
        
        if regra:
            # Verificar se esta oficina está na lista de oficinas permitidas
            oficinas_permitidas = regra.get_oficinas_permitidas_list()
            if oficinas_permitidas and oficina.id not in oficinas_permitidas:
                return jsonify({
                    'success': False,
                    'message': 'Seu tipo de inscrição não permite acesso a esta oficina.'
                })
            
            # Verificar se o participante já atingiu o limite de oficinas
            if regra.limite_oficinas > 0:
                # Contar quantas oficinas o participante já está inscrito neste evento
                inscricoes_evento = Inscricao.query.join(Oficina).filter(
                    Inscricao.usuario_id == current_user.id,
                    Oficina.evento_id == oficina.evento_id
                ).count()
                
                if inscricoes_evento >= regra.limite_oficinas:
                    return jsonify({
                        'success': False,
                        'message': f'Você já atingiu o limite de {regra.limite_oficinas} oficinas para seu tipo de inscrição.'
                    })

    # Decrementa vagas se for uma oficina com inscrição limitada
    if oficina.tipo_inscricao == 'com_inscricao_com_limite':
        oficina.vagas -= 1
    
    # No formulário de inscrição, capture o id do tipo de inscrição escolhido:
    tipo_inscricao_id = request.form.get('tipo_inscricao_id')  # Pode ser None se for gratuita
      # Criar a inscrição
    inscricao = Inscricao(
        usuario_id=current_user.id,
        oficina_id=oficina.id,
        cliente_id=current_user.cliente_id,
        evento_id=oficina.evento_id,  # Importante: associar ao evento da oficina
        tipo_inscricao_id=tipo_inscricao_id if tipo_inscricao_id else None,
    )
    
    try:
        db.session.add(inscricao)
        
        # IMPORTANTE: Se o usuário não estiver associado a nenhum evento ainda,
        # associar este usuário ao evento da oficina para manter compatibilidade com o sistema
        if not current_user.evento_id and oficina.evento_id:
            current_user.evento_id = oficina.evento_id
        
        # Verificar se a oficina é paga e processar pagamento
        if not oficina.inscricao_gratuita and tipo_inscricao_id:
            # Recuperar o tipo de inscrição
            tipo_inscricao = InscricaoTipo.query.get(tipo_inscricao_id)
            if tipo_inscricao:
                # Importar SDK do Mercado Pago
                from services.mp_service import get_sdk
                sdk = get_sdk()
                
                if sdk:
                    # Fazer flush para gerar o ID da inscrição
                    db.session.flush()
                    
                    # Criar título para o pagamento
                    titulo = f"Inscrição - {oficina.titulo} - {tipo_inscricao.nome}"
                    
                    # Criar preferência e redirecionar para pagamento
                    url_pagamento = _criar_preferencia_mp(
                        sdk=sdk, 
                        preco=float(tipo_inscricao.preco), 
                        titulo=titulo,
                        inscricao=inscricao, 
                        usuario=current_user
                    )
                    
                    # Confirmar a transação
                    db.session.commit()
                    
                    # Retornar URL de pagamento
                    return jsonify({
                        'success': True,
                        'redirect': True,
                        'payment_url': url_pagamento,
                        'message': 'Redirecionando para o pagamento...'
                    })
            
        # Se chegou aqui, é porque a inscrição é gratuita ou não precisa de
        # pagamento
        inscricao.status_pagamento = "approved"
        db.session.commit()

        # Gera o comprovante
        try:
            pdf_path = gerar_comprovante_pdf(current_user, oficina, inscricao)

            assunto = f"Confirmação de Inscrição - {oficina.titulo}"
            corpo_texto = (
                f"Olá {current_user.nome},\n\n"
                f"Você se inscreveu na oficina '{oficina.titulo}'.\n"
                "Segue o comprovante de inscrição em anexo."
            )

            corpo_html = render_template(
                'emails/confirmacao_inscricao_oficina.html',
                participante_nome=current_user.nome,
                oficina=oficina,
            )

            enviar_email(
                destinatario=current_user.email,
                nome_participante=current_user.nome,
                nome_oficina=oficina.titulo,
                assunto=assunto,
                corpo_texto=corpo_texto,
                anexo_path=pdf_path,
                corpo_html=corpo_html,
            )
        except Exception as e:
            logger.exception("❌ ERRO ao enviar e-mail: %s", e)
            # Continuamos mesmo se houver erro no e-mail, pois a inscrição já foi
            # concluída

            return jsonify({
                'success': True,
                'message': 'Inscrição realizada com sucesso!',
                'pdf_url': url_for('comprovante_routes.baixar_comprovante',
                                   oficina_id=oficina.id)
            })
        
    except Exception as e:
        db.session.rollback()
        logger.exception("❌ ERRO ao realizar inscrição: %s", e)
        return jsonify({
            'success': False,
            'message': f'Erro ao realizar inscrição: {str(e)}'
        })

@inscricao_routes.route('/remover_inscricao/<int:oficina_id>', methods=['POST'])
@login_required
def remover_inscricao(oficina_id):
    inscricao = Inscricao.query.filter_by(usuario_id=current_user.id, oficina_id=oficina_id).first()
    if not inscricao:
        flash('Você não está inscrito nesta oficina!', 'warning')
        return redirect(url_for('dashboard_participante_routes.dashboard_participante'))

    oficina = Oficina.query.get(oficina_id)
    if oficina:
        oficina.vagas += 1

    db.session.delete(inscricao)
    db.session.commit()
    flash('Inscrição removida com sucesso!', 'success')
    return redirect(url_for('dashboard_participante_routes.dashboard_participante'))

@inscricao_routes.route('/cancelar_inscricao/<int:inscricao_id>', methods=['GET','POST'])
@login_required
def cancelar_inscricao(inscricao_id):
    # Allow both admin and client access
    if current_user.tipo not in ['admin', 'cliente']:
        flash("Acesso negado!", "danger")
        return redirect(url_for('dashboard_routes.dashboard'))

    # Get inscription
    insc = Inscricao.query.get_or_404(inscricao_id)
    
    # For clients, verify they own the workshop/event
    if current_user.tipo == 'cliente':
        oficina = Oficina.query.get(insc.oficina_id)
        if oficina.cliente_id != current_user.id:
            flash("Você não tem permissão para cancelar esta inscrição!", "danger")
            return redirect(url_for('dashboard_routes.dashboard_cliente'))

    try:
        db.session.delete(insc)
        db.session.commit()
        flash("Inscrição cancelada com sucesso!", "success")
    except Exception as e:
        db.session.rollback()
        flash(f"Erro ao cancelar inscrição: {e}", "danger")

    # Redirect to appropriate dashboard based on user type
    if current_user.tipo == 'admin':
        return redirect(url_for('dashboard_routes.dashboard'))
    else:
        return redirect(url_for('dashboard_routes.dashboard_cliente'))
    

@inscricao_routes.route('/inscricao/token/<token>', methods=['GET', 'POST'])
def abrir_inscricao_token(token):
    """Exibe ou processa inscrição usando o token fornecido."""
    return cadastro_participante(token)

@inscricao_routes.route('/configurar_regras_inscricao', methods=['GET', 'POST'])
@login_required
def configurar_regras_inscricao():
    if current_user.tipo != 'cliente':
        flash('Acesso negado!', 'danger')
        return redirect(url_for('dashboard_routes.dashboard_cliente'))
    
    # Lista todos os eventos do cliente
    eventos = Evento.query.filter_by(cliente_id=current_user.id).all()
    
    # Evento selecionado (por padrão, None até que o usuário escolha)
    evento_id = sanitize_input(
        request.args.get('evento_id') or (request.form.get('evento_id') if request.method == 'POST' else None)
    )
    evento = None
    oficinas = []
    regras = {}
    form = RegraInscricaoEventoForm()
    
    if evento_id:
        evento = Evento.query.filter_by(id=evento_id, cliente_id=current_user.id).first()
        if evento:
            # Carrega oficinas do evento
            oficinas = Oficina.query.filter_by(evento_id=evento.id).all()
            form = RegraInscricaoEventoForm(
                oficinas_choices=[(o.id, o.titulo) for o in oficinas]
            )

            # Carrega regras existentes
            regras_db = RegraInscricaoEvento.query.filter_by(evento_id=evento.id).all()
            for regra in regras_db:
                regras[regra.tipo_inscricao_id] = {
                    'limite_oficinas': regra.limite_oficinas,
                    'oficinas_permitidas_list': regra.get_oficinas_permitidas_list()
                }
    
    if request.method == 'POST' and evento:
        try:
            # Primeiro, remove todas as regras existentes para este evento
            RegraInscricaoEvento.query.filter_by(evento_id=evento.id).delete()
            
            # Processa cada tipo de inscrição
            for tipo in evento.tipos_inscricao_evento:
                limite_oficinas = int(request.form.get(f'limite_oficinas_{tipo.id}', 0))
                oficinas_permitidas = request.form.getlist(f'oficinas_{tipo.id}[]')
                
                # Cria nova regra
                nova_regra = RegraInscricaoEvento(
                    evento_id=evento.id,
                    tipo_inscricao_id=tipo.id,
                    limite_oficinas=limite_oficinas
                )
                
                # Define as oficinas permitidas
                nova_regra.set_oficinas_permitidas_list(oficinas_permitidas)
                
                db.session.add(nova_regra)
            
            db.session.commit()
            flash('Regras de inscrição configuradas com sucesso!', 'success')
            return redirect(url_for('dashboard_routes.dashboard_cliente'))
            
        except Exception as e:
            db.session.rollback()
            flash(f'Erro ao configurar regras: {str(e)}', 'danger')
    
    return render_template(
        "agendamento/configurar_regras_inscricao.html",
        eventos=eventos,
        evento=evento,
        oficinas=oficinas,
        regras=regras,
        form=form,
    )

@inscricao_routes.route('/inscrever_participantes_lote', methods=['POST'])
@login_required
def inscrever_participantes_lote():
    logger.debug("Iniciando processo de inscrição em lote...")

    oficina_id = request.form.get('oficina_id')
    usuario_ids = request.form.getlist('usuario_ids')

    logger.debug("Oficina selecionada: %s", oficina_id)
    logger.debug("Usuários selecionados: %s", usuario_ids)

    if not oficina_id or not usuario_ids:
        flash('Oficina ou participantes não selecionados corretamente.', 'warning')
        logger.error("Oficina ou participantes não foram selecionados corretamente.")
        return redirect(url_for('dashboard_routes.dashboard'))

    oficina = Oficina.query.get(oficina_id)
    if not oficina:
        flash('Oficina não encontrada!', 'danger')
        logger.error("Oficina não encontrada no banco de dados.")
        return redirect(url_for('dashboard_routes.dashboard'))

    inscritos_sucesso = 0
    erros = 0

    try:
        for usuario_id in usuario_ids:
            logger.debug("Tentando inscrever usuário %s na oficina %s...", usuario_id, oficina.titulo)

            ja_inscrito = Inscricao.query.filter_by(usuario_id=usuario_id, oficina_id=oficina_id).first()

            if ja_inscrito:
                logger.warning("Usuário %s já está inscrito na oficina. Pulando...", usuario_id)
                continue  # Evita duplicação

            # Verifica se há vagas disponíveis
            if oficina.vagas <= 0:
                logger.warning("Sem vagas para a oficina %s. Usuário %s não pode ser inscrito.", oficina.titulo, usuario_id)
                erros += 1
                continue

            # 🔥 SOLUÇÃO: Passando cliente_id corretamente para a Inscricao
            nova_inscricao = Inscricao(
                usuario_id=usuario_id,
                oficina_id=oficina_id,
                cliente_id=oficina.cliente_id  # Obtém o cliente_id da própria oficina
            )

            db.session.add(nova_inscricao)
            oficina.vagas -= 1  # Reduz a quantidade de vagas disponíveis

            inscritos_sucesso += 1
            logger.info("Usuário %s inscrito com sucesso!", usuario_id)

        db.session.commit()
        flash(f'{inscritos_sucesso} participantes inscritos com sucesso! {erros} não foram inscritos por falta de vagas.', 'success')
        logger.info("%s inscrições concluídas. %s falharam.", inscritos_sucesso, erros)

    except Exception as e:
        db.session.rollback()
        flash(f"Erro ao inscrever participantes em lote: {str(e)}", "danger")
        logger.exception("Erro ao inscrever participantes: %s", e)

    return redirect(url_for('dashboard_routes.dashboard'))


@inscricao_routes.route('/cancelar_inscricoes_lote', methods=['POST'])
@login_required
def cancelar_inscricoes_lote():
    # Verifica se é admin
    if current_user.tipo != 'admin':
        flash("Acesso negado!", "danger")
        return redirect(url_for('dashboard_routes.dashboard'))

    # Pega os IDs marcados
    inscricao_ids = request.form.getlist('inscricao_ids')
    if not inscricao_ids:
        flash("Nenhuma inscrição selecionada!", "warning")
        return redirect(url_for('dashboard_routes.dashboard'))

    # Converte para int
    inscricao_ids = list(map(int, inscricao_ids))

    try:
        # Busca todas as inscrições com esses IDs
        inscricoes = Inscricao.query.filter(Inscricao.id.in_(inscricao_ids)).all()
        # Cancela removendo do banco
        for insc in inscricoes:
            db.session.delete(insc)

        db.session.commit()
        flash(f"Foram canceladas {len(inscricoes)} inscrições!", "success")
    except Exception as e:
        db.session.rollback()
        flash(f"Erro ao cancelar inscrições: {e}", "danger")

    return redirect(url_for('dashboard_routes.dashboard'))

from models import Inscricao, Oficina, Usuario   # ➊ certifique-se do import

@inscricao_routes.route('/inscricoes_lote', methods=['POST'])
@login_required
def inscricoes_lote():
    # ─── 0. Permissão ──────────────────────────────────────────────
    if current_user.tipo not in {'admin', 'cliente'}:
        flash("Acesso negado!", "danger")
        return redirect(url_for('dashboard_routes.dashboard'))

    # ─── 1. Dados do formulário ────────────────────────────────────
    inscricao_ids      = list(map(int, request.form.getlist('inscricao_ids')))
    oficina_destino_id = request.form.get('oficina_destino', type=int)
    acao               = request.form.get('acao', 'mover')  # mover | copiar

    if not inscricao_ids or not oficina_destino_id:
        flash("Selecione inscrições e oficina de destino.", "warning")
        return redirect(url_for('dashboard_routes.dashboard'))

    oficina_destino = Oficina.query.get_or_404(oficina_destino_id)
    inscricoes      = Inscricao.query.filter(Inscricao.id.in_(inscricao_ids)).all()

    # ─── 2. Restrições de cliente ─────────────────────────────────
    if current_user.tipo == 'cliente' and any(i.cliente_id != current_user.id for i in inscricoes):
        flash("Há inscrições de outro cliente selecionadas!", "danger")
        return redirect(url_for('dashboard_routes.dashboard'))

    # ─── 3. Verificar vagas de uma vez só ─────────────────────────
    if oficina_destino.vagas < len(inscricoes):
        flash(f"Não há vagas suficientes! "
              f"(Disponíveis: {oficina_destino.vagas}, Necessárias: {len(inscricoes)})",
              "danger")
        return redirect(url_for('dashboard_routes.dashboard'))

    # ─── 4. Processar lote ────────────────────────────────────────
    try:
        usuarios_afetados = set()          # para atualizar evento_id depois

        for insc in inscricoes:
            usuarios_afetados.add(insc.usuario_id)

            if acao == 'mover':
                # devolve vaga na origem (se houver)
                if insc.oficina:
                    insc.oficina.vagas += 1

                # ocupa vaga na destino
                oficina_destino.vagas -= 1

                # atualiza inscrição existente
                insc.oficina_id = oficina_destino.id
                insc.evento_id  = oficina_destino.evento_id

            else:  # acao == 'copiar'
                # ocupa vaga na destino
                oficina_destino.vagas -= 1

                # clona inscrição
                nova = Inscricao(
                    usuario_id       = insc.usuario_id,
                    cliente_id       = insc.cliente_id,
                    oficina_id       = oficina_destino.id,
                    evento_id        = oficina_destino.evento_id,
                    status_pagamento = insc.status_pagamento
                )
                db.session.add(nova)

        # ─── 5. Sincronizar usuario.evento_id ─────────────────────
        for uid in usuarios_afetados:
            usuario = Usuario.query.get(uid)
            # se o sistema admite apenas 1 evento corrente por usuário:
            if usuario and usuario.evento_id is None:
                usuario.evento_id = oficina_destino.evento_id

        db.session.commit()
        verbo = "movida(s)" if acao == 'mover' else "copiada(s)"
        flash(f"{len(inscricoes)} inscrição(ões) {verbo} com sucesso!", "success")

    except Exception as e:
        db.session.rollback()
        flash(f"Erro ao processar inscrições: {e}", "danger")

    return redirect(url_for('inscricao_routes.gerenciar_inscricoes'))



@inscricao_routes.route("/mover_inscricoes_lote", methods=["POST"])
@login_required
def mover_inscricoes_lote():
    # ░░░ 1. Permissão --------------------------------------------------------
    if current_user.tipo not in {"admin", "cliente"}:
        flash("Acesso negado!", "danger")
        return redirect(url_for('dashboard_routes.dashboard'))

    # ░░░ 2. Coleta de parâmetros --------------------------------------------
    inscricao_ids      = list(map(int, request.form.getlist("inscricao_ids")))
    oficina_destino_id = request.form.get("oficina_destino", type=int)

    if not inscricao_ids:
        flash("Nenhuma inscrição selecionada!", "warning")
        return redirect(url_for('dashboard_routes.dashboard'))

    if not oficina_destino_id:
        flash("Nenhuma oficina de destino selecionada!", "warning")
        return redirect(url_for('dashboard_routes.dashboard'))

    try:
        # ░░░ 3. Objetos de referência ---------------------------------------
        primeira_insc   = Inscricao.query.get_or_404(inscricao_ids[0])
        oficina_origem  = primeira_insc.oficina
        evento_id       = oficina_origem.evento_id
        oficina_destino = Oficina.query.get_or_404(oficina_destino_id)

        # 3.1 – Garantir que destino pertence ao mesmo evento
        if oficina_destino.evento_id != evento_id:
            flash("A oficina de destino deve pertencer ao mesmo evento!", "danger")
            return redirect(url_for('dashboard_routes.dashboard'))

        # 3.2 – Buscar inscrições a mover
        inscricoes = (
            Inscricao.query
            .filter(Inscricao.id.in_(inscricao_ids))
            .all()
        )

        # 3.3 – Checar se todas são do mesmo evento
        if any(insc.oficina.evento_id != evento_id for insc in inscricoes):
            flash("Todas as inscrições devem pertencer ao mesmo evento!", "danger")
            return redirect(url_for('dashboard_routes.dashboard'))

        # 3.4 – Verificar vagas
        if oficina_destino.vagas < len(inscricoes):
            flash(
                f"Não há vagas suficientes na oficina de destino! "
                f"(Disponível: {oficina_destino.vagas}, Necessário: {len(inscricoes)})",
                "danger",
            )
            return redirect(url_for('dashboard_routes.dashboard'))

        # ░░░ 4. Garante inscrição-evento para quem não tem -------------------
        usuario_ids = {insc.usuario_id for insc in inscricoes}

        existentes = (
            Inscricao.query
            .filter(
                Inscricao.evento_id == evento_id,
                Inscricao.oficina_id.is_(None),           # inscrição “geral” do evento
                Inscricao.usuario_id.in_(usuario_ids)
            )
            .with_entities(Inscricao.usuario_id)
            .all()
        )
        ja_inscritos_evento = {row.usuario_id for row in existentes}
        faltantes = usuario_ids - ja_inscritos_evento

        novas_inscricoes_evento = [
            Inscricao(
                usuario_id=u_id,
                cliente_id=primeira_insc.cliente_id,
                evento_id=evento_id,
                status_pagamento="paid"   # ajuste conforme sua regra de cobrança
            )
            for u_id in faltantes
        ]
        db.session.add_all(novas_inscricoes_evento)

        # ░░░ 5. Move as inscrições de oficina -------------------------------
        for insc in inscricoes:
            # devolve vaga na oficina de origem
            insc.oficina.vagas += 1
            # retira vaga da oficina destino
            oficina_destino.vagas -= 1
            # efetiva a troca
            insc.oficina_id = oficina_destino_id
            # (mantém vínculo com o mesmo evento pela coerência)
            insc.evento_id  = evento_id

        db.session.commit()

        flash(
            f"{len(inscricoes)} inscrição(ões) movida(s) para "
            f"“{oficina_destino.titulo}”. "
            f"{len(novas_inscricoes_evento)} inscrição(ões) de evento criadas.",
            "success"
        )

    except Exception as e:
        db.session.rollback()
        flash(f"Erro ao mover inscrições: {e}", "danger")

    return redirect(url_for("inscricao_routes.gerenciar_inscricoes"))


@inscricao_routes.route('/inscricao/<slug_customizado>', methods=['GET'])
def inscricao_personalizada(slug_customizado):
    """Redireciona slug personalizado para a rota principal de inscrição."""
    link = LinkCadastro.query.filter_by(slug_customizado=slug_customizado).first()
    if not link or not link.evento_id:
        return "Link inválido ou sem evento associado", 404

    return redirect(url_for('inscricao_routes.cadastro_participante', identifier=link.token))


@inscricao_routes.route('/admin/inscricao/<int:inscricao_id>/editar', methods=['GET', 'POST'])
@login_required
def editar_inscricao_evento(inscricao_id):
    inscricao = Inscricao.query.get_or_404(inscricao_id)
    tipos = InscricaoTipo.query.filter_by(oficina_id=inscricao.oficina_id).all()

    if request.method == 'POST':
        tipo_id = request.form.get('tipo_inscricao_id')
        inscricao.tipo_inscricao_id = tipo_id
        db.session.commit()
        flash("Inscrição atualizada com sucesso!", "success")
        return redirect(url_for('listar_inscritos_evento', evento_id=inscricao.evento_id))

    return render_template('editar_inscricao_evento.html', inscricao=inscricao, tipos=tipos)


@inscricao_routes.route('/admin/inscricao/<int:inscricao_id>/excluir', methods=['POST'])
@login_required
def excluir_inscricao_evento(inscricao_id):
    inscricao = Inscricao.query.get_or_404(inscricao_id)
    evento_id = inscricao.evento_id
    db.session.delete(inscricao)
    db.session.commit()


@inscricao_routes.route('/gerenciar_inscricoes', methods=['GET', 'POST'])
@login_required
def gerenciar_inscricoes():
    if current_user.tipo not in ['admin', 'cliente']:
        flash('Acesso Autorizado!', 'danger')
        
    # Se o usuário for cliente, filtra apenas as oficinas e inscrições associadas a ele
    if current_user.tipo == 'cliente':
        oficinas = Oficina.query.filter_by(cliente_id=current_user.id).all()
        inscritos = Inscricao.query.join(Oficina).filter(Oficina.cliente_id == current_user.id).all()
    else:
        # Se for admin, mostra todos os registros
        oficinas = Oficina.query.all()
        inscritos = Inscricao.query.all()
    return render_template('inscricao/gerenciar_inscricoes.html', oficinas=oficinas, inscritos=inscritos)<|MERGE_RESOLUTION|>--- conflicted
+++ resolved
@@ -4,10 +4,6 @@
 from extensions import db
 from werkzeug.security import generate_password_hash, check_password_hash
 from datetime import datetime
-<<<<<<< HEAD
-
-=======
->>>>>>> a3f78bda
 from models import (
     Evento,
     Oficina,
