from flask import Blueprint, render_template, redirect, url_for, flash, request, jsonify
from flask_login import login_required, current_user
from extensions import db
from werkzeug.security import generate_password_hash
from werkzeug.utils import secure_filename
from datetime import datetime
from models import (
    Evento, Oficina, Inscricao, Usuario, LinkCadastro,
    LoteInscricao, EventoInscricaoTipo, LoteTipoInscricao,
    CampoPersonalizadoCadastro, RespostaCampo, RegraInscricaoEvento,
    Patrocinador, Ministrante, InscricaoTipo
)
import os
import uuid
import logging
from dateutil import parser
from sqlalchemy import func


class LoteEsgotadoError(RuntimeError):
    """Lançada quando o lote escolhido não possui mais vagas."""
    pass

inscricao_routes = Blueprint('inscricao_routes', __name__)


@inscricao_routes.route("/inscricao/<path:identifier>", methods=["GET", "POST"])
def cadastro_participante(identifier: str | None = None):
    """Realiza o cadastro de um participante em um evento."""

    from services.lote_service import lote_disponivel
    from services.mp_service import get_sdk

    # ------------------------------------------------------------------
    # 1) Localiza o link e o evento relacionados
    # ------------------------------------------------------------------
    link = LinkCadastro.query.filter(
        (LinkCadastro.token == identifier) |
        (LinkCadastro.slug_customizado == identifier)
    ).first()
    if not link:
        flash("Link de inscrição inválido.", "danger")
        return redirect(url_for("routes.index"))

    evento = link.evento
    if not evento:
        flash("Evento não encontrado.", "danger")
        return redirect(url_for("routes.index"))

    cliente_id = link.cliente_id

    # ------------------------------------------------------------------
    # 2) Determina lote vigente e tipos de inscrição
    # ------------------------------------------------------------------
    lote_vigente = None
    lotes_ativos = []
    if evento.habilitar_lotes:
        lotes_ativos = LoteInscricao.query.filter_by(evento_id=evento.id, ativo=True).all()
        now = datetime.utcnow()
        for lote in lotes_ativos:
            valido = True
            if lote.data_inicio and lote.data_fim:
                valido = lote.data_inicio <= now <= lote.data_fim
            if valido and lote.tipos_inscricao:
                lote_vigente = lote
                break

    tipos_inscricao = EventoInscricaoTipo.query.filter_by(evento_id=evento.id).all()

<<<<<<< HEAD
    # ---------------------------------------------------------------------
    # 5) Carregar outras variáveis para o template (como oficinas, programação etc.)
    # ---------------------------------------------------------------------
    grouped_oficinas = {}  # ajustar conforme sua lógica
    sorted_keys = []

    # Dados adicionais esperados pelo template
    ministrantes = (
        Ministrante.query.join(Oficina)
        .filter(Oficina.evento_id == evento.id)
        .distinct()
        .all()
    )
    campos_personalizados = CampoPersonalizadoCadastro.query.filter_by(
        cliente_id=evento.cliente_id
    ).all()
    lotes_ativos = LoteInscricao.query.filter_by(evento_id=evento.id, ativo=True).all()
    return render_template(
        "auth/cadastro_participante.html",
        evento=evento,
        tipos_inscricao=tipos_inscricao,
        lote_vigente=lote_vigente,
        lote_stats=lote_stats,
        grouped_oficinas=grouped_oficinas,
        sorted_keys=sorted_keys,
        ministrantes=ministrantes,
        campos_personalizados=campos_personalizados,
        lotes_ativos=lotes_ativos,
        token=identifier,
    )
=======
    # ------------------------------------------------------------------
    # 3) Processamento do POST
    # ------------------------------------------------------------------
    if request.method == "POST":
        nome = request.form.get("nome", "").strip()
        cpf = request.form.get("cpf", "").strip()
        email = request.form.get("email", "").strip()
        senha = request.form.get("senha")
        formacao = request.form.get("formacao", "")
        estados = request.form.getlist("estados[]")
        cidades = request.form.getlist("cidades[]")
        lote_id = request.form.get("lote_id")
        lote_tipo_id = request.form.get("lote_tipo_inscricao_id")
        tipo_insc_id = request.form.get("tipo_inscricao_id")

        try:
            if not all([nome, cpf, email, senha, formacao]):
                raise ValueError("Preencha todos os campos obrigatórios.")

            duplicado = Usuario.query.filter(
                (Usuario.email == email) | (Usuario.cpf == cpf)
            ).first()
            if duplicado:
                msg = "E-mail já cadastrado." if duplicado.email == email else "CPF já cadastrado."
                raise ValueError(msg)

            resolved_tipo = None
            if lote_tipo_id:
                lt = LoteTipoInscricao.query.get(lote_tipo_id)
                if not lt:
                    raise ValueError("Tipo de inscrição inválido.")
                resolved_tipo = lt.tipo_inscricao_id
                lote_id = lt.lote_id
            elif tipo_insc_id:
                resolved_tipo = int(tipo_insc_id)

            if lote_id:
                _reservar_vaga(int(lote_id))

            usuario = Usuario(
                nome=nome,
                cpf=cpf,
                email=email,
                senha=generate_password_hash(senha),
                formacao=formacao,
                tipo="participante",
                cliente_id=cliente_id,
                evento_id=evento.id,
                tipo_inscricao_id=resolved_tipo,
                estados=",".join(estados) if estados else None,
                cidades=",".join(cidades) if cidades else None,
            )
            db.session.add(usuario)
            db.session.flush()

            inscricao = Inscricao(
                usuario_id=usuario.id,
                evento_id=evento.id,
                cliente_id=cliente_id,
                lote_id=lote_id if lote_id else None,
                tipo_inscricao_id=resolved_tipo,
            )
            db.session.add(inscricao)

            _salvar_campos_personalizados(usuario.id, cliente_id, request.form)

            preco, titulo = _calcular_preco(evento, lote_tipo_id, tipo_insc_id, lote_vigente)
            sdk = get_sdk()
            if preco > 0 and sdk:
                url_pagamento = _criar_preferencia_mp(sdk, preco, titulo, inscricao, usuario)
                db.session.commit()
                return redirect(url_pagamento)

            db.session.commit()
            flash("Inscrição realizada com sucesso!", "success")
            return redirect(url_for("auth_routes.login"))

        except LoteEsgotadoError:
            db.session.rollback()
            flash("Lote esgotado. Escolha outro tipo de inscrição.", "danger")
            return redirect(url_for("inscricao_routes.cadastro_participante", identifier=identifier))
        except Exception as e:
            logging.exception("Erro no cadastro de participante")
            db.session.rollback()
            flash(str(e), "danger")
            return _render_form(link=link, evento=evento, lote_vigente=lote_vigente,
                               lotes_ativos=lotes_ativos, cliente_id=cliente_id)

    # ------------------------------------------------------------------
    # 4) GET - apenas renderiza o formulário
    # ------------------------------------------------------------------
    return _render_form(link=link, evento=evento, lote_vigente=lote_vigente,
                        lotes_ativos=lotes_ativos, cliente_id=cliente_id)
>>>>>>> 1abf388c



# ---------------------------------------------------------------------------
# Helpers (visão alta: poderiam ir para app.services)
# ---------------------------------------------------------------------------

def _reservar_vaga(lote_id: int) -> None:
    """Bloqueia linha do lote e garante que ainda têm vagas."""
    lote = (
        LoteInscricao.query.filter_by(id=lote_id)
        .with_for_update(nowait=True)
        .first()
    )
    if not lote or not lote_disponivel(lote):
        raise LoteEsgotadoError()


def _salvar_campos_personalizados(user_id: int, cliente_id: int, form):
    campos = CampoPersonalizadoCadastro.query.filter_by(cliente_id=cliente_id).all()
    for campo in campos:
        valor = form.get(f"campo_{campo.id}") or ""
        if campo.obrigatorio and not valor:
            raise ValueError(f"O campo '{campo.nome}' é obrigatório.")
        db.session.add(
            RespostaCampo(
                resposta_formulario_id=user_id,  # mantém compatibilidade
                campo_id=campo.id,
                valor=valor,
            )
        )


def _calcular_preco(evento, lote_tipo_insc_id, tipo_insc_id, lote_vigente):
    preco = 0.0
    titulo = "Inscrição"

    if evento and evento.inscricao_gratuita:
        return preco, titulo

    if lote_tipo_insc_id and evento and evento.habilitar_lotes:
        lote_tipo = LoteTipoInscricao.query.get(lote_tipo_insc_id)
        if lote_tipo:
            preco = float(lote_tipo.preco)
            ti = EventoInscricaoTipo.query.get(lote_tipo.tipo_inscricao_id)
            titulo = f"Inscrição – {evento.nome} – {ti.nome} ({lote_vigente.nome})"
    elif tipo_insc_id:
        ti = EventoInscricaoTipo.query.get(tipo_insc_id)
        if ti:
            preco = float(ti.preco)
            titulo = f"Inscrição – {evento.nome} – {ti.nome}"
    return preco, titulo


def _criar_preferencia_mp(sdk, preco: float, titulo: str, inscricao: Inscricao, usuario: Usuario) -> str:
    """Gera preferência MP e devolve URL de pagamento."""
    preference_data = {
        "items": [
            {
                "id": str(inscricao.id),
                "title": titulo,
                "quantity": 1,
                "currency_id": "BRL",
                "unit_price": preco,
            }
        ],
        "payer": {"email": usuario.email, "name": usuario.nome},
        "external_reference": str(inscricao.id),
        "back_urls": {
            "success": url_for("routes.pagamento_sucesso", _external=True),
            "failure": url_for("routes.pagamento_falha", _external=True),
            "pending": url_for("routes.pagamento_pendente", _external=True),
        },
        "notification_url": url_for("routes.webhook_mp", _external=True),
        "auto_return": "approved",
    }

    pref = sdk.preference().create(preference_data)
    init_point = pref.get("response", {}).get("init_point")
    if not init_point:
        raise RuntimeError("Falha ao criar preferência de pagamento.")
    inscricao.payment_id = pref["response"].get("id")
    db.session.flush()
    return init_point


def _render_form(*, link, evento, lote_vigente, lotes_ativos, cliente_id):
    """Coleta dados de contexto e renderiza template."""
    from collections import defaultdict

    oficinas = Oficina.query.filter_by(evento_id=evento.id).all() if evento else []
    ministrantes = (
        Ministrante.query.join(Oficina).filter(Oficina.evento_id == evento.id).distinct().all()
        if evento
        else []
    )

    grouped_oficinas: dict[str, list] = defaultdict(list)
    for oficina in oficinas:
        for dia in getattr(oficina, "dias", []):
            data_str = dia.data.strftime("%d/%m/%Y")
            grouped_oficinas[data_str].append(
                {
                    "oficina": oficina,
                    "titulo": oficina.titulo,
                    "descricao": oficina.descricao,
                    "ministrante": oficina.ministrante_obj,
                    "horario_inicio": dia.horario_inicio,
                    "horario_fim": dia.horario_fim,
                }
            )
    sorted_keys = sorted(grouped_oficinas.keys(), key=lambda d: parser.parse(d, dayfirst=True))

    campos_personalizados = CampoPersonalizadoCadastro.query.filter_by(cliente_id=cliente_id).all()
    patrocinadores = Patrocinador.query.filter_by(evento_id=evento.id).all() if evento else []

    # Tipos de inscrição
    if evento and evento.habilitar_lotes and lote_vigente:
        tipos_inscricao = [lt.tipo_inscricao for lt in lote_vigente.tipos_inscricao]
    elif evento:
        tipos_inscricao = (
            EventoInscricaoTipo.query.filter_by(evento_id=evento.id).order_by(EventoInscricaoTipo.nome).all()
        )
    else:
        tipos_inscricao = []

    # Estatísticas do lote vigente
    lote_stats = None
    if lote_vigente:
        count = (
            db.session.query(func.count(Inscricao.id))
            .filter(
                Inscricao.evento_id == evento.id,
                Inscricao.lote_id == lote_vigente.id,
                Inscricao.status_pagamento.in_(["approved", "pending"]),
            )
            .scalar()
        )
        vagas_disp = (
            lote_vigente.qtd_maxima - count if lote_vigente.qtd_maxima else "ilimitado"
        )
        lote_stats = {
            "nome": lote_vigente.nome,
            "vagas_totais": lote_vigente.qtd_maxima or "ilimitado",
            "vagas_usadas": count,
            "vagas_disponiveis": vagas_disp,
            "data_inicio": lote_vigente.data_inicio.strftime("%d/%m/%Y") if lote_vigente.data_inicio else "Imediato",
            "data_fim": lote_vigente.data_fim.strftime("%d/%m/%Y") if lote_vigente.data_fim else "Não definido",
        }

    return render_template("auth/cadastro_participante.html",
        token=link.token,
        evento=evento,
        sorted_keys=sorted_keys,
        grouped_oficinas=grouped_oficinas,
        ministrantes=ministrantes,
        patrocinadores=patrocinadores,
        campos_personalizados=campos_personalizados,
        lote_vigente=lote_vigente,
        lote_stats=lote_stats,
        lotes_ativos=lotes_ativos,
        tipos_inscricao=tipos_inscricao,
    )

@inscricao_routes.route('/editar_participante', methods=['GET', 'POST'])
@inscricao_routes.route('/editar_participante/<int:usuario_id>/<int:oficina_id>', methods=['GET', 'POST'])
@login_required
def editar_participante(usuario_id=None, oficina_id=None):
    # Caso o cliente esteja editando um usuário
    if usuario_id:
        if not hasattr(current_user, 'tipo') or current_user.tipo != 'cliente':
            flash('Acesso negado!', 'danger')
            return redirect(url_for('dashboard_routes.dashboard'))

        usuario = Usuario.query.get_or_404(usuario_id)
        oficina = Oficina.query.get_or_404(oficina_id)
    else:
        # Participante editando a si mesmo
        if not hasattr(current_user, 'tipo') or current_user.tipo != 'participante':
            flash('Acesso negado!', 'danger')
            return redirect(url_for('dashboard_routes.dashboard'))
        usuario = current_user
        oficina = None  # Não necessário nesse caso

    if request.method == 'POST':
        usuario.nome = request.form.get('nome')
        usuario.cpf = request.form.get('cpf')
        usuario.email = request.form.get('email')
        usuario.formacao = request.form.get('formacao')
        usuario.estados = ','.join(request.form.getlist('estados[]') or [])
        usuario.cidades = ','.join(request.form.getlist('cidades[]') or [])

        nova_senha = request.form.get('senha')
        if nova_senha:
            usuario.senha = generate_password_hash(nova_senha)

        try:
            db.session.commit()
            flash("Perfil atualizado com sucesso!", "success")
            if usuario_id:
                return redirect(url_for('inscricao_routes.editar_participante', usuario_id=usuario.id, oficina_id=oficina_id))
            return redirect(url_for('dashboard_participante_routes.dashboard_participante'))
        except Exception as e:
            db.session.rollback()
            flash("Erro ao atualizar o perfil: " + str(e), "danger")

    return render_template('editar_participante.html', usuario=usuario, oficina=oficina)




@inscricao_routes.route('/admin/evento/<int:evento_id>/inscritos')
@login_required
def listar_inscritos_evento(evento_id):
    if current_user.tipo != 'cliente':
        flash("Acesso restrito.", "danger")
        return redirect(url_for('dashboard_routes.dashboard'))

    evento = Evento.query.get_or_404(evento_id)
    inscricoes = Inscricao.query.filter_by(evento_id=evento.id).all()

    return render_template("evento/listar_inscritos_evento.html", evento=evento, inscricoes=inscricoes)



# ===========================
# INSCRIÇÃO EM OFICINAS - PARTICIPANTE
# ===========================
@inscricao_routes.route('/inscrever/<int:oficina_id>', methods=['POST'])
@login_required
def inscrever(oficina_id):
    if current_user.tipo != 'participante':
        return jsonify({
            'success': False,
            'message': 'Apenas participantes podem se inscrever.'
        })

    oficina = Oficina.query.get(oficina_id)
    if not oficina:
        return jsonify({
            'success': False,
            'message': 'Oficina não encontrada!'
        })

    # Verifica disponibilidade de vagas com base no tipo de inscrição
    if oficina.tipo_inscricao == 'sem_inscricao':
        # Não é necessário verificar vagas para oficinas sem inscrição
        pass
    elif oficina.tipo_inscricao == 'com_inscricao_sem_limite':
        # Não há limite de vagas
        pass
    elif oficina.vagas <= 0:
        return jsonify({
            'success': False,
            'message': 'Esta oficina está lotada!'
        })

    # Evita duplicidade
    if Inscricao.query.filter_by(usuario_id=current_user.id, oficina_id=oficina.id).first():
        return jsonify({
            'success': False,
            'message': 'Você já está inscrito nesta oficina!'
        })
    
    # Verificar regras de inscrição baseadas no tipo de inscrição do participante
    if oficina.evento_id and current_user.tipo_inscricao_id:
        # Buscar regras para o tipo de inscrição do participante
        regra = RegraInscricaoEvento.query.filter_by(
            evento_id=oficina.evento_id,
            tipo_inscricao_id=current_user.tipo_inscricao_id
        ).first()
        
        if regra:
            # Verificar se esta oficina está na lista de oficinas permitidas
            oficinas_permitidas = regra.get_oficinas_permitidas_list()
            if oficinas_permitidas and oficina.id not in oficinas_permitidas:
                return jsonify({
                    'success': False,
                    'message': 'Seu tipo de inscrição não permite acesso a esta oficina.'
                })
            
            # Verificar se o participante já atingiu o limite de oficinas
            if regra.limite_oficinas > 0:
                # Contar quantas oficinas o participante já está inscrito neste evento
                inscricoes_evento = Inscricao.query.join(Oficina).filter(
                    Inscricao.usuario_id == current_user.id,
                    Oficina.evento_id == oficina.evento_id
                ).count()
                
                if inscricoes_evento >= regra.limite_oficinas:
                    return jsonify({
                        'success': False,
                        'message': f'Você já atingiu o limite de {regra.limite_oficinas} oficinas para seu tipo de inscrição.'
                    })

    # Decrementa vagas se for uma oficina com inscrição limitada
    if oficina.tipo_inscricao == 'com_inscricao_com_limite':
        oficina.vagas -= 1
    
    # No formulário de inscrição, capture o id do tipo de inscrição escolhido:
    tipo_inscricao_id = request.form.get('tipo_inscricao_id')  # Pode ser None se for gratuita
    
    # Criar a inscrição
    inscricao = Inscricao(
        usuario_id=current_user.id, 
        oficina_id=oficina.id, 
        cliente_id=current_user.cliente_id,
        evento_id=oficina.evento_id  # Importante: associar ao evento da oficina
    )
    
    if tipo_inscricao_id:
        inscricao.tipo_inscricao_id = tipo_inscricao_id
        # Aqui você pode chamar a função que integra com o Mercado Pago
        # Exemplo: url_pagamento = iniciar_pagamento(inscricao)
    
    try:
        db.session.add(inscricao)
        
        # IMPORTANTE: Se o usuário não estiver associado a nenhum evento ainda,
        # associar este usuário ao evento da oficina para manter compatibilidade com o sistema
        if not current_user.evento_id and oficina.evento_id:
            current_user.evento_id = oficina.evento_id
            
        db.session.commit()

        # Gera o comprovante
        try:
            pdf_path = gerar_comprovante_pdf(current_user, oficina, inscricao)

            assunto = f"Confirmação de Inscrição - {oficina.titulo}"
            corpo_texto = f"Olá {current_user.nome},\n\nVocê se inscreveu na oficina '{oficina.titulo}'.\nSegue o comprovante de inscrição em anexo."

            enviar_email(
                destinatario=current_user.email,
                nome_participante=current_user.nome,
                nome_oficina=oficina.titulo,
                assunto=assunto,
                corpo_texto=corpo_texto,
                anexo_path=pdf_path
            )
        except Exception as e:
            logger.error(f"❌ ERRO ao enviar e-mail: {e}", exc_info=True)
            # Continuamos mesmo se houver erro no e-mail, pois a inscrição já foi concluída
            
        return jsonify({
            'success': True,
            'message': 'Inscrição realizada com sucesso!',
            'pdf_url': url_for('comprovante_routes.baixar_comprovante', oficina_id=oficina.id)
        })
        
    except Exception as e:
        db.session.rollback()
        logger.error(f"❌ ERRO ao realizar inscrição: {e}", exc_info=True)
        return jsonify({
            'success': False,
            'message': f'Erro ao realizar inscrição: {str(e)}'
        })

@inscricao_routes.route('/remover_inscricao/<int:oficina_id>', methods=['POST'])
@login_required
def remover_inscricao(oficina_id):
    inscricao = Inscricao.query.filter_by(usuario_id=current_user.id, oficina_id=oficina_id).first()
    if not inscricao:
        flash('Você não está inscrito nesta oficina!', 'warning')
        return redirect(url_for('dashboard_participante_routes.dashboard_participante'))

    oficina = Oficina.query.get(oficina_id)
    if oficina:
        oficina.vagas += 1

    db.session.delete(inscricao)
    db.session.commit()
    flash('Inscrição removida com sucesso!', 'success')
    return redirect(url_for('dashboard_participante_routes.dashboard_participante'))

@inscricao_routes.route('/cancelar_inscricao/<int:inscricao_id>', methods=['GET','POST'])
@login_required
def cancelar_inscricao(inscricao_id):
    # Allow both admin and client access
    if current_user.tipo not in ['admin', 'cliente']:
        flash("Acesso negado!", "danger")
        return redirect(url_for('dashboard_routes.dashboard'))

    # Get inscription
    insc = Inscricao.query.get_or_404(inscricao_id)
    
    # For clients, verify they own the workshop/event
    if current_user.tipo == 'cliente':
        oficina = Oficina.query.get(insc.oficina_id)
        if oficina.cliente_id != current_user.id:
            flash("Você não tem permissão para cancelar esta inscrição!", "danger")
            return redirect(url_for('dashboard_routes.dashboard_cliente'))

    try:
        db.session.delete(insc)
        db.session.commit()
        flash("Inscrição cancelada com sucesso!", "success")
    except Exception as e:
        db.session.rollback()
        flash(f"Erro ao cancelar inscrição: {e}", "danger")

    # Redirect to appropriate dashboard based on user type
    if current_user.tipo == 'admin':
        return redirect(url_for('dashboard_routes.dashboard'))
    else:
        return redirect(url_for('dashboard_routes.dashboard_cliente'))
    
@inscricao_routes.route('/inscricao/<slug>')
def abrir_inscricao_customizada(slug):
    link = LinkCadastro.query.filter_by(slug_customizado=slug).first()

    if not link or not link.evento:
        return render_template('erro.html', mensagem="Link de inscrição inválido ou evento não encontrado."), 404

    evento = link.evento
    return render_template("auth/cadastro_participante.html", evento=evento)

@inscricao_routes.route('/inscricao/token/<token>')
def abrir_inscricao_token(token):
    link = LinkCadastro.query.filter_by(token=token).first()

    if not link or not link.evento:
        return render_template('erro.html', mensagem="Link de inscrição inválido ou evento não encontrado."), 404

    evento = link.evento
    return render_template("auth/cadastro_participante.html", evento=evento)

@inscricao_routes.route('/configurar_regras_inscricao', methods=['GET', 'POST'])
@login_required
def configurar_regras_inscricao():
    if current_user.tipo != 'cliente':
        flash('Acesso negado!', 'danger')
        return redirect(url_for('dashboard_routes.dashboard_cliente'))
    
    # Lista todos os eventos do cliente
    eventos = Evento.query.filter_by(cliente_id=current_user.id).all()
    
    # Evento selecionado (por padrão, None até que o usuário escolha)
    evento_id = request.args.get('evento_id') or (request.form.get('evento_id') if request.method == 'POST' else None)
    evento = None
    oficinas = []
    regras = {}
    
    if evento_id:
        evento = Evento.query.filter_by(id=evento_id, cliente_id=current_user.id).first()
        if evento:
            # Carrega oficinas do evento
            oficinas = Oficina.query.filter_by(evento_id=evento.id).all()
            
            # Carrega regras existentes
            regras_db = RegraInscricaoEvento.query.filter_by(evento_id=evento.id).all()
            for regra in regras_db:
                regras[regra.tipo_inscricao_id] = {
                    'limite_oficinas': regra.limite_oficinas,
                    'oficinas_permitidas_list': regra.get_oficinas_permitidas_list()
                }
    
    if request.method == 'POST' and evento:
        try:
            # Primeiro, remove todas as regras existentes para este evento
            RegraInscricaoEvento.query.filter_by(evento_id=evento.id).delete()
            
            # Processa cada tipo de inscrição
            for tipo in evento.tipos_inscricao_evento:
                limite_oficinas = int(request.form.get(f'limite_oficinas_{tipo.id}', 0))
                oficinas_permitidas = request.form.getlist(f'oficinas_{tipo.id}[]')
                
                # Cria nova regra
                nova_regra = RegraInscricaoEvento(
                    evento_id=evento.id,
                    tipo_inscricao_id=tipo.id,
                    limite_oficinas=limite_oficinas
                )
                
                # Define as oficinas permitidas
                nova_regra.set_oficinas_permitidas_list(oficinas_permitidas)
                
                db.session.add(nova_regra)
            
            db.session.commit()
            flash('Regras de inscrição configuradas com sucesso!', 'success')
            return redirect(url_for('dashboard_routes.dashboard_cliente'))
            
        except Exception as e:
            db.session.rollback()
            flash(f'Erro ao configurar regras: {str(e)}', 'danger')
    
    return render_template("inscricao/configurar_regras_inscricao.html", 
        eventos=eventos, 
        evento=evento, 
        oficinas=oficinas,
        regras=regras
    )

@inscricao_routes.route('/inscrever_participantes_lote', methods=['POST'])
@login_required
def inscrever_participantes_lote():
    print("📌 [DEBUG] Iniciando processo de inscrição em lote...")

    oficina_id = request.form.get('oficina_id')
    usuario_ids = request.form.getlist('usuario_ids')

    print(f"📌 [DEBUG] Oficina selecionada: {oficina_id}")
    print(f"📌 [DEBUG] Usuários selecionados: {usuario_ids}")

    if not oficina_id or not usuario_ids:
        flash('Oficina ou participantes não selecionados corretamente.', 'warning')
        print("❌ [DEBUG] Erro: Oficina ou participantes não foram selecionados corretamente.")
        return redirect(url_for('dashboard_routes.dashboard'))

    oficina = Oficina.query.get(oficina_id)
    if not oficina:
        flash('Oficina não encontrada!', 'danger')
        print("❌ [DEBUG] Erro: Oficina não encontrada no banco de dados.")
        return redirect(url_for('dashboard_routes.dashboard'))

    inscritos_sucesso = 0
    erros = 0

    try:
        for usuario_id in usuario_ids:
            print(f"🔄 [DEBUG] Tentando inscrever usuário {usuario_id} na oficina {oficina.titulo}...")

            ja_inscrito = Inscricao.query.filter_by(usuario_id=usuario_id, oficina_id=oficina_id).first()

            if ja_inscrito:
                print(f"⚠️ [DEBUG] Usuário {usuario_id} já está inscrito na oficina. Pulando...")
                continue  # Evita duplicação

            # Verifica se há vagas disponíveis
            if oficina.vagas <= 0:
                print(f"❌ [DEBUG] Sem vagas para a oficina {oficina.titulo}. Usuário {usuario_id} não pode ser inscrito.")
                erros += 1
                continue

            # 🔥 SOLUÇÃO: Passando cliente_id corretamente para a Inscricao
            nova_inscricao = Inscricao(
                usuario_id=usuario_id,
                oficina_id=oficina_id,
                cliente_id=oficina.cliente_id  # Obtém o cliente_id da própria oficina
            )

            db.session.add(nova_inscricao)
            oficina.vagas -= 1  # Reduz a quantidade de vagas disponíveis

            inscritos_sucesso += 1
            print(f"✅ [DEBUG] Usuário {usuario_id} inscrito com sucesso!")

        db.session.commit()
        flash(f'{inscritos_sucesso} participantes inscritos com sucesso! {erros} não foram inscritos por falta de vagas.', 'success')
        print(f"🎯 [DEBUG] {inscritos_sucesso} inscrições concluídas. {erros} falharam.")

    except Exception as e:
        db.session.rollback()
        flash(f"Erro ao inscrever participantes em lote: {str(e)}", "danger")
        print(f"❌ [DEBUG] Erro ao inscrever participantes: {e}")

    return redirect(url_for('dashboard_routes.dashboard'))


@inscricao_routes.route('/cancelar_inscricoes_lote', methods=['POST'])
@login_required
def cancelar_inscricoes_lote():
    # Verifica se é admin
    if current_user.tipo != 'admin':
        flash("Acesso negado!", "danger")
        return redirect(url_for('dashboard_routes.dashboard'))

    # Pega os IDs marcados
    inscricao_ids = request.form.getlist('inscricao_ids')
    if not inscricao_ids:
        flash("Nenhuma inscrição selecionada!", "warning")
        return redirect(url_for('dashboard_routes.dashboard'))

    # Converte para int
    inscricao_ids = list(map(int, inscricao_ids))

    try:
        # Busca todas as inscrições com esses IDs
        inscricoes = Inscricao.query.filter(Inscricao.id.in_(inscricao_ids)).all()
        # Cancela removendo do banco
        for insc in inscricoes:
            db.session.delete(insc)

        db.session.commit()
        flash(f"Foram canceladas {len(inscricoes)} inscrições!", "success")
    except Exception as e:
        db.session.rollback()
        flash(f"Erro ao cancelar inscrições: {e}", "danger")

    return redirect(url_for('dashboard_routes.dashboard'))

from models import Inscricao, Oficina, Usuario   # ➊ certifique-se do import

@inscricao_routes.route('/inscricoes_lote', methods=['POST'])
@login_required
def inscricoes_lote():
    # ─── 0. Permissão ──────────────────────────────────────────────
    if current_user.tipo not in {'admin', 'cliente'}:
        flash("Acesso negado!", "danger")
        return redirect(url_for('dashboard_routes.dashboard'))

    # ─── 1. Dados do formulário ────────────────────────────────────
    inscricao_ids      = list(map(int, request.form.getlist('inscricao_ids')))
    oficina_destino_id = request.form.get('oficina_destino', type=int)
    acao               = request.form.get('acao', 'mover')  # mover | copiar

    if not inscricao_ids or not oficina_destino_id:
        flash("Selecione inscrições e oficina de destino.", "warning")
        return redirect(url_for('dashboard_routes.dashboard'))

    oficina_destino = Oficina.query.get_or_404(oficina_destino_id)
    inscricoes      = Inscricao.query.filter(Inscricao.id.in_(inscricao_ids)).all()

    # ─── 2. Restrições de cliente ─────────────────────────────────
    if current_user.tipo == 'cliente' and any(i.cliente_id != current_user.id for i in inscricoes):
        flash("Há inscrições de outro cliente selecionadas!", "danger")
        return redirect(url_for('dashboard_routes.dashboard'))

    # ─── 3. Verificar vagas de uma vez só ─────────────────────────
    if oficina_destino.vagas < len(inscricoes):
        flash(f"Não há vagas suficientes! "
              f"(Disponíveis: {oficina_destino.vagas}, Necessárias: {len(inscricoes)})",
              "danger")
        return redirect(url_for('dashboard_routes.dashboard'))

    # ─── 4. Processar lote ────────────────────────────────────────
    try:
        usuarios_afetados = set()          # para atualizar evento_id depois

        for insc in inscricoes:
            usuarios_afetados.add(insc.usuario_id)

            if acao == 'mover':
                # devolve vaga na origem (se houver)
                if insc.oficina:
                    insc.oficina.vagas += 1

                # ocupa vaga na destino
                oficina_destino.vagas -= 1

                # atualiza inscrição existente
                insc.oficina_id = oficina_destino.id
                insc.evento_id  = oficina_destino.evento_id

            else:  # acao == 'copiar'
                # ocupa vaga na destino
                oficina_destino.vagas -= 1

                # clona inscrição
                nova = Inscricao(
                    usuario_id       = insc.usuario_id,
                    cliente_id       = insc.cliente_id,
                    oficina_id       = oficina_destino.id,
                    evento_id        = oficina_destino.evento_id,
                    status_pagamento = insc.status_pagamento
                )
                db.session.add(nova)

        # ─── 5. Sincronizar usuario.evento_id ─────────────────────
        for uid in usuarios_afetados:
            usuario = Usuario.query.get(uid)
            # se o sistema admite apenas 1 evento corrente por usuário:
            if usuario and usuario.evento_id != oficina_destino.evento_id:
                usuario.evento_id = oficina_destino.evento_id

        db.session.commit()
        verbo = "movida(s)" if acao == 'mover' else "copiada(s)"
        flash(f"{len(inscricoes)} inscrição(ões) {verbo} com sucesso!", "success")

    except Exception as e:
        db.session.rollback()
        flash(f"Erro ao processar inscrições: {e}", "danger")

    return redirect(url_for('inscricao_routes.gerenciar_inscricoes'))



@inscricao_routes.route("/mover_inscricoes_lote", methods=["POST"])
@login_required
def mover_inscricoes_lote():
    # ░░░ 1. Permissão --------------------------------------------------------
    if current_user.tipo not in {"admin", "cliente"}:
        flash("Acesso negado!", "danger")
        return redirect(url_for('dashboard_routes.dashboard'))

    # ░░░ 2. Coleta de parâmetros --------------------------------------------
    inscricao_ids      = list(map(int, request.form.getlist("inscricao_ids")))
    oficina_destino_id = request.form.get("oficina_destino", type=int)

    if not inscricao_ids:
        flash("Nenhuma inscrição selecionada!", "warning")
        return redirect(url_for('dashboard_routes.dashboard'))

    if not oficina_destino_id:
        flash("Nenhuma oficina de destino selecionada!", "warning")
        return redirect(url_for('dashboard_routes.dashboard'))

    try:
        # ░░░ 3. Objetos de referência ---------------------------------------
        primeira_insc   = Inscricao.query.get_or_404(inscricao_ids[0])
        oficina_origem  = primeira_insc.oficina
        evento_id       = oficina_origem.evento_id
        oficina_destino = Oficina.query.get_or_404(oficina_destino_id)

        # 3.1 – Garantir que destino pertence ao mesmo evento
        if oficina_destino.evento_id != evento_id:
            flash("A oficina de destino deve pertencer ao mesmo evento!", "danger")
            return redirect(url_for('dashboard_routes.dashboard'))

        # 3.2 – Buscar inscrições a mover
        inscricoes = (
            Inscricao.query
            .filter(Inscricao.id.in_(inscricao_ids))
            .all()
        )

        # 3.3 – Checar se todas são do mesmo evento
        if any(insc.oficina.evento_id != evento_id for insc in inscricoes):
            flash("Todas as inscrições devem pertencer ao mesmo evento!", "danger")
            return redirect(url_for('dashboard_routes.dashboard'))

        # 3.4 – Verificar vagas
        if oficina_destino.vagas < len(inscricoes):
            flash(
                f"Não há vagas suficientes na oficina de destino! "
                f"(Disponível: {oficina_destino.vagas}, Necessário: {len(inscricoes)})",
                "danger",
            )
            return redirect(url_for('dashboard_routes.dashboard'))

        # ░░░ 4. Garante inscrição-evento para quem não tem -------------------
        usuario_ids = {insc.usuario_id for insc in inscricoes}

        existentes = (
            Inscricao.query
            .filter(
                Inscricao.evento_id == evento_id,
                Inscricao.oficina_id.is_(None),           # inscrição “geral” do evento
                Inscricao.usuario_id.in_(usuario_ids)
            )
            .with_entities(Inscricao.usuario_id)
            .all()
        )
        ja_inscritos_evento = {row.usuario_id for row in existentes}
        faltantes = usuario_ids - ja_inscritos_evento

        novas_inscricoes_evento = [
            Inscricao(
                usuario_id=u_id,
                cliente_id=primeira_insc.cliente_id,
                evento_id=evento_id,
                status_pagamento="paid"   # ajuste conforme sua regra de cobrança
            )
            for u_id in faltantes
        ]
        db.session.add_all(novas_inscricoes_evento)

        # ░░░ 5. Move as inscrições de oficina -------------------------------
        for insc in inscricoes:
            # devolve vaga na oficina de origem
            insc.oficina.vagas += 1
            # retira vaga da oficina destino
            oficina_destino.vagas -= 1
            # efetiva a troca
            insc.oficina_id = oficina_destino_id
            # (mantém vínculo com o mesmo evento pela coerência)
            insc.evento_id  = evento_id

        db.session.commit()

        flash(
            f"{len(inscricoes)} inscrição(ões) movida(s) para "
            f"“{oficina_destino.titulo}”. "
            f"{len(novas_inscricoes_evento)} inscrição(ões) de evento criadas.",
            "success"
        )

    except Exception as e:
        db.session.rollback()
        flash(f"Erro ao mover inscrições: {e}", "danger")

    return redirect(url_for("inscricao_routes.gerenciar_inscricoes"))


@inscricao_routes.route('/inscricao/<slug_customizado>', methods=['GET'])
def inscricao_personalizada(slug_customizado):
    # Busca o LinkCadastro pelo slug personalizado
    link = LinkCadastro.query.filter_by(slug_customizado=slug_customizado).first()
    if not link or not link.evento_id:
        return "Link inválido ou sem evento associado", 404

    # Redireciona para a rota cadastro_participante com o token
    return redirect(url_for('inscricao_routes.cadastro_participante', token=link.token))


@inscricao_routes.route('/admin/inscricao/<int:inscricao_id>/editar', methods=['GET', 'POST'])
@login_required
def editar_inscricao_evento(inscricao_id):
    inscricao = Inscricao.query.get_or_404(inscricao_id)
    tipos = InscricaoTipo.query.filter_by(oficina_id=inscricao.oficina_id).all()

    if request.method == 'POST':
        tipo_id = request.form.get('tipo_inscricao_id')
        inscricao.tipo_inscricao_id = tipo_id
        db.session.commit()
        flash("Inscrição atualizada com sucesso!", "success")
        return redirect(url_for('listar_inscritos_evento', evento_id=inscricao.evento_id))

    return render_template('editar_inscricao_evento.html', inscricao=inscricao, tipos=tipos)


@inscricao_routes.route('/admin/inscricao/<int:inscricao_id>/excluir', methods=['POST'])
@login_required
def excluir_inscricao_evento(inscricao_id):
    inscricao = Inscricao.query.get_or_404(inscricao_id)
    evento_id = inscricao.evento_id
    db.session.delete(inscricao)
    db.session.commit()


@inscricao_routes.route('/gerenciar_inscricoes', methods=['GET', 'POST'])
@login_required
def gerenciar_inscricoes():
    if current_user.tipo not in ['admin', 'cliente']:
        flash('Acesso Autorizado!', 'danger')
        
    # Se o usuário for cliente, filtra apenas as oficinas e inscrições associadas a ele
    if current_user.tipo == 'cliente':
        oficinas = Oficina.query.filter_by(cliente_id=current_user.id).all()
        inscritos = Inscricao.query.join(Oficina).filter(Oficina.cliente_id == current_user.id).all()
    else:
        # Se for admin, mostra todos os registros
        oficinas = Oficina.query.all()
        inscritos = Inscricao.query.all()
    return render_template('inscricao/gerenciar_inscricoes.html', oficinas=oficinas, inscritos=inscritos)<|MERGE_RESOLUTION|>--- conflicted
+++ resolved
@@ -67,7 +67,6 @@
 
     tipos_inscricao = EventoInscricaoTipo.query.filter_by(evento_id=evento.id).all()
 
-<<<<<<< HEAD
     # ---------------------------------------------------------------------
     # 5) Carregar outras variáveis para o template (como oficinas, programação etc.)
     # ---------------------------------------------------------------------
@@ -98,7 +97,7 @@
         lotes_ativos=lotes_ativos,
         token=identifier,
     )
-=======
+
     # ------------------------------------------------------------------
     # 3) Processamento do POST
     # ------------------------------------------------------------------
@@ -192,7 +191,7 @@
     # ------------------------------------------------------------------
     return _render_form(link=link, evento=evento, lote_vigente=lote_vigente,
                         lotes_ativos=lotes_ativos, cliente_id=cliente_id)
->>>>>>> 1abf388c
+
 
 
 
