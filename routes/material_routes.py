--- conflicted
+++ resolved
@@ -109,20 +109,14 @@
                 .all()
             )
             if not polos:
-<<<<<<< HEAD
+
                 return jsonify(
                     {
                         'success': False,
                         'message': 'Nenhum polo associado ao monitor',
                     }
                 )
-=======
-                return jsonify({
-                    'success': True,
-                    'polos': [],
-                    'message': 'Nenhum polo associado ao monitor'
-                })
->>>>>>> a38baa00
+
         elif verificar_acesso_admin():
             polos = Polo.query.filter_by(ativo=True).all()
         else:
