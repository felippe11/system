<<<<<<< HEAD
from flask import Blueprint, request, jsonify, abort
from flask_login import current_user
=======

from flask import Blueprint, request, jsonify, abort, current_app
import os

>>>>>>> d4c2419c
import uuid
import secrets
from datetime import datetime, timedelta
from werkzeug.security import generate_password_hash

from models import Submission, Review, Assignment, ConfiguracaoCliente, AuditLog
from extensions import db
from services.mailjet_service import send_via_mailjet
from mailjet_rest.client import ApiError
import logging

submission_routes = Blueprint('submission_routes', __name__)

logger = logging.getLogger(__name__)


@submission_routes.route('/submissions', methods=['POST'])
def create_submission():
    title = request.form.get('title')
    content = request.form.get('content')
    email = request.form.get('email')

    if not title or not email:
        return jsonify({'error': 'title and email required'}), 400

    locator = str(uuid.uuid4())
    raw_code = secrets.token_urlsafe(8)[:8]
    code_hash = generate_password_hash(raw_code)

    submission = Submission(title=title, content=content,
                            locator=locator, code_hash=code_hash)
    db.session.add(submission)
    db.session.commit()


    try:
        send_via_mailjet(
            to_email=email,
            subject='Submission Access Code',
            text=f'Locator: {locator}\nAccess code: {raw_code}'
        )

    except ApiError as exc:
        logger.exception("Erro ao enviar código de acesso para %s", email)
        return jsonify({'error': 'falha ao enviar email'}), 500


    return jsonify({'locator': locator, 'code': raw_code}), 201


@submission_routes.route('/submissions/<locator>')
def get_submission(locator):
    code = request.args.get('code')
    submission = Submission.query.filter_by(locator=locator).first_or_404()
    if not submission.check_code(code):
        abort(401)

    return jsonify({
        'id': submission.id,
        'title': submission.title,
        'content': submission.content
    })


@submission_routes.route('/submissions/<locator>/reviews', methods=['POST'])
def add_review(locator):
    code = request.form.get('code')
    submission = Submission.query.filter_by(locator=locator).first_or_404()
    if not submission.check_code(code):
        abort(401)

    reviewer_id = request.form.get("reviewer_id")
    reviewer_name = request.form.get("reviewer_name")
    comment = request.form.get("comment")

    review = Review(
        submission_id=submission.id,
        reviewer_name=reviewer_name,
        comments=comment,
    )
    db.session.add(review)

    cliente_id = submission.author.cliente_id if submission.author else None
    config = None
    if cliente_id:
        config = ConfiguracaoCliente.query.filter_by(cliente_id=cliente_id).first()
    prazo_dias = config.prazo_parecer_dias if config else 14

    assignment = Assignment(
        submission_id=submission.id,
        reviewer_id=int(reviewer_id)
        if reviewer_id and str(reviewer_id).isdigit()
        else None,
        deadline=datetime.utcnow() + timedelta(days=prazo_dias),
    )
    db.session.add(assignment)

    db.session.add(
        AuditLog(
            user_id=None,
            submission_id=submission.id,
            event_type="assignment",
        )
    )

    db.session.commit()
    return jsonify({'message': 'Review submitted'})


@submission_routes.route('/submissions/<locator>/codes')
def list_review_codes(locator):
    """Return review access codes for a submission when authorized."""
    code = request.args.get('code')
    submission = Submission.query.filter_by(locator=locator).first_or_404()
    if not (current_user.is_authenticated or submission.check_code(code)):
        abort(401)

    reviews = Review.query.filter_by(submission_id=submission.id).all()
    return jsonify({
        'locator': locator,
        'reviews': [
            {
                'locator': r.locator,
                'access_code': r.access_code,
                'started_at': r.started_at.isoformat() if r.started_at else None,
                'finished_at': r.finished_at.isoformat() if r.finished_at else None,
                'duration_seconds': r.duration_seconds
            }
            for r in reviews
        ]
    })<|MERGE_RESOLUTION|>--- conflicted
+++ resolved
@@ -1,140 +1,139 @@
-<<<<<<< HEAD
-from flask import Blueprint, request, jsonify, abort
-from flask_login import current_user
-=======
-
-from flask import Blueprint, request, jsonify, abort, current_app
-import os
-
->>>>>>> d4c2419c
-import uuid
-import secrets
-from datetime import datetime, timedelta
-from werkzeug.security import generate_password_hash
-
-from models import Submission, Review, Assignment, ConfiguracaoCliente, AuditLog
-from extensions import db
-from services.mailjet_service import send_via_mailjet
-from mailjet_rest.client import ApiError
-import logging
-
-submission_routes = Blueprint('submission_routes', __name__)
-
-logger = logging.getLogger(__name__)
-
-
-@submission_routes.route('/submissions', methods=['POST'])
-def create_submission():
-    title = request.form.get('title')
-    content = request.form.get('content')
-    email = request.form.get('email')
-
-    if not title or not email:
-        return jsonify({'error': 'title and email required'}), 400
-
-    locator = str(uuid.uuid4())
-    raw_code = secrets.token_urlsafe(8)[:8]
-    code_hash = generate_password_hash(raw_code)
-
-    submission = Submission(title=title, content=content,
-                            locator=locator, code_hash=code_hash)
-    db.session.add(submission)
-    db.session.commit()
-
-
-    try:
-        send_via_mailjet(
-            to_email=email,
-            subject='Submission Access Code',
-            text=f'Locator: {locator}\nAccess code: {raw_code}'
-        )
-
-    except ApiError as exc:
-        logger.exception("Erro ao enviar código de acesso para %s", email)
-        return jsonify({'error': 'falha ao enviar email'}), 500
-
-
-    return jsonify({'locator': locator, 'code': raw_code}), 201
-
-
-@submission_routes.route('/submissions/<locator>')
-def get_submission(locator):
-    code = request.args.get('code')
-    submission = Submission.query.filter_by(locator=locator).first_or_404()
-    if not submission.check_code(code):
-        abort(401)
-
-    return jsonify({
-        'id': submission.id,
-        'title': submission.title,
-        'content': submission.content
-    })
-
-
-@submission_routes.route('/submissions/<locator>/reviews', methods=['POST'])
-def add_review(locator):
-    code = request.form.get('code')
-    submission = Submission.query.filter_by(locator=locator).first_or_404()
-    if not submission.check_code(code):
-        abort(401)
-
-    reviewer_id = request.form.get("reviewer_id")
-    reviewer_name = request.form.get("reviewer_name")
-    comment = request.form.get("comment")
-
-    review = Review(
-        submission_id=submission.id,
-        reviewer_name=reviewer_name,
-        comments=comment,
-    )
-    db.session.add(review)
-
-    cliente_id = submission.author.cliente_id if submission.author else None
-    config = None
-    if cliente_id:
-        config = ConfiguracaoCliente.query.filter_by(cliente_id=cliente_id).first()
-    prazo_dias = config.prazo_parecer_dias if config else 14
-
-    assignment = Assignment(
-        submission_id=submission.id,
-        reviewer_id=int(reviewer_id)
-        if reviewer_id and str(reviewer_id).isdigit()
-        else None,
-        deadline=datetime.utcnow() + timedelta(days=prazo_dias),
-    )
-    db.session.add(assignment)
-
-    db.session.add(
-        AuditLog(
-            user_id=None,
-            submission_id=submission.id,
-            event_type="assignment",
-        )
-    )
-
-    db.session.commit()
-    return jsonify({'message': 'Review submitted'})
-
-
-@submission_routes.route('/submissions/<locator>/codes')
-def list_review_codes(locator):
-    """Return review access codes for a submission when authorized."""
-    code = request.args.get('code')
-    submission = Submission.query.filter_by(locator=locator).first_or_404()
-    if not (current_user.is_authenticated or submission.check_code(code)):
-        abort(401)
-
-    reviews = Review.query.filter_by(submission_id=submission.id).all()
-    return jsonify({
-        'locator': locator,
-        'reviews': [
-            {
-                'locator': r.locator,
-                'access_code': r.access_code,
-                'started_at': r.started_at.isoformat() if r.started_at else None,
-                'finished_at': r.finished_at.isoformat() if r.finished_at else None,
-                'duration_seconds': r.duration_seconds
-            }
-            for r in reviews
-        ]
-    })+
+from flask_login import current_user
+
+
+from flask import Blueprint, request, jsonify, abort, current_app
+import os
+
+
+import uuid
+import secrets
+from datetime import datetime, timedelta
+from werkzeug.security import generate_password_hash
+
+from models import Submission, Review, Assignment, ConfiguracaoCliente, AuditLog
+from extensions import db
+from services.mailjet_service import send_via_mailjet
+from mailjet_rest.client import ApiError
+import logging
+
+submission_routes = Blueprint('submission_routes', __name__)
+
+logger = logging.getLogger(__name__)
+
+
+@submission_routes.route('/submissions', methods=['POST'])
+def create_submission():
+    title = request.form.get('title')
+    content = request.form.get('content')
+    email = request.form.get('email')
+
+    if not title or not email:
+        return jsonify({'error': 'title and email required'}), 400
+
+    locator = str(uuid.uuid4())
+    raw_code = secrets.token_urlsafe(8)[:8]
+    code_hash = generate_password_hash(raw_code)
+
+    submission = Submission(title=title, content=content,
+                            locator=locator, code_hash=code_hash)
+    db.session.add(submission)
+    db.session.commit()
+
+
+    try:
+        send_via_mailjet(
+            to_email=email,
+            subject='Submission Access Code',
+            text=f'Locator: {locator}\nAccess code: {raw_code}'
+        )
+
+    except ApiError as exc:
+        logger.exception("Erro ao enviar código de acesso para %s", email)
+        return jsonify({'error': 'falha ao enviar email'}), 500
+
+
+    return jsonify({'locator': locator, 'code': raw_code}), 201
+
+
+@submission_routes.route('/submissions/<locator>')
+def get_submission(locator):
+    code = request.args.get('code')
+    submission = Submission.query.filter_by(locator=locator).first_or_404()
+    if not submission.check_code(code):
+        abort(401)
+
+    return jsonify({
+        'id': submission.id,
+        'title': submission.title,
+        'content': submission.content
+    })
+
+
+@submission_routes.route('/submissions/<locator>/reviews', methods=['POST'])
+def add_review(locator):
+    code = request.form.get('code')
+    submission = Submission.query.filter_by(locator=locator).first_or_404()
+    if not submission.check_code(code):
+        abort(401)
+
+    reviewer_id = request.form.get("reviewer_id")
+    reviewer_name = request.form.get("reviewer_name")
+    comment = request.form.get("comment")
+
+    review = Review(
+        submission_id=submission.id,
+        reviewer_name=reviewer_name,
+        comments=comment,
+    )
+    db.session.add(review)
+
+    cliente_id = submission.author.cliente_id if submission.author else None
+    config = None
+    if cliente_id:
+        config = ConfiguracaoCliente.query.filter_by(cliente_id=cliente_id).first()
+    prazo_dias = config.prazo_parecer_dias if config else 14
+
+    assignment = Assignment(
+        submission_id=submission.id,
+        reviewer_id=int(reviewer_id)
+        if reviewer_id and str(reviewer_id).isdigit()
+        else None,
+        deadline=datetime.utcnow() + timedelta(days=prazo_dias),
+    )
+    db.session.add(assignment)
+
+    db.session.add(
+        AuditLog(
+            user_id=None,
+            submission_id=submission.id,
+            event_type="assignment",
+        )
+    )
+
+    db.session.commit()
+    return jsonify({'message': 'Review submitted'})
+
+
+@submission_routes.route('/submissions/<locator>/codes')
+def list_review_codes(locator):
+    """Return review access codes for a submission when authorized."""
+    code = request.args.get('code')
+    submission = Submission.query.filter_by(locator=locator).first_or_404()
+    if not (current_user.is_authenticated or submission.check_code(code)):
+        abort(401)
+
+    reviews = Review.query.filter_by(submission_id=submission.id).all()
+    return jsonify({
+        'locator': locator,
+        'reviews': [
+            {
+                'locator': r.locator,
+                'access_code': r.access_code,
+                'started_at': r.started_at.isoformat() if r.started_at else None,
+                'finished_at': r.finished_at.isoformat() if r.finished_at else None,
+                'duration_seconds': r.duration_seconds
+            }
+            for r in reviews
+        ]
+    })