--- conflicted
+++ resolved
@@ -230,14 +230,12 @@
         "habilitar_certificado_individual": config_cliente.habilitar_certificado_individual,
         "habilitar_qrcode_evento_credenciamento": config_cliente.habilitar_qrcode_evento_credenciamento,
         "mostrar_taxa": config_cliente.mostrar_taxa,
-<<<<<<< HEAD
         "review_model": config_cliente.review_model,
         "num_revisores_min": config_cliente.num_revisores_min,
         "num_revisores_max": config_cliente.num_revisores_max,
         "prazo_parecer_dias": config_cliente.prazo_parecer_dias
-=======
         "habilitar_submissao_trabalhos": config_cliente.habilitar_submissao_trabalhos
->>>>>>> 7ceb30ab
+
     })
 
 @config_cliente_routes.route("/toggle_qrcode_evento_credenciamento", methods=["POST"])
@@ -272,7 +270,7 @@
     })
 
 
-<<<<<<< HEAD
+
 @config_cliente_routes.route("/set_review_model", methods=["POST"])
 @login_required
 def set_review_model():
@@ -362,7 +360,7 @@
     db.session.commit()
 
     return jsonify({"success": True, "value": config_cliente.prazo_parecer_dias})
-=======
+
 @config_cliente_routes.route('/revisao_config/<int:evento_id>', methods=['POST'])
 @login_required
 def atualizar_revisao_config(evento_id):
@@ -380,4 +378,4 @@
     config.modelo_blind = data.get('modelo_blind', config.modelo_blind)
     db.session.commit()
     return jsonify({"success": True})
->>>>>>> 7ceb30ab
+
