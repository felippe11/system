# -*- coding: utf-8 -*-
"""Routes for managing event visits by professors and participants."""

from flask import render_template, redirect, url_for, flash, request, send_file
from flask_login import login_required, current_user
from datetime import datetime, timedelta
import os
import io
import qrcode

from extensions import db

from models import (
    Evento,
    ProfessorBloqueado,
    SalaVisitacao,
    HorarioVisitacao,
    AgendamentoVisita,
    AlunoVisitante,
    ConfiguracaoAgendamento,
    Oficina,
    Inscricao,
)
from services.pdf_service import gerar_pdf_comprovante_agendamento
from . import routes

# Rotas para gerenciamento de agendamentos (para professores/participantes)
@routes.route('/professor/eventos_disponiveis')
@login_required
def eventos_disponiveis_professor():
    """List active events available for scheduling by professors.

    Returns:
        Response: Rendered template listing available events.
    """
    # Apenas participantes (professores) podem acessar
    if current_user.tipo != 'professor':
        flash('Acesso negado! Esta área é exclusiva para professores.', 'danger')
        return redirect(url_for('dashboard_routes.dashboard'))
    
    # Buscar eventos disponíveis para agendamento
    eventos = Evento.query.filter(
        Evento.data_fim >= datetime.utcnow(),
        Evento.status == 'ativo'
    ).all()
    
    return render_template(
        'professor/eventos_disponiveis.html',
        eventos=eventos
    )


@routes.route('/professor/evento/<int:evento_id>')
@login_required
def detalhes_evento_professor(evento_id):
    """Show details of a specific event to the logged professor.

    Args:
        evento_id (int): Identifier of the event.

    Returns:
        Response: Rendered template with event information.
    """
    # Apenas participantes (professores) podem acessar
    if current_user.tipo != 'professor':
        flash('Acesso negado! Esta área é exclusiva para professores.', 'danger')
        return redirect(url_for('dashboard_routes.dashboard'))
    
    evento = Evento.query.get_or_404(evento_id)
    
    # Verificar se o professor está bloqueado
    bloqueio = ProfessorBloqueado.query.filter_by(
        professor_id=current_user.id,
        evento_id=evento_id
    ).filter(ProfessorBloqueado.data_final >= datetime.utcnow()).first()
    
    # Buscar salas do evento
    salas = SalaVisitacao.query.filter_by(evento_id=evento_id).all()
    
    return render_template(
        'professor/detalhes_evento.html',
        evento=evento,
        bloqueio=bloqueio,
        salas=salas
    )


@routes.route('/professor/horarios_disponiveis/<int:evento_id>')
@login_required
def horarios_disponiveis_professor(evento_id):
    """List available visitation times for the professor.

    Args:
        evento_id (int): Identifier of the event.

    Returns:
        Response: Rendered template with times grouped by date.
    """
    # Apenas participantes (professores) podem acessar
    if current_user.tipo != 'professor':
        flash('Acesso negado! Esta área é exclusiva para professores.', 'danger')
        return redirect(url_for('dashboard_routes.dashboard'))
    
    # Verificar se o professor está bloqueado
    bloqueio = ProfessorBloqueado.query.filter_by(
        professor_id=current_user.id,
        evento_id=evento_id
    ).filter(ProfessorBloqueado.data_final >= datetime.utcnow()).first()

    if bloqueio:
        flash(
            f'Você está temporariamente bloqueado até '
            f'{bloqueio.data_final.strftime("%d/%m/%Y")}. '
            f'Motivo: {bloqueio.motivo}',
            'danger',
        )
        return redirect(url_for('routes.eventos_disponiveis_professor'))
    
    evento = Evento.query.get_or_404(evento_id)
    
    # Filtrar por data
    data_filtro = request.args.get('data')
    
    # Base da consulta - horários com vagas disponíveis
    query = HorarioVisitacao.query.filter_by(
        evento_id=evento_id
    ).filter(HorarioVisitacao.vagas_disponiveis > 0)
    
    # Filtrar apenas datas futuras (a partir de amanhã)
    amanha = datetime.utcnow().date() + timedelta(days=1)
    query = query.filter(HorarioVisitacao.data >= amanha)
    
    # Aplicar filtro por data específica
    if data_filtro:
        data_filtrada = datetime.strptime(data_filtro, '%Y-%m-%d').date()
        query = query.filter(HorarioVisitacao.data == data_filtrada)
    
    # Ordenar por data e horário
    horarios = query.order_by(
        HorarioVisitacao.data,
        HorarioVisitacao.horario_inicio
    ).all()
    
    # Agrupar horários por data para facilitar a visualização
    horarios_por_data = {}
    for horario in horarios:
        data_str = horario.data.strftime('%Y-%m-%d')
        if data_str not in horarios_por_data:
            horarios_por_data[data_str] = []
        horarios_por_data[data_str].append(horario)
    
    return render_template(
        'professor/horarios_disponiveis.html',
        evento=evento,
        horarios_por_data=horarios_por_data,
        data_filtro=data_filtro
    )


@routes.route('/professor/criar_agendamento/<int:horario_id>', methods=['GET', 'POST'])
@login_required
def criar_agendamento_professor(horario_id):
    """Permite que o professor crie um agendamento."""
    if current_user.tipo != 'professor':
        flash('Acesso negado! Esta área é exclusiva para professores.', 'danger')
        return redirect(url_for('dashboard_routes.dashboard'))
    
    horario = HorarioVisitacao.query.get_or_404(horario_id)
    evento = horario.evento

    config = ConfiguracaoAgendamento.query.filter_by(evento_id=evento.id).first()
    if config:
        permitidos = config.get_tipos_inscricao_list()
        if permitidos and current_user.tipo_inscricao_id not in permitidos:
            flash('Seu tipo de inscrição não permite agendar visitas neste evento.', 'danger')
            return redirect(url_for('routes.horarios_disponiveis_professor', evento_id=evento.id))
    
    # Verificar se o professor está bloqueado
    bloqueio = ProfessorBloqueado.query.filter_by(
        professor_id=current_user.id,
        evento_id=evento.id
    ).filter(ProfessorBloqueado.data_final >= datetime.utcnow()).first()

    if bloqueio:
        flash(
            f'Você está temporariamente bloqueado até '
            f'{bloqueio.data_final.strftime("%d/%m/%Y")}. '
            f'Motivo: {bloqueio.motivo}',
            'danger',
        )
        return redirect(url_for('routes.eventos_disponiveis_professor'))
    
    # Verificar se ainda há vagas
    if horario.vagas_disponiveis <= 0:
        flash('Não há mais vagas disponíveis para este horário!', 'warning')
        return redirect(url_for('routes.horarios_disponiveis_professor', evento_id=evento.id))
    
    # Buscar salas para seleção
    salas = SalaVisitacao.query.filter_by(evento_id=evento.id).all()
    
    if request.method == 'POST':
        # Validar campos obrigatórios
        escola_nome = request.form.get('escola_nome')
        escola_codigo_inep = request.form.get('escola_codigo_inep')
        turma = request.form.get('turma')
        nivel_ensino = request.form.get('nivel_ensino')
        quantidade_alunos = request.form.get('quantidade_alunos', type=int)
        salas_selecionadas = request.form.getlist('salas_selecionadas')
        nome_responsavel = request.form.get('nome_responsavel')
        email_responsavel = request.form.get('email_responsavel')
        telefone_escola = request.form.get('telefone_escola')
        observacoes = request.form.get('observacoes')

        compromissos = [
            request.form.get('compromisso1'),
            request.form.get('compromisso2'),
            request.form.get('compromisso3'),
            request.form.get('compromisso4'),
        ]
        aceite_final = request.form.get('aceite_final')

        if not escola_nome or not turma or not nivel_ensino or not quantidade_alunos:
            flash('Preencha todos os campos obrigatórios!', 'danger')
        elif quantidade_alunos <= 0:
            flash('A quantidade de alunos deve ser maior que zero!', 'danger')
        elif quantidade_alunos > horario.vagas_disponiveis:
            flash(
                f'Não há vagas suficientes! Disponíveis: {horario.vagas_disponiveis}',
                'danger',
            )
        elif not all(compromissos) or not aceite_final:
            flash(
                'É necessário confirmar todos os compromissos e o aceite final.',
                'danger',
            )
        else:
            # Criar o agendamento
            agendamento = AgendamentoVisita(
                horario_id=horario.id,
                professor_id=current_user.id,
                cliente_id=current_user.cliente_id,
                escola_nome=escola_nome,
                escola_codigo_inep=escola_codigo_inep,
                turma=turma,
                nivel_ensino=nivel_ensino,
                quantidade_alunos=quantidade_alunos,
                salas_selecionadas=','.join(salas_selecionadas)
                if salas_selecionadas
                else None,
            )

            extra_campos = {
                'nome_responsavel': nome_responsavel,
                'email_responsavel': email_responsavel,
                'telefone_escola': telefone_escola,
                'observacoes': observacoes,
                'compromisso1': True,
                'compromisso2': True,
                'compromisso3': True,
                'compromisso4': True,
                'aceite_final': True,
            }
            for campo, valor in extra_campos.items():
                if valor and hasattr(AgendamentoVisita, campo):
                    setattr(agendamento, campo, valor)

            # Atualizar vagas disponíveis
            horario.vagas_disponiveis -= quantidade_alunos

            db.session.add(agendamento)

            try:
                db.session.commit()
                flash('Agendamento realizado com sucesso!', 'success')

                # Redirecionar para a página de adicionar alunos
                return redirect(
                    url_for(
<<<<<<< HEAD
                        'routes.adicionar_alunos_professor',
=======
                        'routes.adicionar_alunos_agendamento',
>>>>>>> 3ab2785d
                        agendamento_id=agendamento.id,
                    )
                )
            except Exception as e:
                db.session.rollback()
                flash(f'Erro ao realizar agendamento: {str(e)}', 'danger')
    
    return render_template(
        'professor/criar_agendamento.html',
        horario=horario,
        evento=evento,
        salas=salas
    )
@routes.route('/professor/adicionar_alunos/<int:agendamento_id>', methods=['GET', 'POST'])
@login_required
def adicionar_alunos_professor(agendamento_id):
    """Permite que o professor adicione alunos a um agendamento."""
    if current_user.tipo != 'professor':
        flash('Acesso negado! Esta área é exclusiva para professores.', 'danger')
        return redirect(url_for('dashboard_routes.dashboard'))

    agendamento = AgendamentoVisita.query.get_or_404(agendamento_id)

    if agendamento.professor_id != current_user.id:
        flash('Acesso negado! Este agendamento não pertence a você.', 'danger')
        return redirect(url_for('agendamento_routes.meus_agendamentos'))

    alunos = AlunoVisitante.query.filter_by(agendamento_id=agendamento.id).all()

    if request.method == 'POST':
        nome = request.form.get('nome')
        cpf = request.form.get('cpf')

        if nome:
            if cpf and len(cpf.replace('.', '').replace('-', '')) != 11:
                flash('CPF inválido. Digite apenas os números ou deixe em branco.', 'danger')
            else:
                aluno = AlunoVisitante(
                    agendamento_id=agendamento.id,
                    nome=nome,
                    cpf=cpf,
                )
                db.session.add(aluno)
                try:
                    db.session.commit()
                    flash('Aluno adicionado com sucesso!', 'success')
                    total = AlunoVisitante.query.filter_by(
                        agendamento_id=agendamento.id
                    ).count()
                    if total >= agendamento.quantidade_alunos:
                        return redirect(
                            url_for(
                                'routes.confirmacao_agendamento_professor',
                                agendamento_id=agendamento.id,
                            )
                        )
                    return redirect(
                        url_for(
                            'routes.adicionar_alunos_professor',
                            agendamento_id=agendamento.id,
                        )
                    )
                except Exception as e:
                    db.session.rollback()
                    flash(f'Erro ao adicionar aluno: {str(e)}', 'danger')
        else:
            flash('Nome do aluno é obrigatório!', 'danger')

    return render_template(
        'professor/adicionar_alunos.html',
        agendamento=agendamento,
        alunos=alunos,
        total_adicionados=len(alunos),
        quantidade_esperada=agendamento.quantidade_alunos,
    )


@routes.route('/participante/adicionar_alunos/<int:agendamento_id>', methods=['GET', 'POST'])
@login_required
def adicionar_alunos_participante(agendamento_id):
    """Permite que o participante adicione alunos a um agendamento."""
    if current_user.tipo != 'participante':
        flash('Acesso negado! Esta área é exclusiva para participantes.', 'danger')
        return redirect(url_for('dashboard_routes.dashboard'))

    agendamento = AgendamentoVisita.query.get_or_404(agendamento_id)

    if agendamento.professor_id != current_user.id:
        flash('Acesso negado! Este agendamento não pertence a você.', 'danger')
        return redirect(url_for('agendamento_routes.meus_agendamentos_participante'))

    alunos = AlunoVisitante.query.filter_by(agendamento_id=agendamento.id).all()

    if request.method == 'POST':
        nome = request.form.get('nome')
        cpf = request.form.get('cpf')

        if nome:
            if cpf and len(cpf.replace('.', '').replace('-', '')) != 11:
                flash('CPF inválido. Digite apenas os números ou deixe em branco.', 'danger')
            else:
                aluno = AlunoVisitante(
                    agendamento_id=agendamento.id,
                    nome=nome,
                    cpf=cpf,
                )
                db.session.add(aluno)
                try:
                    db.session.commit()
                    flash('Aluno adicionado com sucesso!', 'success')
                    total = AlunoVisitante.query.filter_by(
                        agendamento_id=agendamento.id
                    ).count()
                    if total >= agendamento.quantidade_alunos:
                        return redirect(
                            url_for(
                                'routes.confirmacao_agendamento_participante',
                                agendamento_id=agendamento.id,
                            )
                        )
                    return redirect(
                        url_for(
                            'routes.adicionar_alunos_participante',
                            agendamento_id=agendamento.id,
                        )
                    )
                except Exception as e:
                    db.session.rollback()
                    flash(f'Erro ao adicionar aluno: {str(e)}', 'danger')
        else:
            flash('Nome do aluno é obrigatório!', 'danger')

    return render_template(
        'professor/adicionar_alunos.html',
        agendamento=agendamento,
        alunos=alunos,
        total_adicionados=len(alunos),
        quantidade_esperada=agendamento.quantidade_alunos,
    )


@routes.route('/professor/remover_aluno/<int:aluno_id>', methods=['POST'])
@login_required
def remover_aluno_professor(aluno_id):
    """Remove um aluno de um agendamento (professor)."""
    if current_user.tipo != 'professor':
        flash('Acesso negado! Esta área é exclusiva para professores.', 'danger')
        return redirect(url_for('dashboard_routes.dashboard'))

    aluno = AlunoVisitante.query.get_or_404(aluno_id)
    agendamento = aluno.agendamento

    if agendamento.professor_id != current_user.id:
        flash('Acesso negado! Este aluno não pertence a um agendamento seu.', 'danger')
        return redirect(url_for('agendamento_routes.meus_agendamentos'))

    try:
        db.session.delete(aluno)
        db.session.commit()
        flash('Aluno removido com sucesso!', 'success')
    except Exception as e:
        db.session.rollback()
        flash(f'Erro ao remover aluno: {str(e)}', 'danger')

    return redirect(
        url_for('routes.adicionar_alunos_professor', agendamento_id=agendamento.id)
    )


@routes.route('/participante/remover_aluno/<int:aluno_id>', methods=['POST'])
@login_required
def remover_aluno_participante(aluno_id):
    """Remove um aluno de um agendamento (participante)."""
    if current_user.tipo != 'participante':
        flash('Acesso negado! Esta área é exclusiva para participantes.', 'danger')
        return redirect(url_for('dashboard_routes.dashboard'))

    aluno = AlunoVisitante.query.get_or_404(aluno_id)
    agendamento = aluno.agendamento

    if agendamento.professor_id != current_user.id:
        flash('Acesso negado! Este aluno não pertence a um agendamento seu.', 'danger')
        return redirect(
            url_for('agendamento_routes.meus_agendamentos_participante')
        )

    try:
        db.session.delete(aluno)
        db.session.commit()
        flash('Aluno removido com sucesso!', 'success')
    except Exception as e:
        db.session.rollback()
        flash(f'Erro ao remover aluno: {str(e)}', 'danger')

    return redirect(
        url_for('routes.adicionar_alunos_participante', agendamento_id=agendamento.id)
    )


@routes.route('/professor/importar_alunos/<int:agendamento_id>', methods=['GET', 'POST'])
@login_required
def importar_alunos_agendamento(agendamento_id):
    """Import a list of students for an appointment from a CSV file.

    Args:
        agendamento_id (int): Identifier of the appointment.

    Returns:
        Response: Redirect or rendered template depending on the request.
    """
    # Apenas participantes (professores) podem acessar
    if current_user.tipo != 'professor':
        flash('Acesso negado! Esta área é exclusiva para professores.', 'danger')
        return redirect(url_for('dashboard_routes.dashboard'))
    
    agendamento = AgendamentoVisita.query.get_or_404(agendamento_id)
    
    # Verificar se o agendamento pertence ao professor
    if agendamento.professor_id != current_user.id:
        flash('Acesso negado! Este agendamento não pertence a você.', 'danger')
        return redirect(url_for('agendamento_routes.meus_agendamentos'))
    
    if request.method == 'POST':
        # Verificar se foi enviado um arquivo
        if 'arquivo_csv' not in request.files:
            flash('Nenhum arquivo selecionado!', 'danger')
            return redirect(request.url)
        
        arquivo = request.files['arquivo_csv']
        
        # Verificar se o arquivo tem nome
        if arquivo.filename == '':
            flash('Nenhum arquivo selecionado!', 'danger')
            return redirect(request.url)
        
        # Verificar se o arquivo é CSV
        if arquivo and arquivo.filename.endswith('.csv'):
            try:
                # Ler o conteúdo do arquivo
                conteudo = arquivo.read().decode('utf-8')
                linhas = conteudo.splitlines()
                
                # Contar alunos adicionados
                alunos_adicionados = 0
                
                # Processar cada linha do CSV
                for linha in linhas:
                    if ',' in linha:
                        # Formato esperado: Nome,CPF (opcional)
                        partes = linha.split(',')
                        nome = partes[0].strip()
                        cpf = partes[1].strip() if len(partes) > 1 else None
                        
                        if nome:
                            aluno = AlunoVisitante(
                                agendamento_id=agendamento.id,
                                nome=nome,
                                cpf=cpf
                            )
                            db.session.add(aluno)
                            alunos_adicionados += 1
                
                if alunos_adicionados > 0:
                    db.session.commit()
                    flash(f'{alunos_adicionados} alunos importados com sucesso!', 'success')
                    total = AlunoVisitante.query.filter_by(agendamento_id=agendamento.id).count()
                    if total >= agendamento.quantidade_alunos:
                        return redirect(url_for('routes.confirmacao_agendamento_professor', agendamento_id=agendamento.id))
                else:
                    flash('Nenhum aluno encontrado no arquivo!', 'warning')

                return redirect(
                    url_for(
                        'routes.adicionar_alunos_professor',
                        agendamento_id=agendamento.id,
                    )
                )
            except Exception as e:
                db.session.rollback()
                flash(f'Erro ao processar arquivo: {str(e)}', 'danger')
        else:
            flash('Arquivo deve estar no formato CSV!', 'danger')
    
    return render_template(
        'professor/importar_alunos.html',
        agendamento=agendamento
    )


@routes.route('/professor/confirmacao_agendamento/<int:agendamento_id>')
@login_required
def confirmacao_agendamento_professor(agendamento_id):
    """Display confirmation page after student registration.

    Args:
        agendamento_id (int): Identifier of the appointment.

    Returns:
        Response: Rendered confirmation template.
    """
    if current_user.tipo != 'professor':
        flash('Acesso negado! Esta área é exclusiva para professores.', 'danger')
        return redirect(url_for('dashboard_routes.dashboard'))

    agendamento = AgendamentoVisita.query.get_or_404(agendamento_id)

    if agendamento.professor_id != current_user.id:
        flash('Acesso negado! Este agendamento não pertence a você.', 'danger')
        return redirect(url_for('agendamento_routes.meus_agendamentos'))

    alunos = AlunoVisitante.query.filter_by(agendamento_id=agendamento.id).all()
    if not alunos:
        flash('Nenhum aluno cadastrado neste agendamento.', 'warning')
        return redirect(
            url_for(
                'routes.adicionar_alunos_professor',
                agendamento_id=agendamento.id,
            )
        )

    return render_template(
        'professor/confirmacao_agendamento.html',
        agendamento=agendamento,
        alunos=alunos
    )


@routes.route('/participante/confirmacao_agendamento/<int:agendamento_id>')
@login_required
def confirmacao_agendamento_participante(agendamento_id):
    """Exibe a página de confirmação do agendamento para participantes."""
    if current_user.tipo != 'participante':
        flash('Acesso negado! Esta área é exclusiva para participantes.', 'danger')
        return redirect(url_for('dashboard_routes.dashboard'))

    agendamento = AgendamentoVisita.query.get_or_404(agendamento_id)

    if agendamento.professor_id != current_user.id:
        flash('Acesso negado! Este agendamento não pertence a você.', 'danger')
        return redirect(url_for('agendamento_routes.meus_agendamentos_participante'))

    alunos = AlunoVisitante.query.filter_by(agendamento_id=agendamento.id).all()
    if not alunos:
        flash('Nenhum aluno cadastrado neste agendamento.', 'warning')
        return redirect(
            url_for(
                'routes.adicionar_alunos_participante',
                agendamento_id=agendamento.id,
            )
        )

    return render_template(
        'professor/confirmacao_agendamento.html',
        agendamento=agendamento,
        alunos=alunos,
    )

@routes.route('/professor/imprimir_agendamento/<int:agendamento_id>')
@login_required
def imprimir_agendamento_professor(agendamento_id):
    """Gera o comprovante de um agendamento."""
    if current_user.tipo != 'professor':
        flash('Acesso negado! Esta área é exclusiva para professores.', 'danger')
        return redirect(url_for('dashboard_routes.dashboard'))

    agendamento = AgendamentoVisita.query.get_or_404(agendamento_id)

    if agendamento.professor_id != current_user.id:
        flash('Acesso negado! Este agendamento não pertence a você.', 'danger')
        return redirect(url_for('agendamento_routes.meus_agendamentos'))

    if agendamento.status != 'confirmado':
        flash('Agendamento ainda não confirmado.', 'warning')
        return redirect(url_for('agendamento_routes.meus_agendamentos'))

    horario = agendamento.horario
    evento = horario.evento
    
    # Buscar salas selecionadas para visitação
    salas_ids = agendamento.salas_selecionadas.split(',') if agendamento.salas_selecionadas else []
    salas = SalaVisitacao.query.filter(SalaVisitacao.id.in_(salas_ids)).all() if salas_ids else []

    # Buscar alunos participantes
    alunos = AlunoVisitante.query.filter_by(agendamento_id=agendamento.id).all()

    if not alunos:
        flash('Adicione alunos antes de imprimir o comprovante.', 'warning')
        return redirect(
            url_for(
                'routes.adicionar_alunos_professor',
                agendamento_id=agendamento.id,
            )
        )

    # Gerar PDF para impressão
    pdf_filename = f"agendamento_{agendamento_id}.pdf"
    pdf_path = os.path.join("static", "agendamentos", pdf_filename)
    os.makedirs(os.path.dirname(pdf_path), exist_ok=True)
    
    # Chamar função para gerar PDF
    gerar_pdf_comprovante_agendamento(agendamento, horario, evento, salas, alunos, pdf_path)

    return send_file(pdf_path, as_attachment=True)


@routes.route('/participante/imprimir_agendamento/<int:agendamento_id>')
@login_required
def imprimir_agendamento_participante(agendamento_id):
    """Gera o comprovante de um agendamento para participantes."""
    if current_user.tipo != 'participante':
        flash('Acesso negado! Esta área é exclusiva para participantes.', 'danger')
        return redirect(url_for('dashboard_routes.dashboard'))

    agendamento = AgendamentoVisita.query.get_or_404(agendamento_id)

    if agendamento.professor_id != current_user.id:
        flash('Acesso negado! Este agendamento não pertence a você.', 'danger')
        return redirect(url_for('agendamento_routes.meus_agendamentos_participante'))

    if agendamento.status != 'confirmado':
        flash('Agendamento ainda não confirmado.', 'warning')
        return redirect(url_for('agendamento_routes.meus_agendamentos_participante'))

    horario = agendamento.horario
    evento = horario.evento

    salas_ids = (
        agendamento.salas_selecionadas.split(',')
        if agendamento.salas_selecionadas
        else []
    )
    salas = (
        SalaVisitacao.query.filter(SalaVisitacao.id.in_(salas_ids)).all()
        if salas_ids
        else []
    )

    alunos = AlunoVisitante.query.filter_by(agendamento_id=agendamento.id).all()

    if not alunos:
        flash('Adicione alunos antes de imprimir o comprovante.', 'warning')
        return redirect(
            url_for(
                'routes.adicionar_alunos_participante',
                agendamento_id=agendamento.id,
            )
        )

    pdf_filename = f"agendamento_{agendamento_id}.pdf"
    pdf_path = os.path.join("static", "agendamentos", pdf_filename)
    os.makedirs(os.path.dirname(pdf_path), exist_ok=True)

    gerar_pdf_comprovante_agendamento(
        agendamento, horario, evento, salas, alunos, pdf_path
    )

    return send_file(pdf_path, as_attachment=True)


@routes.route('/professor/qrcode_agendamento/<int:agendamento_id>')
@login_required
def qrcode_agendamento_professor(agendamento_id):
    """Exibe o QR Code de um agendamento."""
    if current_user.tipo != 'professor':
        flash('Acesso negado! Esta área é exclusiva para professores.', 'danger')
        return redirect(url_for('dashboard_routes.dashboard'))

    agendamento = AgendamentoVisita.query.get_or_404(agendamento_id)

    if agendamento.professor_id != current_user.id:
        flash('Acesso negado! Este agendamento não pertence a você.', 'danger')
        return redirect(url_for('agendamento_routes.meus_agendamentos'))

    if agendamento.status != 'confirmado':
        flash('Agendamento ainda não confirmado.', 'warning')
        return redirect(url_for('agendamento_routes.meus_agendamentos'))

    return render_template(
        'professor/qrcode_agendamento.html',
        agendamento=agendamento,
        token=agendamento.qr_code_token,
    )


@routes.route('/participante/qrcode_agendamento/<int:agendamento_id>')
@login_required
def qrcode_agendamento_participante(agendamento_id):
    """Exibe o QR Code de um agendamento para participantes."""
    if current_user.tipo != 'participante':
        flash('Acesso negado! Esta área é exclusiva para participantes.', 'danger')
        return redirect(url_for('dashboard_routes.dashboard'))

    agendamento = AgendamentoVisita.query.get_or_404(agendamento_id)

    if agendamento.professor_id != current_user.id:
        flash('Acesso negado! Este agendamento não pertence a você.', 'danger')
        return redirect(url_for('agendamento_routes.meus_agendamentos_participante'))

    if agendamento.status != 'confirmado':
        flash('Agendamento ainda não confirmado.', 'warning')
        return redirect(url_for('agendamento_routes.meus_agendamentos_participante'))

    return render_template(
        'professor/qrcode_agendamento.html',
        agendamento=agendamento,
        token=agendamento.qr_code_token,
    )


@routes.route('/participante/horarios_disponiveis/<int:evento_id>')
@login_required
def horarios_disponiveis_participante(evento_id):
    """Lista horários disponíveis para participantes."""
    if current_user.tipo != 'participante':
        flash('Acesso negado! Esta área é exclusiva para participantes.', 'danger')
        return redirect(url_for('dashboard_routes.dashboard'))

    evento = Evento.query.get_or_404(evento_id)

    # Verificar se o participante está inscrito no evento (diretamente ou por oficina)
    inscrito = Inscricao.query.filter_by(usuario_id=current_user.id, evento_id=evento_id).first()
    if not inscrito:
        inscrito = Inscricao.query.join(Oficina).filter(
            Inscricao.usuario_id == current_user.id,
            Oficina.evento_id == evento_id
        ).first()

    if not inscrito:
        flash('Você não está inscrito neste evento.', 'warning')
        return redirect(url_for('dashboard_participante_routes.dashboard_participante'))

    data_filtro = request.args.get('data')

    query = HorarioVisitacao.query.filter_by(evento_id=evento_id).filter(
        HorarioVisitacao.vagas_disponiveis > 0,
        HorarioVisitacao.data >= datetime.utcnow().date() + timedelta(days=1)
    )

    if data_filtro:
        data_filtrada = datetime.strptime(data_filtro, '%Y-%m-%d').date()
        query = query.filter(HorarioVisitacao.data == data_filtrada)

    horarios = query.order_by(HorarioVisitacao.data, HorarioVisitacao.horario_inicio).all()

    horarios_por_data = {}
    for h in horarios:
        data_str = h.data.strftime('%Y-%m-%d')
        horarios_por_data.setdefault(data_str, []).append(h)

    return render_template(
        'participante/horarios_disponiveis.html',
        evento=evento,
        horarios_por_data=horarios_por_data,
        data_filtro=data_filtro
    )


@routes.route('/participante/criar_agendamento/<int:horario_id>', methods=['GET', 'POST'])
@login_required
def criar_agendamento_participante(horario_id):
    """Permite que o participante faça um agendamento de visita em grupo."""
    if current_user.tipo != 'participante':
        flash('Acesso negado! Esta área é exclusiva para participantes.', 'danger')
        return redirect(url_for('dashboard_routes.dashboard'))

    horario = HorarioVisitacao.query.get_or_404(horario_id)
    evento = horario.evento

    # Verificar se o usuário está inscrito no evento (diretamente ou por oficina)
    inscrito = Inscricao.query.filter_by(usuario_id=current_user.id, evento_id=evento.id).first()
    if not inscrito:
        inscrito = Inscricao.query.join(Oficina).filter(
            Inscricao.usuario_id == current_user.id,
            Oficina.evento_id == evento.id
        ).first()

    if not inscrito:
        flash('Você não está inscrito neste evento.', 'warning')
        return redirect(url_for('dashboard_participante_routes.dashboard_participante'))

    # Verificar vagas disponíveis
    if horario.vagas_disponiveis <= 0:
        flash('Não há mais vagas disponíveis para este horário!', 'warning')
        return redirect(url_for('routes.horarios_disponiveis_participante', evento_id=evento.id))

    # Salas disponíveis para seleção
    salas = SalaVisitacao.query.filter_by(evento_id=evento.id).all()

    if request.method == 'POST':
        # Obter dados do formulário
        escola_nome = request.form.get('escola_nome')
        escola_codigo_inep = request.form.get('escola_codigo_inep')
        turma = request.form.get('turma')
        nivel_ensino = request.form.get('nivel_ensino')
        quantidade_alunos = request.form.get('quantidade_alunos', type=int)
        salas_selecionadas = request.form.getlist('salas_selecionadas')
        nome_responsavel = request.form.get('nome_responsavel')
        email_responsavel = request.form.get('email_responsavel')
        telefone_escola = request.form.get('telefone_escola')
        observacoes = request.form.get('observacoes')

        compromissos = [
            request.form.get('compromisso1'),
            request.form.get('compromisso2'),
            request.form.get('compromisso3'),
            request.form.get('compromisso4'),
        ]
        aceite_final = request.form.get('aceite_final')

        # Validações básicas
        if not escola_nome or not turma or not nivel_ensino or not quantidade_alunos:
            flash('Preencha todos os campos obrigatórios!', 'danger')
        elif quantidade_alunos <= 0:
            flash('A quantidade de alunos deve ser maior que zero!', 'danger')
        elif quantidade_alunos > horario.vagas_disponiveis:
            flash(
                f'Não há vagas suficientes! Disponíveis: {horario.vagas_disponiveis}',
                'danger',
            )
        elif not all(compromissos) or not aceite_final:
            flash(
                'É necessário confirmar todos os compromissos e o aceite final.',
                'danger',
            )
        else:
            agendamento = AgendamentoVisita(
                horario_id=horario.id,
                professor_id=current_user.id,
                cliente_id=current_user.cliente_id,
                escola_nome=escola_nome,
                escola_codigo_inep=escola_codigo_inep,
                turma=turma,
                nivel_ensino=nivel_ensino,
                quantidade_alunos=quantidade_alunos,
                salas_selecionadas=','.join(salas_selecionadas)
                if salas_selecionadas
                else None,
            )

            extra_campos = {
                'nome_responsavel': nome_responsavel,
                'email_responsavel': email_responsavel,
                'telefone_escola': telefone_escola,
                'observacoes': observacoes,
                'compromisso1': True,
                'compromisso2': True,
                'compromisso3': True,
                'compromisso4': True,
                'aceite_final': True,
            }
            for campo, valor in extra_campos.items():
                if valor and hasattr(AgendamentoVisita, campo):
                    setattr(agendamento, campo, valor)

            horario.vagas_disponiveis -= quantidade_alunos
            db.session.add(agendamento)
            try:
                db.session.commit()
                flash('Agendamento realizado com sucesso!', 'success')
                return redirect(
                    url_for('agendamento_routes.meus_agendamentos_participante')
                )
            except Exception as e:
                db.session.rollback()
                flash(f'Erro ao realizar agendamento: {str(e)}', 'danger')

    return render_template(
        'participante/criar_agendamento.html',
        horario=horario,
        evento=evento,
        salas=salas
    )
    <|MERGE_RESOLUTION|>--- conflicted
+++ resolved
@@ -276,11 +276,9 @@
                 # Redirecionar para a página de adicionar alunos
                 return redirect(
                     url_for(
-<<<<<<< HEAD
+
                         'routes.adicionar_alunos_professor',
-=======
-                        'routes.adicionar_alunos_agendamento',
->>>>>>> 3ab2785d
+
                         agendamento_id=agendamento.id,
                     )
                 )
