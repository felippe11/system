--- conflicted
+++ resolved
@@ -9,10 +9,7 @@
 import qrcode
 
 from extensions import db
-<<<<<<< HEAD
-
-=======
->>>>>>> 1d837da8
+
 from models import (
     Evento,
     ProfessorBloqueado,
