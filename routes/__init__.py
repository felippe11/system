--- conflicted
+++ resolved
@@ -46,11 +46,8 @@
     from .api_cidades import api_cidades
     from .mercadopago_routes import mercadopago_routes
     from .binary_routes import binary_routes
-<<<<<<< HEAD
     from .peer_review_routes import peer_review_routes
-=======
     from .submission_routes import submission_routes
->>>>>>> b9244cbc
     from .util_routes import util_routes
     from .relatorio_pdf_routes import relatorio_pdf_routes
     from .static_page_routes import static_page_routes
