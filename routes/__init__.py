--- conflicted
+++ resolved
@@ -67,12 +67,12 @@
     from .ai_routes import ai_bp
     from .validacao_routes import validacao_bp
     from .declaracao_routes import declaracao_bp
-<<<<<<< HEAD
+
     from .importar_trabalhos_routes import importar_trabalhos_routes
-=======
+
     from .secure_file_routes import secure_file_routes
     from .submission_distribution_routes import submission_distribution_routes
->>>>>>> a3264a77
+
     # Importa servicos que registram rotas diretamente no blueprint
     from services import lote_service  # noqa: F401
 
@@ -123,10 +123,10 @@
     app.register_blueprint(ai_bp)
     app.register_blueprint(validacao_bp)
     app.register_blueprint(declaracao_bp)
-<<<<<<< HEAD
+
     app.register_blueprint(importar_trabalhos_routes)
-=======
+
     app.register_blueprint(secure_file_routes)
     app.register_blueprint(submission_distribution_routes)
->>>>>>> a3264a77
 
+
