from flask import Blueprint, render_template, request, redirect, url_for, flash, jsonify
from flask_login import login_required, current_user
import os
import threading
from datetime import datetime, timedelta, date
from flask import current_app, send_file, Response, abort
from werkzeug.utils import secure_filename
from sqlalchemy.exc import IntegrityError
from werkzeug.security import generate_password_hash
from extensions import db
from services.mailjet_service import send_via_mailjet
from services import pdf_service
from mailjet_rest.client import ApiError
import logging

from utils.arquivo_utils import arquivo_permitido
from utils.dia_semana import dia_semana

logger = logging.getLogger(__name__)

from models import (
    AgendamentoVisita,
    HorarioVisitacao,
    Evento,
    EventoInscricaoTipo,
    ConfiguracaoAgendamento,
    Usuario,
    Cliente,
    Oficina,
    ProfessorBloqueado,
    Checkin,
    AlunoVisitante,
)
from utils import obter_estados
from fpdf import FPDF
import pandas as pd
import qrcode
import io
from types import SimpleNamespace
from . import routes


# Aliases for backward compatibility used later in this module
ConfigAgendamento = ConfiguracaoAgendamento
Agendamento = AgendamentoVisita
Horario = HorarioVisitacao
data_agendamento = AgendamentoVisita.data_agendamento

agendamento_routes = Blueprint(
    'agendamento_routes',
    __name__,
    template_folder="../templates/agendamento"
)

class NotificacaoAgendamento:
    """
    Classe para gerenciar notificações de agendamentos
    """
    
    @staticmethod
    def enviar_email_confirmacao(agendamento):
        """
        Envia email de confirmação para o professor após um agendamento
        
        Args:
            agendamento: Objeto AgendamentoVisita
        """
        professor = agendamento.professor
        if professor is None:
            return
        horario = agendamento.horario
        evento = horario.evento
        
        assunto = f"Confirmação de Agendamento - {evento.nome}"
        
        # Preparar o corpo do email
        corpo_html = render_template(
            'emails/confirmacao_agendamento.html',
            professor=professor,
            agendamento=agendamento,
            horario=horario,
            evento=evento
        )
        
        # Enviar em um thread separado para não bloquear a resposta ao usuário
        thread = threading.Thread(
            target=NotificacaoAgendamento._enviar_email_async,
            args=[professor.email, assunto, corpo_html]
        )
        thread.start()
    
    @staticmethod
    def enviar_email_cancelamento(agendamento):
        """
        Envia email de confirmação de cancelamento para o professor
        
        Args:
            agendamento: Objeto AgendamentoVisita
        """
        professor = agendamento.professor
        if professor is None:
            return
        horario = agendamento.horario
        evento = horario.evento
        
        assunto = f"Confirmação de Cancelamento - {evento.nome}"
        
        # Preparar o corpo do email
        corpo_html = render_template(
            'emails/cancelamento_agendamento.html',
            professor=professor,
            agendamento=agendamento,
            horario=horario,
            evento=evento
        )
        
        # Enviar em um thread separado
        thread = threading.Thread(
            target=NotificacaoAgendamento._enviar_email_async,
            args=[professor.email, assunto, corpo_html]
        )
        thread.start()
    
    @staticmethod
    def enviar_lembrete_visita(agendamento):
        """
        Envia lembrete de visita para o professor um dia antes
        
        Args:
            agendamento: Objeto AgendamentoVisita
        """
        professor = agendamento.professor
        if professor is None:
            return
        horario = agendamento.horario
        evento = horario.evento
        
        assunto = f"Lembrete de Visita Amanhã - {evento.nome}"
        
        # Preparar o corpo do email
        corpo_html = render_template(
            'emails/lembrete_visita.html',
            professor=professor,
            agendamento=agendamento,
            horario=horario,
            evento=evento
        )
        
        # Enviar em um thread separado
        thread = threading.Thread(
            target=NotificacaoAgendamento._enviar_email_async,
            args=[professor.email, assunto, corpo_html]
        )
        thread.start()
    
    @staticmethod
    def notificar_cliente_novo_agendamento(agendamento):
        """
        Notifica o cliente/organizador sobre um novo agendamento
        
        Args:
            agendamento: Objeto AgendamentoVisita
        """
        horario = agendamento.horario
        evento = horario.evento
        cliente = evento.cliente
        
        assunto = f"Novo Agendamento - {evento.nome}"
        
        # Preparar o corpo do email
        corpo_html = render_template(
            'emails/notificacao_novo_agendamento.html',
            cliente=cliente,
            agendamento=agendamento,
            horario=horario,
            evento=evento
        )
        
        # Enviar em um thread separado
        thread = threading.Thread(
            target=NotificacaoAgendamento._enviar_email_async,
            args=[cliente.email, assunto, corpo_html]
        )
        thread.start()
    
    @staticmethod
    def _enviar_email_async(dest, subject, html):
        """Função interna para enviar email de forma assíncrona."""
        try:
            send_via_mailjet(to_email=dest, subject=subject, html=html)
        except ApiError as exc:
            logger.exception("Erro ao enviar email de agendamento: %s", exc)
    
    @staticmethod
    def processar_lembretes_diarios():
        """
        Tarefa agendada para enviar lembretes diários de visitas
        Deve ser executada uma vez por dia através de um agendador como Celery ou cron
        """
        # Data de amanhã
        amanha = datetime.utcnow().date() + timedelta(days=1)
        
        # Buscar agendamentos pendentes ou confirmados para amanhã
        query = AgendamentoVisita.query.join(
            HorarioVisitacao, AgendamentoVisita.horario_id == HorarioVisitacao.id
        ).filter(
            HorarioVisitacao.data == amanha,
            AgendamentoVisita.status.in_(['pendente', 'confirmado'])
        )
        
        agendamentos = query.all()
        
        # Enviar lembretes
        for agendamento in agendamentos:
            NotificacaoAgendamento.enviar_lembrete_visita(agendamento)


# Integrar notificações com as rotas
def integrar_notificacoes():
    """
    Integra as notificações com as rotas existentes
    Esta função deve ser chamada na inicialização da aplicação
    """
    # Sobrescrever a função de criação de agendamento para incluir notificação
    original_criar_agendamento = routes.criar_agendamento_professor
    
    @agendamento_routes.route('/professor/criar_agendamento/<int:horario_id>', methods=['GET', 'POST'])
    @login_required
    def criar_agendamento_com_notificacao(horario_id):
        response = original_criar_agendamento(horario_id)
        
        # Verificar se o agendamento foi criado com sucesso
        # Isso é um hack - na prática seria melhor refatorar a função original
        # para retornar o agendamento criado ou um status
        flashes = session.get('_flashes', [])
        sucesso = any(cat == 'success' for cat, _ in flashes)
        if request.method == 'POST' and sucesso:
            # Buscar o último agendamento criado pelo professor
            agendamento = AgendamentoVisita.query.filter_by(
                professor_id=current_user.id
            ).order_by(AgendamentoVisita.id.desc()).first()
            
            if agendamento:
                # Enviar notificações
                NotificacaoAgendamento.notificar_cliente_novo_agendamento(agendamento)
        
        return response
    
    # Substituir a rota original pela nova versão com notificação
    routes.criar_agendamento_professor = criar_agendamento_com_notificacao
    
    # Fazer o mesmo para a função de cancelamento
    original_cancelar_agendamento = routes.cancelar_agendamento_professor
    
    @agendamento_routes.route('/professor/cancelar_agendamento/<int:agendamento_id>', methods=['GET', 'POST'])
    @login_required
    def cancelar_agendamento_com_notificacao(agendamento_id):
        # Buscar o agendamento antes que seja cancelado
        agendamento = AgendamentoVisita.query.get_or_404(agendamento_id)
        
        response = original_cancelar_agendamento(agendamento_id)
        
        # Verificar se o cancelamento foi bem-sucedido
        flashes = session.get('_flashes', [])
        sucesso = any(cat == 'success' for cat, _ in flashes)
        if request.method == 'POST' and sucesso:
            # Enviar notificação de cancelamento
            NotificacaoAgendamento.enviar_email_cancelamento(agendamento)
        
        return response
    
    # Substituir a rota original pela nova versão com notificação
    routes.cancelar_agendamento_professor = cancelar_agendamento_com_notificacao
    
@agendamento_routes.route('/eventos_agendamento')
@login_required
def eventos_agendamento():
    # Verificar se é um cliente
    if current_user.tipo != 'cliente':
        flash('Acesso negado!', 'danger')
        return redirect(url_for('dashboard_routes.dashboard'))
    
    hoje = datetime.utcnow().date()
    
    # Eventos ativos (em andamento)
    eventos_ativos = Evento.query.filter_by(
        cliente_id=current_user.id
    ).filter(
        and_(
            Evento.data_inicio <= hoje,
            Evento.data_fim >= hoje,
            Evento.status == 'ativo'
        )
    ).all()
    
    # Eventos futuros
    eventos_futuros = Evento.query.filter_by(
        cliente_id=current_user.id
    ).filter(
        and_(
            Evento.data_inicio > hoje,
            Evento.status == 'ativo'
        )
    ).all()
    
    # Eventos passados
    eventos_passados = Evento.query.filter_by(
        cliente_id=current_user.id
    ).filter(
        Evento.data_fim < hoje
    ).order_by(
        Evento.data_fim.desc()
    ).limit(10).all()
    
    # Contar agendamentos para cada evento
    for evento in eventos_ativos + eventos_futuros + eventos_passados:
        evento.agendamentos_count = db.session.query(func.count(AgendamentoVisita.id)).join(
            HorarioVisitacao, AgendamentoVisita.horario_id == HorarioVisitacao.id
        ).filter(
            HorarioVisitacao.evento_id == evento.id
        ).scalar() or 0
    
    return render_template(
        'eventos_agendamento.html',
        eventos_ativos=eventos_ativos,
        eventos_futuros=eventos_futuros,
        eventos_passados=eventos_passados
    )


@agendamento_routes.route('/relatorio_geral_agendamentos')
@login_required
def relatorio_geral_agendamentos():
    # Verificar se é um cliente
    if current_user.tipo != 'cliente':
        flash('Acesso negado!', 'danger')
        return redirect(url_for('dashboard_routes.dashboard'))
    
    # Filtros de data
    data_inicio_raw = request.args.get('data_inicio')
    data_fim_raw = request.args.get('data_fim')

    if data_inicio_raw:
        try:
            data_inicio = datetime.strptime(data_inicio_raw, '%Y-%m-%d').date()
        except ValueError:
            flash('Data inicial inválida. Usando intervalo padrão.', 'danger')
            data_inicio = datetime.utcnow().date() - timedelta(days=30)
    else:
        # Padrão: último mês
        data_inicio = datetime.utcnow().date() - timedelta(days=30)

    if data_fim_raw:
        try:
            data_fim = datetime.strptime(data_fim_raw, '%Y-%m-%d').date()
        except ValueError:
            flash('Data final inválida. Usando a data atual.', 'danger')
            data_fim = datetime.utcnow().date()
    else:
        data_fim = datetime.utcnow().date()

    # Buscar eventos do cliente com agendamentos no período selecionado
    eventos = (
        Evento.query.outerjoin(
            HorarioVisitacao, HorarioVisitacao.evento_id == Evento.id
        )
        .outerjoin(
            AgendamentoVisita, AgendamentoVisita.horario_id == HorarioVisitacao.id
        )
        .filter(
            Evento.cliente_id == current_user.id,
            HorarioVisitacao.data >= data_inicio,
            HorarioVisitacao.data <= data_fim,
        )
        .distinct()
        .all()
    )

    # Estatísticas agregadas em uma única consulta
    aggregados = (
        db.session.query(
            Evento.id.label('evento_id'),
            func.count(
                func.distinct(
                    case(
<<<<<<< HEAD
                        (AgendamentoVisita.status == 'confirmado', AgendamentoVisita.id)
=======
                        (
                            AgendamentoVisita.status == 'confirmado',
                            AgendamentoVisita.id,
                        )
>>>>>>> d6a93d4f
                    )
                )
            ).label('confirmados'),
            func.count(
                func.distinct(
                    case(
<<<<<<< HEAD
                        (AgendamentoVisita.status == 'realizado', AgendamentoVisita.id)
=======
                        (
                            AgendamentoVisita.status == 'realizado',
                            AgendamentoVisita.id,
                        )
>>>>>>> d6a93d4f
                    )
                )
            ).label('realizados'),
            func.count(
                func.distinct(
                    case(
<<<<<<< HEAD
                        (AgendamentoVisita.status == 'cancelado', AgendamentoVisita.id)
=======
                        (
                            AgendamentoVisita.status == 'cancelado',
                            AgendamentoVisita.id,
                        )
>>>>>>> d6a93d4f
                    )
                )
            ).label('cancelados'),
            func.count(
                func.distinct(
                    case(
<<<<<<< HEAD
                        (AgendamentoVisita.status == 'pendente', AgendamentoVisita.id)
=======
                        (
                            AgendamentoVisita.status == 'pendente',
                            AgendamentoVisita.id,
                        )
>>>>>>> d6a93d4f
                    )
                )
            ).label('pendentes'),
            func.count(
                func.distinct(
                    case(
                        (
                            AgendamentoVisita.checkin_realizado == True,
                            AgendamentoVisita.id,
                        )
                    )
                )
            ).label('checkins'),
            func.sum(
                case(
                    (
                        and_(
                            AgendamentoVisita.status.in_([
                                'confirmado',
                                'realizado',
                            ]),
                            AlunoVisitante.presente.is_(True),
                        ),
                        1,
                    ),
                    else_=0,
                )
            ).label('visitantes_confirmados'),
        )
        .outerjoin(
            HorarioVisitacao, HorarioVisitacao.evento_id == Evento.id
        )
        .outerjoin(
            AgendamentoVisita, AgendamentoVisita.horario_id == HorarioVisitacao.id
        )
        .outerjoin(
            AlunoVisitante,
            AlunoVisitante.agendamento_id == AgendamentoVisita.id,
        )
        .filter(
            Evento.cliente_id == current_user.id,
            HorarioVisitacao.data >= data_inicio,
            HorarioVisitacao.data <= data_fim,
        )
        .group_by(Evento.id)
        .all()
    )

    stats_map = {row.evento_id: row for row in aggregados}

    estatisticas = {}
    for evento in eventos:
        row = stats_map.get(evento.id)
        confirmados = row.confirmados if row else 0
        realizados = row.realizados if row else 0
        cancelados = row.cancelados if row else 0
        pendentes = row.pendentes if row else 0
        checkins = row.checkins if row else 0
        visitantes_confirmados = (
            row.visitantes_confirmados if row else 0
        )

        estatisticas[evento.id] = {
            'nome': evento.nome,
            'confirmados': confirmados,
            'realizados': realizados,
            'cancelados': cancelados,
            'pendentes': pendentes,
            'checkins': checkins,
            'total': confirmados + realizados + cancelados + pendentes,
            'visitantes_confirmados': visitantes_confirmados,
        }

    agendamentos = (
        db.session.query(AgendamentoVisita)
        .outerjoin(
            HorarioVisitacao, AgendamentoVisita.horario_id == HorarioVisitacao.id
        )
        .outerjoin(Evento, HorarioVisitacao.evento_id == Evento.id)
        .filter(
            or_(
                AgendamentoVisita.cliente_id == current_user.id,
                Evento.cliente_id == current_user.id,
            ),
            HorarioVisitacao.data >= data_inicio,
            HorarioVisitacao.data <= data_fim,
        )
        .order_by(HorarioVisitacao.data, HorarioVisitacao.horario_inicio)
        .all()
    )

    # Gerar PDF com detalhes
    if request.args.get('gerar_pdf'):
        pdf_filename = (
            f"relatorio_geral_{data_inicio.strftime('%Y%m%d')}_{data_fim.strftime('%Y%m%d')}.pdf"
        )
        pdf_path = os.path.join("static", "relatorios", pdf_filename)
        os.makedirs(os.path.dirname(pdf_path), exist_ok=True)

        dummy_evento = SimpleNamespace(
            nome='Relatório Geral',
            local='-',
            data_inicio=datetime.combine(data_inicio, datetime.min.time()),
            data_fim=datetime.combine(data_fim, datetime.min.time()),
        )

        pdf_service.gerar_pdf_relatorio_agendamentos(dummy_evento, agendamentos, pdf_path)

        return send_file(pdf_path, as_attachment=True)
    
    return render_template(
        'relatorio_geral_agendamentos.html',
        eventos=eventos,
        estatisticas=estatisticas,
        agendamentos=agendamentos,
        filtros={
            'data_inicio': data_inicio,
            'data_fim': data_fim
        }
    )


@agendamento_routes.route('/editar_horario_agendamento', methods=['POST'])
@login_required
def editar_horario_agendamento():
    # Verificar se é um cliente
    if current_user.tipo != 'cliente':
        flash('Acesso negado!', 'danger')
        return redirect(url_for('dashboard_routes.dashboard'))
    
    horario_id = request.form.get('horario_id', type=int)
    horario = HorarioVisitacao.query.get_or_404(horario_id)
    evento = horario.evento
    
    # Verificar se o evento pertence ao cliente
    if evento.cliente_id != current_user.id:
        flash('Este evento não pertence a você!', 'danger')
        return redirect(url_for('dashboard_routes.dashboard_cliente'))
    
    # Coletar dados do formulário
    horario_inicio = request.form.get('horario_inicio')
    horario_fim = request.form.get('horario_fim')
    capacidade_total = request.form.get('capacidade_total', type=int)
    vagas_disponiveis = request.form.get('vagas_disponiveis', type=int)
    
    if horario_inicio and horario_fim and capacidade_total is not None and vagas_disponiveis is not None:
        # Converter string para time
        horario.horario_inicio = datetime.strptime(horario_inicio, '%H:%M').time()
        horario.horario_fim = datetime.strptime(horario_fim, '%H:%M').time()
        
        # Verificar se a capacidade é menor que o número de agendamentos existentes
        agendamentos_count = db.session.query(func.count(AgendamentoVisita.id)).filter(
            AgendamentoVisita.horario_id == horario.id,
            AgendamentoVisita.status.in_(['pendente', 'confirmado'])
        ).scalar() or 0

        agendamentos_alunos = db.session.query(
            func.sum(AgendamentoVisita.quantidade_alunos)
        ).filter(
            AgendamentoVisita.horario_id == horario.id,
            AgendamentoVisita.status.in_(['pendente', 'confirmado'])
        ).scalar() or 0
        
        if capacidade_total < agendamentos_alunos:
            flash(f'Não é possível reduzir a capacidade para {capacidade_total}. Já existem {agendamentos_alunos} alunos agendados.', 'danger')
            return redirect(url_for('agendamento_routes.listar_horarios_agendamento', evento_id=evento.id))
        
        if vagas_disponiveis > capacidade_total:
            flash('As vagas disponíveis não podem ser maiores que a capacidade total!', 'danger')
            return redirect(url_for('agendamento_routes.listar_horarios_agendamento', evento_id=evento.id))
        
        # Atualizar horário
        horario.capacidade_total = capacidade_total
        horario.vagas_disponiveis = vagas_disponiveis
        
        try:
            db.session.commit()
            flash('Horário atualizado com sucesso!', 'success')
        except Exception as e:
            db.session.rollback()
            flash(f'Erro ao atualizar horário: {str(e)}', 'danger')
    else:
        flash('Preencha todos os campos!', 'danger')
    
    return redirect(url_for('agendamento_routes.listar_horarios_agendamento', evento_id=evento.id))


@agendamento_routes.route('/excluir_horario_agendamento', methods=['POST'])
@login_required
def excluir_horario_agendamento():
    # Verificar se é um cliente
    if current_user.tipo != 'cliente':
        flash('Acesso negado!', 'danger')
        return redirect(url_for('dashboard_routes.dashboard'))
    
    horario_id = request.form.get('horario_id', type=int)
    horario = HorarioVisitacao.query.get_or_404(horario_id)
    evento_id = horario.evento_id
    evento = horario.evento
    
    # Verificar se o evento pertence ao cliente
    if evento.cliente_id != current_user.id:
        flash('Este evento não pertence a você!', 'danger')
        return redirect(url_for('dashboard_routes.dashboard_cliente'))
    
    # Verificar se existem agendamentos para este horário
    agendamentos = AgendamentoVisita.query.filter(
        AgendamentoVisita.horario_id == horario.id,
        AgendamentoVisita.status.in_(['pendente', 'confirmado'])
    ).all()
    
    if agendamentos:
        # Cancelar todos os agendamentos
        for agendamento in agendamentos:
            agendamento.status = 'cancelado'
            agendamento.data_cancelamento = datetime.utcnow()
            
            # Enviar notificação de cancelamento
            # (Aqui pode-se adicionar código para enviar emails de cancelamento)
    
    try:
        # Excluir o horário
        db.session.delete(horario)
        db.session.commit()
        
        if agendamentos:
            flash(f'Horário excluído e {len(agendamentos)} agendamentos cancelados!', 'success')
        else:
            flash('Horário excluído com sucesso!', 'success')
    except Exception as e:
        db.session.rollback()
        flash(f'Erro ao excluir horário: {str(e)}', 'danger')
    
    return redirect(url_for('agendamento_routes.listar_horarios_agendamento', evento_id=evento_id))


def gerar_pdf_relatorio_geral(eventos, estatisticas, data_inicio, data_fim, caminho_pdf):
    """
    Gera um relatório geral em PDF com estatísticas de agendamentos para todos os eventos.
    
    Args:
        eventos: Lista de objetos Evento
        estatisticas: Dicionário com estatísticas por evento
        data_inicio: Data inicial do período do relatório
        data_fim: Data final do período do relatório
        caminho_pdf: Caminho onde o PDF será salvo
    """
    pdf = FPDF()
    pdf.add_page()
    
    # Configurar fonte
    pdf.set_font('Arial', 'B', 16)
    
    # Título
    pdf.cell(190, 10, 'Relatório Geral de Agendamentos', 0, 1, 'C')
    pdf.set_font('Arial', '', 12)
    pdf.cell(190, 10, f'Período: {data_inicio.strftime("%d/%m/%Y")} a {data_fim.strftime("%d/%m/%Y")}', 0, 1, 'C')
    
    # Data e hora de geração
    pdf.set_font('Arial', 'I', 10)
    pdf.cell(190, 10, f'Gerado em: {datetime.now().strftime("%d/%m/%Y %H:%M")}', 0, 1, 'R')
    
    # Cálculo de totais
    total_confirmados = 0
    total_realizados = 0
    total_cancelados = 0
    total_visitantes = 0
    
    for stats in estatisticas.values():
        total_confirmados += stats['confirmados']
        total_realizados += stats['realizados']
        total_cancelados += stats['cancelados']
        total_visitantes += stats['visitantes']
    
    total_agendamentos = total_confirmados + total_realizados + total_cancelados
    
    # Resumo geral
    pdf.ln(5)
    pdf.set_font('Arial', 'B', 14)
    pdf.cell(190, 10, 'Resumo Geral', 0, 1)
    
    pdf.set_font('Arial', '', 12)
    pdf.cell(95, 10, f'Total de Agendamentos: {total_agendamentos}', 0, 0)
    pdf.cell(95, 10, f'Total de Visitantes: {total_visitantes}', 0, 1)
    
    pdf.cell(95, 10, f'Agendamentos Confirmados: {total_confirmados}', 0, 0)
    pdf.cell(95, 10, f'Agendamentos Realizados: {total_realizados}', 0, 1)
    
    pdf.cell(95, 10, f'Agendamentos Cancelados: {total_cancelados}', 0, 1)
    
    # Calcular taxas
    if total_agendamentos > 0:
        taxa_cancelamento = (total_cancelados / total_agendamentos) * 100
        pdf.cell(190, 10, f'Taxa de Cancelamento: {taxa_cancelamento:.1f}%', 0, 1)
    
    if total_confirmados + total_realizados > 0:
        taxa_conclusao = (total_realizados / (total_confirmados + total_realizados)) * 100
        pdf.cell(190, 10, f'Taxa de Conclusão: {taxa_conclusao:.1f}%', 0, 1)
    
    # Detalhes por evento
    pdf.ln(10)
    pdf.set_font('Arial', 'B', 14)
    pdf.cell(190, 10, 'Detalhes por Evento', 0, 1)
    
    # Cabeçalho da tabela
    pdf.set_font('Arial', 'B', 10)
    pdf.cell(60, 10, 'Evento', 1, 0, 'C')
    pdf.cell(25, 10, 'Confirmados', 1, 0, 'C')
    pdf.cell(25, 10, 'Realizados', 1, 0, 'C')
    pdf.cell(25, 10, 'Cancelados', 1, 0, 'C')
    pdf.cell(25, 10, 'Visitantes', 1, 0, 'C')
    pdf.cell(30, 10, 'Taxa Conclusão', 1, 1, 'C')
    
    # Dados da tabela
    pdf.set_font('Arial', '', 10)
    for evento_id, stats in estatisticas.items():
        evento_nome = stats['nome']
        
        # Limitar tamanho do nome para caber na tabela
        if len(evento_nome) > 30:
            evento_nome = evento_nome[:27] + '...'
        
        pdf.cell(60, 10, evento_nome, 1, 0)
        pdf.cell(25, 10, str(stats['confirmados']), 1, 0, 'C')
        pdf.cell(25, 10, str(stats['realizados']), 1, 0, 'C')
        pdf.cell(25, 10, str(stats['cancelados']), 1, 0, 'C')
        pdf.cell(25, 10, str(stats['visitantes']), 1, 0, 'C')
        
        # Calcular taxa de conclusão
        if stats['confirmados'] + stats['realizados'] > 0:
            taxa = (stats['realizados'] / (stats['confirmados'] + stats['realizados'])) * 100
            pdf.cell(30, 10, f'{taxa:.1f}%', 1, 1, 'C')
        else:
            pdf.cell(30, 10, 'N/A', 1, 1, 'C')
    
    # Análise e recomendações
    pdf.ln(10)
    pdf.set_font('Arial', 'B', 14)
    pdf.cell(190, 10, 'Análise e Recomendações', 0, 1)
    
    pdf.set_font('Arial', '', 12)
    if total_agendamentos > 0:
        if taxa_cancelamento > 30:
            pdf.multi_cell(190, 10, '- Alta taxa de cancelamento. Considere revisar suas políticas de cancelamento.')
            pdf.multi_cell(190, 10, '- Envie lembretes com mais frequência para professores com agendamentos confirmados.')
        else:
            pdf.multi_cell(190, 10, '- Taxa de cancelamento está em níveis aceitáveis.')
        
        if total_realizados < total_confirmados:
            pdf.multi_cell(190, 10, '- Implemente um sistema de lembretes mais eficiente para aumentar o comparecimento.')
            
        if total_visitantes < 100:
            pdf.multi_cell(190, 10, '- Divulgue mais seus eventos entre escolas e professores para aumentar a quantidade de visitantes.')
    else:
        pdf.multi_cell(190, 10, '- Ainda não há dados suficientes para recomendações personalizadas.')
    
    pdf.multi_cell(190, 10, '- Continue monitorando os agendamentos e ajustando a capacidade disponível conforme necessário.')
    
    # Rodapé
    pdf.ln(10)
    pdf.set_font('Arial', 'I', 10)
    pdf.cell(190, 10, 'Este relatório é gerado automaticamente pelo sistema de agendamentos.', 0, 1, 'C')
    
    # Salvar o PDF
    pdf.output(caminho_pdf)




def gerar_pdf_relatorio_agendamentos(evento, agendamentos, caminho_pdf):
    """Gera um PDF de agendamentos com presença registrada via QR code.

    Args:
        evento: Objeto Evento
        agendamentos: Lista de objetos ``AgendamentoVisita``
        caminho_pdf: Caminho onde o PDF será salvo
    """
    pdf = FPDF()
    pdf.add_page()
    
    # Configurar fonte
    pdf.set_font('Arial', 'B', 16)
    
    # Título
    pdf.cell(190, 10, f'Relatório de Agendamentos - {evento.nome}', 0, 1, 'C')
    
    # Informações do evento
    pdf.set_font('Arial', '', 12)
    pdf.cell(190, 10, f'Local: {evento.local}', 0, 1)
    pdf.cell(190, 10, f'Período: {evento.data_inicio.strftime("%d/%m/%Y")} a {evento.data_fim.strftime("%d/%m/%Y")}', 0, 1)
    
    # Data e hora de geração
    pdf.set_font('Arial', 'I', 10)
    pdf.cell(190, 10, f'Gerado em: {datetime.now().strftime("%d/%m/%Y %H:%M")}', 0, 1, 'R')
    
    # Estatísticas
    pdf.ln(5)
    pdf.set_font('Arial', 'B', 14)
    pdf.cell(190, 10, 'Estatísticas', 0, 1)
    
    # Contadores
    total_agendamentos = len(agendamentos)
    confirmados = sum(1 for a in agendamentos if a.status == 'confirmado')
    realizados = sum(1 for a in agendamentos if a.status == 'realizado')
    cancelados = sum(1 for a in agendamentos if a.status == 'cancelado')
    
    total_alunos = sum(a.quantidade_alunos for a in agendamentos if a.status in ['confirmado', 'realizado'])
    presentes = 0
    for a in agendamentos:
        if a.status == 'realizado':
            presentes += sum(1 for aluno in a.alunos if aluno.presente)
    
    pdf.set_font('Arial', '', 12)
    pdf.cell(95, 10, f'Total de Agendamentos: {total_agendamentos}', 0, 0)
    pdf.cell(95, 10, f'Total de Alunos: {total_alunos}', 0, 1)
    
    pdf.cell(95, 10, f'Confirmados: {confirmados}', 0, 0)
    pdf.cell(95, 10, f'Realizados: {realizados}', 0, 1)
    
    pdf.cell(95, 10, f'Cancelados: {cancelados}', 0, 0)
    if realizados > 0:
        pdf.cell(95, 10, f'Alunos Presentes: {presentes}', 0, 1)
    
    # Lista de agendamentos
    pdf.ln(10)
    pdf.set_font('Arial', 'B', 14)
    pdf.cell(190, 10, 'Lista de Agendamentos', 0, 1)

    # Larguras dinâmicas para escola e professor
    pdf.set_font('Arial', '', 8)
    max_escola = max(
        (pdf.get_string_width(a.escola_nome) for a in agendamentos),
        default=0,
    )
    max_prof = max(
        (
            pdf.get_string_width(
                a.professor.nome if a.professor else "-"
            )
            for a in agendamentos
        ),
        default=0,
    )
    max_escola += 2
    max_prof += 2
    min_escola, min_prof = 40, 30
    fixed_width = 15 + 25 + 20 + 15 + 30
    avail = 190 - fixed_width
    escola_w = max(max_escola, min_escola)
    prof_w = max(max_prof, min_prof)
    if escola_w + prof_w > avail and escola_w + prof_w > 0:
        scale = avail / (escola_w + prof_w)
        escola_w *= scale
        prof_w *= scale

    # Cabeçalho da tabela
    pdf.set_font('Arial', 'B', 9)
    pdf.cell(15, 10, 'ID', 1, 0, 'C')
    pdf.cell(25, 10, 'Data', 1, 0, 'C')
    pdf.cell(20, 10, 'Horário', 1, 0, 'C')
    pdf.cell(escola_w, 10, 'Escola', 1, 0, 'C')
    pdf.cell(prof_w, 10, 'Professor', 1, 0, 'C')
    pdf.cell(15, 10, 'Alunos', 1, 0, 'C')
    pdf.cell(30, 10, 'Status', 1, 1, 'C')

    # Dados da tabela
    pdf.set_font('Arial', '', 8)
    for agendamento in agendamentos:
        horario = agendamento.horario
        escola_nome = agendamento.escola_nome
        professor_nome = (
            agendamento.professor.nome if agendamento.professor else "-"
        )
        presentes = sum(1 for aluno in agendamento.alunos if aluno.presente)

        pdf.cell(15, 8, str(agendamento.id), 1, 0, 'C')
        pdf.cell(25, 8, horario.data.strftime('%d/%m/%Y'), 1, 0, 'C')
        pdf.cell(20, 8, horario.horario_inicio.strftime('%H:%M'), 1, 0, 'C')
        pdf.cell(escola_w, 8, escola_nome, 1, 0, 'L')
        pdf.cell(prof_w, 8, professor_nome, 1, 0, 'L')
        pdf.cell(15, 8, str(presentes), 1, 0, 'C')

        status_txt = agendamento.status.capitalize()
        if agendamento.checkin_realizado:
            status_txt += " ✓"

        pdf.cell(30, 8, status_txt, 1, 1, 'C')

    # Seção de presença dos alunos
    agendamentos_com_presenca = [
        a
        for a in agendamentos
        if a.checkin_realizado and any(aluno.presente for aluno in a.alunos)
    ]
    if agendamentos_com_presenca:
        pdf.ln(10)
        pdf.set_font('Arial', 'B', 14)
        pdf.cell(190, 10, 'Lista de Presença', 0, 1)

        for ag in agendamentos_com_presenca:
            pdf.set_font('Arial', 'B', 10)
            pdf.cell(190, 8, f'Agendamento {ag.id} - {ag.escola_nome}', 0, 1)
            pdf.set_font('Arial', 'B', 9)
            pdf.cell(160, 8, 'Aluno', 1, 0, 'L')
            pdf.cell(30, 8, 'Presente', 1, 1, 'C')
            pdf.set_font('Arial', '', 9)
            for aluno in ag.alunos:
                if not aluno.presente:
                    continue
                pdf.cell(160, 8, aluno.nome, 1, 0, 'L')
                pdf.cell(30, 8, 'Sim', 1, 1, 'C')
            pdf.ln(2)

    # Rodapé
    pdf.ln(10)
    pdf.set_font('Arial', 'I', 10)
    pdf.cell(
        190,
        10,
        'Este relatório é gerado automaticamente pelo sistema de agendamentos.',
        0,
        1,
        'C',
    )

    # Salvar o PDF
    pdf.output(caminho_pdf)

    
from datetime import datetime, timedelta
from sqlalchemy import and_, func, or_, case
from flask import (
    render_template,
    redirect,
    url_for,
    flash,
    request,
    send_file,
    session,
    jsonify,
)

# Importe os modelos necessários
from models import (
    Evento,
    ConfiguracaoAgendamento,
    SalaVisitacao,
    HorarioVisitacao,
    AgendamentoVisita,
    AlunoVisitante,
    ProfessorBloqueado,
)

@agendamento_routes.route('/configurar_agendamentos/<int:evento_id>', methods=['GET', 'POST'])
@login_required
def configurar_agendamentos(evento_id):
    """
    Rota para configurar as regras de agendamento para um evento específico.
    Permite definir horários disponíveis, prazos, capacidade, etc.
    """
    # Apenas clientes podem configurar agendamentos
    if current_user.tipo != 'cliente':
        flash('Acesso negado! Esta área é exclusiva para organizadores.', 'danger')
        return redirect(url_for('dashboard_routes.dashboard'))
    
    evento = Evento.query.get_or_404(evento_id)
    tipos_inscricao = EventoInscricaoTipo.query.filter_by(evento_id=evento_id).all()
    
    # Verificar se o evento pertence ao cliente
    if evento.cliente_id != current_user.id:
        flash('Este evento não pertence a você!', 'danger')
        return redirect(url_for('dashboard_routes.dashboard_cliente'))
    
    # Verificar se já existe configuração
    config = ConfiguracaoAgendamento.query.filter_by(
        cliente_id=current_user.id,
        evento_id=evento_id
    ).first()
    
    if request.method == 'POST':
        if config:
            # Atualizar configuração existente
            config.prazo_cancelamento = request.form.get('prazo_cancelamento', type=int)
            config.tempo_bloqueio = request.form.get('tempo_bloqueio', type=int)
            config.capacidade_padrao = request.form.get('capacidade_padrao', type=int)
            config.intervalo_minutos = request.form.get('intervalo_minutos', type=int)
            
            # Converter string para time
            hora_inicio = request.form.get('horario_inicio')
            hora_fim = request.form.get('horario_fim')
            config.horario_inicio = datetime.strptime(hora_inicio, '%H:%M').time()
            config.horario_fim = datetime.strptime(hora_fim, '%H:%M').time()
            
            # Dias da semana selecionados
            dias_semana = request.form.getlist('dias_semana')
            config.dias_semana = ','.join(dias_semana)
            selecionados = request.form.getlist('tipos_inscricao_permitidos')
            config.tipos_inscricao_permitidos = ','.join(selecionados) if selecionados else None
        else:
            # Criar nova configuração
            hora_inicio = request.form.get('horario_inicio')
            hora_fim = request.form.get('horario_fim')
            
            config = ConfiguracaoAgendamento(
                cliente_id=current_user.id,
                evento_id=evento_id,
                prazo_cancelamento=request.form.get('prazo_cancelamento', type=int),
                tempo_bloqueio=request.form.get('tempo_bloqueio', type=int),
                capacidade_padrao=request.form.get('capacidade_padrao', type=int),
                intervalo_minutos=request.form.get('intervalo_minutos', type=int),
                horario_inicio=datetime.strptime(hora_inicio, '%H:%M').time(),
                horario_fim=datetime.strptime(hora_fim, '%H:%M').time(),
                dias_semana=','.join(request.form.getlist('dias_semana')),
                tipos_inscricao_permitidos=','.join(request.form.getlist('tipos_inscricao_permitidos')) or None
            )
            db.session.add(config)
        
        try:
            db.session.commit()
            flash('Configurações de agendamento salvas com sucesso!', 'success')
            return redirect(url_for('agendamento_routes.gerar_horarios_agendamento', evento_id=evento_id))
        except Exception as e:
            db.session.rollback()
            flash(f'Erro ao salvar configurações: {str(e)}', 'danger')
    
    return render_template(
        'configurar_agendamentos.html',
        evento=evento,
        config=config,
        tipos_inscricao=tipos_inscricao
    )


@agendamento_routes.route('/gerar_horarios_agendamento/<int:evento_id>', methods=['GET', 'POST'])
@login_required
def gerar_horarios_agendamento(evento_id):
    """
    Página para gerar horários de agendamento com base nas configurações.
    """
    if current_user.tipo != 'cliente':
        flash('Acesso negado! Esta área é exclusiva para organizadores.', 'danger')
        return redirect(url_for('dashboard_routes.dashboard'))
    
    evento = Evento.query.get_or_404(evento_id)
    
    # Verificar se o evento pertence ao cliente
    if evento.cliente_id != current_user.id:
        flash('Este evento não pertence a você!', 'danger')
        return redirect(url_for('dashboard_routes.dashboard_cliente'))
    
    config = ConfiguracaoAgendamento.query.filter_by(evento_id=evento_id).first_or_404()
    
    if request.method == 'POST':
        # Obter datas do form
        data_inicial = datetime.strptime(request.form.get('data_inicial'), '%Y-%m-%d').date()
        data_final = datetime.strptime(request.form.get('data_final'), '%Y-%m-%d').date()
        
        # Converter dias da semana para ints
        dias_permitidos = [int(dia) for dia in config.dias_semana.split(',')]
        
        # Gerar horários
        data_atual = data_inicial
        horarios_criados = 0
        
        while data_atual <= data_final:
            # Verificar se o dia da semana é permitido (0=Segunda, 6=Domingo na função weekday())
            # Ajuste: convert 0-6 (seg-dom) do input para 0-6 (seg-dom) do Python (que usa 0=seg, 6=dom)
            if data_atual.weekday() in dias_permitidos:
                # Horário atual começa no início configurado
                horario_atual = datetime.combine(data_atual, config.horario_inicio)
                hora_final = datetime.combine(data_atual, config.horario_fim)
                
                # Continuar gerando slots até atingir o horário final
                while horario_atual < hora_final:
                    # Calcular horário de término do slot
                    horario_fim = horario_atual + timedelta(minutes=config.intervalo_minutos)
                    
                    # Não ultrapassar o horário final do dia
                    if horario_fim > hora_final:
                        horario_fim = hora_final
                    
                    # Verificar se já existe esse horário
                    horario_existente = HorarioVisitacao.query.filter_by(
                        evento_id=evento_id,
                        data=data_atual,
                        horario_inicio=horario_atual.time(),
                        horario_fim=horario_fim.time()
                    ).first()
                    
                    if not horario_existente:
                        # Criar novo horário
                        novo_horario = HorarioVisitacao(
                            evento_id=evento_id,
                            data=data_atual,
                            horario_inicio=horario_atual.time(),
                            horario_fim=horario_fim.time(),
                            capacidade_total=config.capacidade_padrao,
                            vagas_disponiveis=config.capacidade_padrao
                        )
                        db.session.add(novo_horario)
                        horarios_criados += 1
                    
                    # Avançar para o próximo slot
                    horario_atual = horario_fim
            
            # Avançar para o próximo dia
            data_atual += timedelta(days=1)
        
        # Salvar alterações no banco
        try:
            db.session.commit()
            flash(f'{horarios_criados} horários de visitação foram criados com sucesso!', 'success')
            return redirect(url_for('agendamento_routes.listar_horarios_agendamento', evento_id=evento_id))
        except Exception as e:
            db.session.rollback()
            flash(f'Erro ao gerar horários: {str(e)}', 'danger')
    
    return render_template(
        'gerar_horarios_agendamento.html',
        evento=evento,
        config=config
    )


@agendamento_routes.route('/listar_horarios_agendamento/<int:evento_id>')
@login_required
def listar_horarios_agendamento(evento_id):
    """
    Página para listar e gerenciar os horários de agendamento disponíveis.
    """
    if current_user.tipo != 'cliente':
        flash('Acesso negado! Esta área é exclusiva para organizadores.', 'danger')
        return redirect(url_for('dashboard_routes.dashboard'))
    
    evento = Evento.query.get_or_404(evento_id)
    
    # Verificar se o evento pertence ao cliente
    if evento.cliente_id != current_user.id:
        flash('Este evento não pertence a você!', 'danger')
        return redirect(url_for('dashboard_routes.dashboard_cliente'))
    
    # Agrupar horários por data
    horarios = HorarioVisitacao.query.filter_by(evento_id=evento_id).order_by(
        HorarioVisitacao.data,
        HorarioVisitacao.horario_inicio
    ).all()
    
    # Agrupar horários por data para facilitar a visualização
    horarios_por_data = {}
    for horario in horarios:
        data_str = horario.data.strftime('%Y-%m-%d')
        if data_str not in horarios_por_data:
            horarios_por_data[data_str] = []
        horarios_por_data[data_str].append(horario)
    
    return render_template(
        'listar_horarios_agendamento.html',
        evento=evento,
        horarios_por_data=horarios_por_data
    )


@agendamento_routes.route('/salas_visitacao/<int:evento_id>', methods=['GET', 'POST'])
@login_required
def salas_visitacao(evento_id):
    """
    Página para gerenciar as salas disponíveis para visitação.
    """
    if current_user.tipo != 'cliente':
        flash('Acesso negado! Esta área é exclusiva para organizadores.', 'danger')
        return redirect(url_for('dashboard_routes.dashboard'))
    
    evento = Evento.query.get_or_404(evento_id)
    
    # Verificar se o evento pertence ao cliente
    if evento.cliente_id != current_user.id:
        flash('Este evento não pertence a você!', 'danger')
        return redirect(url_for('dashboard_routes.dashboard_cliente'))
    
    if request.method == 'POST':
        nome = request.form.get('nome')
        descricao = request.form.get('descricao')
        capacidade = request.form.get('capacidade', type=int)
        
        if nome and capacidade:
            nova_sala = SalaVisitacao(
                nome=nome,
                descricao=descricao,
                capacidade=capacidade,
                evento_id=evento_id
            )
            db.session.add(nova_sala)
            
            try:
                db.session.commit()
                flash('Sala de visitação cadastrada com sucesso!', 'success')
            except Exception as e:
                db.session.rollback()
                flash(f'Erro ao cadastrar sala: {str(e)}', 'danger')
    
    # Listar salas existentes
    salas = SalaVisitacao.query.filter_by(evento_id=evento_id).all()
    
    return render_template(
        'salas_visitacao.html',
        evento=evento,
        salas=salas
    )

@agendamento_routes.route('/gerar_relatorio_agendamentos/<int:evento_id>')
@login_required
def gerar_relatorio_agendamentos(evento_id):
    """Gera um PDF com agendamentos que tiveram presença via QR code."""
    if current_user.tipo != 'cliente':
        flash('Acesso negado!', 'danger')
        return redirect(url_for('dashboard_routes.dashboard'))
    
    evento = Evento.query.get_or_404(evento_id)
    
    # Verificar se o evento pertence ao cliente
    if evento.cliente_id != current_user.id:
        flash('Este evento não pertence a você!', 'danger')
        return redirect(url_for('dashboard_routes.dashboard_cliente'))
    
    # Filtros (mesmos da listagem)
    data_inicio = request.args.get('data_inicio')
    data_fim = request.args.get('data_fim')
    status = request.args.get('status')
    escola = request.args.get('escola')
    
    # Base da consulta: apenas agendamentos com check-in via QR code
    query = (
        AgendamentoVisita.query.join(
            HorarioVisitacao, AgendamentoVisita.horario_id == HorarioVisitacao.id
        )
        .join(
            Checkin,
            (Checkin.usuario_id == AgendamentoVisita.professor_id)
            & (Checkin.evento_id == HorarioVisitacao.evento_id),
        )
        .filter(Checkin.palavra_chave == 'QR-AGENDAMENTO')
        .filter(HorarioVisitacao.evento_id == evento_id)
    )
    
    # Aplicar filtros
    if data_inicio:
        data_inicio = datetime.strptime(data_inicio, '%Y-%m-%d').date()
        query = query.filter(HorarioVisitacao.data >= data_inicio)
    
    if data_fim:
        data_fim = datetime.strptime(data_fim, '%Y-%m-%d').date()
        query = query.filter(HorarioVisitacao.data <= data_fim)
    
    if status:
        query = query.filter(AgendamentoVisita.status == status)
    
    if escola:
        query = query.filter(AgendamentoVisita.escola_nome.ilike(f'%{escola}%'))
    
    # Ordenar por data/horário
    agendamentos = query.order_by(
        HorarioVisitacao.data,
        HorarioVisitacao.horario_inicio
    ).all()
    
    # Gerar PDF
    pdf_filename = f"relatorio_agendamentos_{evento_id}.pdf"
    pdf_path = os.path.join("static", "relatorios", pdf_filename)
    os.makedirs(os.path.dirname(pdf_path), exist_ok=True)
    
    # Chamar função para gerar PDF
    pdf_service.gerar_pdf_relatorio_agendamentos(evento, agendamentos, pdf_path)
    
    return send_file(pdf_path, as_attachment=True)


@agendamento_routes.route('/criar-agendamento', methods=['GET', 'POST'])
@login_required
def criar_agendamento():
    """
    Rota para criação de um novo agendamento.
    """
    # Inicialização de variáveis
    form_erro = None
    eventos = []
    
    # Buscar eventos disponíveis conforme o tipo de usuário
    try:
        if getattr(current_user, 'is_cliente', lambda: False)():
            eventos = Evento.query.filter_by(cliente_id=current_user.id).all()
        else:
            eventos = Evento.query.all()
    except Exception as e:
        flash(f"Erro ao buscar eventos: {str(e)}", "danger")
    
    # Processar o formulário quando enviado via POST
    if request.method == 'POST':
        try:
            # Obter dados do formulário
            evento_id = request.form.get('evento_id')
            data = request.form.get('data')
            horario_id = request.form.get('horario_id')
            escola_nome = request.form.get('escola_nome')
            nome_responsavel = request.form.get('nome_responsavel')
            email_responsavel = request.form.get('email_responsavel')
            telefone_escola = request.form.get('telefone_escola')
            turma = request.form.get('turma')
            quantidade_alunos = request.form.get('quantidade_alunos')
            faixa_etaria = request.form.get('faixa_etaria')
            observacoes = request.form.get('observacoes')
            compromissos = [
                request.form.get('compromisso1'),
                request.form.get('compromisso2'),
                request.form.get('compromisso3'),
                request.form.get('compromisso4'),
            ]
            aceite_final = request.form.get('aceite_final')
            
            # Validar dados obrigatórios
            if (
                not evento_id
                or not data
                or not horario_id
                or not escola_nome
                or not quantidade_alunos
            ):
                form_erro = "Preencha todos os campos obrigatórios."
                flash(form_erro, "danger")
            elif not all(compromissos) or not aceite_final:
                form_erro = (
                    'É necessário confirmar todos os compromissos e o aceite final.'
                )
                flash(form_erro, "danger")
            else:
                horario = HorarioVisitacao.query.get(horario_id)
                if not horario:
                    form_erro = "Horário inválido."
                    flash(form_erro, "danger")
                elif horario.evento_id != int(evento_id):
                    form_erro = "Horário não pertence ao evento selecionado."
                    flash(form_erro, "danger")
                else:
                    quantidade = int(quantidade_alunos)
                    if quantidade > horario.vagas_disponiveis:
                        form_erro = f"Não há vagas suficientes! Disponíveis: {horario.vagas_disponiveis}"
                        flash(form_erro, "danger")
                    else:
                        professor_id = None
                        cliente_id = None
                        usuario_id = None
                        if getattr(current_user, 'is_cliente', lambda: False)():
                            cliente = Cliente.query.get(current_user.id)
                            if not cliente:
                                form_erro = 'Cliente inválido.'
                                flash(form_erro, 'danger')
                                return redirect(url_for('agendamento_routes.criar_agendamento'))
                            cliente_id = cliente.id
                        else:
                            usuario = Usuario.query.get(current_user.id)
                            if not usuario:
                                form_erro = 'Usuário inválido.'
                                flash(form_erro, 'danger')
                                return redirect(url_for('agendamento_routes.criar_agendamento'))
                            usuario_id = usuario.id
                            if getattr(usuario, 'is_professor', lambda: False)():
                                professor_id = usuario.id

                        agendamento = AgendamentoVisita(
                            horario_id=horario.id,
                            professor_id=professor_id,
                            cliente_id=cliente_id,
                            escola_nome=escola_nome,
                            turma=turma,
                            nivel_ensino=faixa_etaria,
                            quantidade_alunos=quantidade,
                        )
                        extra_campos = {
                            'nome_responsavel': nome_responsavel,
                            'email_responsavel': email_responsavel,
                            'telefone_escola': telefone_escola,
                            'observacoes': observacoes,
                            'compromisso1': True,
                            'compromisso2': True,
                            'compromisso3': True,
                            'compromisso4': True,
                            'aceite_final': True,
                        }
                        for campo, valor in extra_campos.items():
                            if valor and hasattr(AgendamentoVisita, campo):
                                setattr(agendamento, campo, valor)

                        horario.vagas_disponiveis -= quantidade
                        db.session.add(agendamento)

                        try:
                            db.session.commit()
                            flash("Agendamento criado com sucesso!", "success")
                            if current_user.tipo == 'professor':
                                return redirect(
                                    url_for(
                                        'routes.adicionar_alunos_professor',
                                        agendamento_id=agendamento.id,
                                    )
                                )
                            if current_user.tipo == 'cliente':
                                return redirect(
                                    url_for(
                                        'routes.adicionar_alunos_professor',
                                        agendamento_id=agendamento.id,
                                    )
                                )
                            return redirect(url_for('dashboard_routes.dashboard'))
                        except Exception as e:
                            db.session.rollback()
                            form_erro = f"Erro ao salvar agendamento: {str(e)}"
                            flash(form_erro, "danger")
                
        except Exception as e:
            form_erro = f"Erro ao processar o formulário: {str(e)}"
            flash(form_erro, "danger")
    
    # Renderizar o template com o formulário
    return render_template('criar_agendamento.html', 
                          eventos=eventos,
                          form_erro=form_erro)

@agendamento_routes.route('/api/horarios-disponiveis')
@login_required
def horarios_disponiveis():
    """
    API para obter horários disponíveis para agendamento, baseado em evento e data.
    """
    evento_id = request.args.get('evento_id')
    data = request.args.get('data')
    
    # Verificar se os parâmetros foram fornecidos
    if not evento_id or not data:
        return jsonify({
            'success': False,
            'message': 'Parâmetros evento_id e data são obrigatórios'
        }), 400
    
    try:
        # Como não sabemos a estrutura exata do seu modelo de Horario,
        # vamos retornar dados simulados para teste
        # Em uma implementação real, você buscaria horários do banco de dados
        
        # Simular alguns horários como exemplo
        horarios_exemplo = [
            {
                'id': 1,
                'horario_inicio': '08:00',
                'horario_fim': '10:00',
                'vagas_disponiveis': 30
            },
            {
                'id': 2,
                'horario_inicio': '10:30',
                'horario_fim': '12:30',
                'vagas_disponiveis': 25
            },
            {
                'id': 3,
                'horario_inicio': '14:00',
                'horario_fim': '16:00',
                'vagas_disponiveis': 20
            }
        ]
        
        return jsonify({
            'success': True,
            'horarios': horarios_exemplo
        })
        
    except Exception as e:
        return jsonify({
            'success': False,
            'message': f'Erro ao buscar horários: {str(e)}'
        }), 500

@agendamento_routes.route('/configurar-horarios-agendamento', methods=['GET', 'POST'])
@login_required
def configurar_horarios_agendamento():
    """
    Rota para configuração de horários disponíveis para agendamentos.
    """
    # Inicialização de variáveis
    form_erro = None
    eventos = []
    horarios_existentes = []
    evento_selecionado = None
    evento_id = request.args.get('evento_id', None)
    
    # Buscar eventos disponíveis do cliente atual
    try:
        eventos = Evento.query.filter_by(cliente_id=current_user.id).all()
        
        # Se um evento foi especificado na URL, buscamos seus detalhes
        if evento_id:
            evento_selecionado = Evento.query.filter_by(id=evento_id, cliente_id=current_user.id).first()
            
            # Buscar horários existentes para o evento selecionado
            if evento_selecionado:
                horarios_existentes = HorarioVisitacao.query.filter_by(evento_id=evento_id).all()
                
                # Transformar os horários do banco em dicionários para facilitar o uso no template
                horarios_existentes = [
                    {
                        'id': h.id,
                        'data': h.data.strftime('%Y-%m-%d'),
                        'horario_inicio': h.horario_inicio.strftime('%H:%M'),
                        'horario_fim': h.horario_fim.strftime('%H:%M'),
                        'capacidade': h.capacidade_total,
                        'agendamentos': h.capacidade_total - h.vagas_disponiveis
                    } for h in horarios_existentes
                ]
    except Exception as e:
        flash(f"Erro ao buscar eventos: {str(e)}", "danger")
    
    # Processar o formulário quando enviado via POST
    if request.method == 'POST':
        try:
            # Determinar o tipo de ação
            acao = request.form.get('acao')
            
            if acao == 'adicionar':
                # Obter dados do formulário para adicionar novo horário
                evento_id = request.form.get('evento_id')
                data = request.form.get('data')
                horario_inicio = request.form.get('horario_inicio')
                horario_fim = request.form.get('horario_fim')
                capacidade = request.form.get('capacidade')
                
                # Validar dados obrigatórios
                if not evento_id or not data or not horario_inicio or not horario_fim or not capacidade:
                    form_erro = "Preencha todos os campos obrigatórios."
                    flash(form_erro, "danger")
                else:
                    # Converte string para data e hora
                    data_obj = datetime.strptime(data, '%Y-%m-%d').date()
                    horario_inicio_obj = datetime.strptime(horario_inicio, '%H:%M').time()
                    horario_fim_obj = datetime.strptime(horario_fim, '%H:%M').time()
                    capacidade_int = int(capacidade)
                    
                    # Criar novo horário de visitação
                    novo_horario = HorarioVisitacao(
                        evento_id=evento_id,
                        data=data_obj,
                        horario_inicio=horario_inicio_obj,
                        horario_fim=horario_fim_obj,
                        capacidade_total=capacidade_int,
                        vagas_disponiveis=capacidade_int
                    )
                    
                    db.session.add(novo_horario)
                    db.session.commit()
                    
                    flash(f"Horário adicionado com sucesso para o dia {data} das {horario_inicio} às {horario_fim}!", "success")
                    
                    # Redirecionar para a mesma página com o evento selecionado
                    return redirect(url_for('agendamento_routes.configurar_horarios_agendamento', evento_id=evento_id))
            
            elif acao == 'excluir':
                # Obter ID do horário a ser excluído
                horario_id = request.form.get('horario_id')
                evento_id = request.form.get('evento_id')
                
                if not horario_id:
                    flash("ID do horário não fornecido.", "danger")
                else:
                    # Verificar se existem agendamentos para este horário
                    horario = HorarioVisitacao.query.get(horario_id)
                    
                    if horario:
                        # Verificar se há agendamentos para este horário
                        agendamentos = AgendamentoVisita.query.filter_by(horario_id=horario_id).first()
                        
                        if agendamentos:
                            flash("Não é possível excluir um horário que possui agendamentos.", "danger")
                        else:
                            db.session.delete(horario)
                            db.session.commit()
                            flash("Horário excluído com sucesso!", "success")
                    else:
                        flash("Horário não encontrado.", "danger")
                    
                    # Redirecionar para a mesma página com o evento selecionado
                    return redirect(url_for('agendamento_routes.configurar_horarios_agendamento', evento_id=evento_id))
            
            elif acao == 'adicionar_periodo':
                # Obter dados do formulário para adicionar vários horários em um período
                evento_id = request.form.get('evento_id')
                data_inicio = request.form.get('data_inicio')
                data_fim = request.form.get('data_fim')
                dias_semana = request.form.getlist('dias_semana')
                horario_inicio = request.form.get('horario_inicio')
                horario_fim = request.form.get('horario_fim')
                capacidade = request.form.get('capacidade')
                
                # Validar dados obrigatórios
                if not evento_id or not data_inicio or not data_fim or not dias_semana or not horario_inicio or not horario_fim or not capacidade:
                    form_erro = "Preencha todos os campos obrigatórios."
                    flash(form_erro, "danger")
                else:
                    # Converter strings para objetos de data
                    data_inicio_obj = datetime.strptime(data_inicio, '%Y-%m-%d').date()
                    data_fim_obj = datetime.strptime(data_fim, '%Y-%m-%d').date()
                    horario_inicio_obj = datetime.strptime(horario_inicio, '%H:%M').time()
                    horario_fim_obj = datetime.strptime(horario_fim, '%H:%M').time()
                    capacidade_int = int(capacidade)
                    
                    # Converter dias da semana para inteiros (0=Segunda, 6=Domingo)
                    dias = [int(dia) for dia in dias_semana]
                    
                    # Criar horários para todas as datas no período que correspondem aos dias da semana selecionados
                    delta = data_fim_obj - data_inicio_obj
                    horarios_criados = 0
                    
                    for i in range(delta.days + 1):
                        data_atual = data_inicio_obj + timedelta(days=i)
                        # weekday() retorna 0 para segunda e 6 para domingo
                        if data_atual.weekday() in dias:
                            # Verificar se já existe um horário para esta data e período
                            horario_existente = HorarioVisitacao.query.filter_by(
                                evento_id=evento_id,
                                data=data_atual,
                                horario_inicio=horario_inicio_obj,
                                horario_fim=horario_fim_obj
                            ).first()
                            
                            if not horario_existente:
                                novo_horario = HorarioVisitacao(
                                    evento_id=evento_id,
                                    data=data_atual,
                                    horario_inicio=horario_inicio_obj,
                                    horario_fim=horario_fim_obj,
                                    capacidade_total=capacidade_int,
                                    vagas_disponiveis=capacidade_int
                                )
                                
                                db.session.add(novo_horario)
                                horarios_criados += 1
                    
                    if horarios_criados > 0:
                        db.session.commit()
                        flash(f"{horarios_criados} horários configurados com sucesso no período de {data_inicio} a {data_fim}!", "success")
                    else:
                        flash("Nenhum horário novo foi criado. Verifique se já existem horários para as datas selecionadas.", "warning")
                    
                    # Redirecionar para a mesma página com o evento selecionado
                    return redirect(url_for('agendamento_routes.configurar_horarios_agendamento', evento_id=evento_id))
                
        except Exception as e:
            form_erro = f"Erro ao processar o formulário: {str(e)}"
            flash(form_erro, "danger")
            db.session.rollback()
    
    # Adicione esta linha para verificar se a função editar_horario existe
    has_editar_horario = hasattr(routes, 'editar_horario')
    
    # Obter configuração de agendamento se existir
    configuracao = None
    if evento_selecionado:
        configuracao = ConfiguracaoAgendamento.query.filter_by(
            cliente_id=current_user.id,
            evento_id=evento_selecionado.id
        ).first()
    
    # Renderizar o template com o formulário
    return render_template('configurar_horarios_agendamento.html', 
                          eventos=eventos,
                          evento_selecionado=evento_selecionado,
                          horarios_existentes=horarios_existentes,
                          form_erro=form_erro,
                          has_editar_horario=has_editar_horario,
                          configuracao=configuracao)

@agendamento_routes.route('/criar-evento-agendamento', methods=['GET', 'POST'])
@login_required
def criar_evento_agendamento():
    """
    Rota para criação de um novo evento para agendamentos.
    """
    # Verificação de permissão
    if current_user.tipo != 'cliente':
        flash('Acesso negado!', 'danger')
        return redirect(url_for('dashboard_routes.dashboard_cliente'))
    
    # Inicialização de variáveis
    form_erro = None
    
    # Processar o formulário quando enviado via POST
    if request.method == 'POST':
        try:
            # Obter dados do formulário
            nome = request.form.get('nome')
            descricao = request.form.get('descricao')
            programacao = request.form.get('programacao')
            localizacao = request.form.get('local')
            link_mapa = request.form.get('link_mapa')
            data_inicio = request.form.get('data_inicio')
            data_fim = request.form.get('data_fim')
            hora_inicio = request.form.get('hora_inicio')
            hora_fim = request.form.get('hora_fim')
            capacidade_padrao = request.form.get('capacidade_padrao')
            requer_aprovacao = 'requer_aprovacao' in request.form
            publico = 'publico' in request.form
            
            # Validar dados obrigatórios
            if not nome or not data_inicio or not data_fim or not capacidade_padrao:
                form_erro = "Preencha todos os campos obrigatórios."
                flash(form_erro, "danger")
            elif data_fim < data_inicio:
                form_erro = "A data de fim deve ser posterior à data de início."
                flash(form_erro, "danger")
            else:
                # Processar upload de banner, se houver
                banner = request.files.get('banner')
                banner_url = None
                
                if banner and banner.filename:
                    filename = secure_filename(banner.filename)
                    caminho_banner = os.path.join('static/banners', filename)
                    os.makedirs(os.path.dirname(caminho_banner), exist_ok=True)
                    banner.save(caminho_banner)
                    banner_url = url_for('static', filename=f'banners/{filename}', _external=True)
                
                # Converter strings para objetos de data/hora
                data_inicio_obj = datetime.strptime(data_inicio, '%Y-%m-%d') if data_inicio else None
                data_fim_obj = datetime.strptime(data_fim, '%Y-%m-%d') if data_fim else None
                
                # Processar hora (se necessário)
                from datetime import time
                hora_inicio_obj = time.fromisoformat(hora_inicio) if hora_inicio else None
                hora_fim_obj = time.fromisoformat(hora_fim) if hora_fim else None
                
                # Criar o objeto Evento
                novo_evento = Evento(
                    cliente_id=current_user.id,
                    nome=nome,
                    descricao=descricao,
                    programacao=programacao,
                    localizacao=localizacao,
                    link_mapa=link_mapa,
                    banner_url=banner_url,
                    data_inicio=data_inicio_obj,
                    data_fim=data_fim_obj,
                    hora_inicio=hora_inicio_obj,
                    hora_fim=hora_fim_obj,
                    capacidade_padrao=int(capacidade_padrao),
                    requer_aprovacao=requer_aprovacao,
                    publico=publico
                )
                
                try:
                    db.session.add(novo_evento)
                    db.session.flush()  # Obter o ID do evento antes de criar tipos de inscrição
                    
                    # Processar tipos de inscrição se o cliente tiver pagamento habilitado
                    if current_user.habilita_pagamento:
                        inscricao_gratuita = (request.form.get('inscricao_gratuita') == 'on')
                        novo_evento.inscricao_gratuita = inscricao_gratuita
                        
                        # Adicionar tipos de inscrição se não for gratuito
                        if not inscricao_gratuita:
                            nomes_tipos = request.form.getlist('nome_tipo[]')
                            precos = request.form.getlist('preco_tipo[]')
                            
                            if not nomes_tipos or not precos:
                                raise ValueError("Tipos de inscrição e preços são obrigatórios quando o evento não é gratuito.")
                            
                            for nome, preco in zip(nomes_tipos, precos):
                                if nome and preco:
                                    novo_tipo = EventoInscricaoTipo(
                                        evento_id=novo_evento.id,
                                        nome=nome,
                                        preco=float(preco)
                                    )
                                    db.session.add(novo_tipo)
                    
                    db.session.commit()
                    flash(f"Evento '{nome}' criado com sucesso! Você pode agora configurar os horários.", "success")
                    return redirect(url_for('agendamento_routes.configurar_horarios_agendamento', evento_id=novo_evento.id))
                
                except Exception as e:
                    db.session.rollback()
                    form_erro = f"Erro ao salvar evento: {str(e)}"
                    flash(form_erro, "danger")
        
        except Exception as e:
            form_erro = f"Erro ao processar o formulário: {str(e)}"
            flash(form_erro, "danger")
    
    # Renderizar o template com o formulário
    return render_template('criar_evento_agendamento.html', form_erro=form_erro)
    
@agendamento_routes.route('/importar-agendamentos', methods=['GET', 'POST'])
@login_required
def importar_agendamentos():
    """
    Rota para importação de agendamentos a partir de um arquivo CSV ou Excel.
    """
    # Inicialização de variáveis
    form_erro = None
    eventos = []
    importacao_resultado = None
    
    # Buscar eventos disponíveis do cliente atual
    try:
        eventos = Evento.query.filter_by(cliente_id=current_user.id).all()
    except Exception as e:
        flash(f"Erro ao buscar eventos: {str(e)}", "danger")
    
    # Processar o formulário quando enviado via POST
    if request.method == 'POST':
        try:
            # Verificar se um arquivo foi enviado
            if 'arquivo' not in request.files:
                form_erro = "Nenhum arquivo enviado."
                flash(form_erro, "danger")
            else:
                arquivo = request.files['arquivo']
                
                # Verificar se o arquivo tem nome
                if arquivo.filename == '':
                    form_erro = "Nenhum arquivo selecionado."
                    flash(form_erro, "danger")
                else:
                    # Verificar a extensão do arquivo
                    if not arquivo.filename.endswith(('.csv', '.xlsx', '.xls')):
                        form_erro = "Formato de arquivo não suportado. Use CSV ou Excel (.xlsx, .xls)."
                        flash(form_erro, "danger")
                    else:
                        # Obter o evento selecionado
                        evento_id = request.form.get('evento_id')
                        if not evento_id:
                            form_erro = "Selecione um evento para importar os agendamentos."
                            flash(form_erro, "danger")
                        else:
                            # Processar o arquivo (CSV ou Excel)
                            # Aqui teríamos a lógica para ler o arquivo e importar os agendamentos
                            # Como não temos acesso ao modelo real de Agendamento, usaremos dados simulados
                            
                            # Simular resultados da importação
                            importacao_resultado = {
                                'total_registros': 15,
                                'importados': 12,
                                'ignorados': 3,
                                'detalhes': [
                                    {'linha': 2, 'status': 'sucesso', 'mensagem': 'Importado com sucesso'},
                                    {'linha': 5, 'status': 'sucesso', 'mensagem': 'Importado com sucesso'},
                                    {'linha': 8, 'status': 'erro', 'mensagem': 'Data inválida'},
                                    {'linha': 10, 'status': 'erro', 'mensagem': 'Horário não disponível'},
                                    {'linha': 12, 'status': 'erro', 'mensagem': 'Capacidade excedida'}
                                ]
                            }
                            
                            flash(f"Importação concluída! {importacao_resultado['importados']} agendamentos importados, {importacao_resultado['ignorados']} ignorados.", "success")
                
        except Exception as e:
            form_erro = f"Erro ao processar a importação: {str(e)}"
            flash(form_erro, "danger")
    
    # Renderizar o template com o formulário
    return render_template('importar_agendamentos.html', 
                          eventos=eventos,
                          form_erro=form_erro,
                          importacao_resultado=importacao_resultado)
    
@agendamento_routes.route('/download-modelo-importacao')
@login_required
def download_modelo_importacao():
    """
    Rota para baixar um modelo de planilha para importação de agendamentos.
    """
    try:
        # Aqui você criaria um arquivo Excel ou CSV com as colunas necessárias
        # Como exemplo, vamos apenas retornar uma resposta simulando o download
        
        # Em uma implementação real, você usaria bibliotecas como xlsxwriter ou pandas
        # para criar o arquivo e depois enviá-lo como resposta
        
        # Exemplo simplificado (apenas para demonstração):
        from io import BytesIO
        import csv
        
        # Criar um buffer de memória para o CSV
        output = BytesIO()
        writer = csv.writer(output)
        
        # Escrever o cabeçalho
        writer.writerow(['Data', 'Horário', 'Escola/Instituição', 'Nome do Responsável', 
                         'E-mail', 'Telefone', 'Turma', 'Quantidade de Alunos'])
        
        # Escrever algumas linhas de exemplo
        writer.writerow(['20/03/2025', '09:00', 'Escola Exemplo', 'João Silva', 
                         'joao.silva@email.com', '(11) 98765-4321', '5º Ano A', '25'])
        writer.writerow(['21/03/2025', '14:30', 'Colégio Modelo', 'Maria Oliveira', 
                         'maria.oliveira@email.com', '(11) 91234-5678', '8º Ano B', '30'])
        
        # Preparar a resposta
        output.seek(0)
        
        return send_file(
            output,
            mimetype='text/csv',
            as_attachment=True,
            download_name='modelo_importacao_agendamentos.csv'
        )
        
    except Exception as e:
        flash(f"Erro ao gerar o modelo: {str(e)}", "danger")
        return redirect(url_for('agendamento_routes.importar_agendamentos'))


@agendamento_routes.route('/exportar-log-importacao')
@login_required
def exportar_log_importacao():
    """
    Rota para exportar o log detalhado da última importação.
    """
    try:
        # Aqui você buscaria os logs de importação do banco de dados
        # Como exemplo, vamos apenas retornar um arquivo CSV com dados simulados
        
        from io import BytesIO
        import csv
        
        # Criar um buffer de memória para o CSV
        output = BytesIO()
        writer = csv.writer(output)
        
        # Escrever o cabeçalho
        writer.writerow(['Linha', 'Status', 'Mensagem', 'Dados Originais'])
        
        # Escrever algumas linhas de exemplo
        writer.writerow(['1', 'Cabeçalho', 'Ignorado', 'Data,Horário,Escola,...'])
        writer.writerow(['2', 'Sucesso', 'Importado com sucesso', '20/03/2025,09:00,Escola Exemplo,...'])
        writer.writerow(['3', 'Sucesso', 'Importado com sucesso', '20/03/2025,14:00,Escola Modelo,...'])
        writer.writerow(['4', 'Erro', 'Data inválida', '32/03/2025,10:00,Escola Inválida,...'])
        writer.writerow(['5', 'Erro', 'Horário não disponível', '21/03/2025,18:00,Escola Teste,...'])
        writer.writerow(['6', 'Erro', 'Capacidade excedida', '22/03/2025,09:00,Escola Grande,...'])
        
        # Preparar a resposta
        output.seek(0)
        
        return send_file(
            output,
            mimetype='text/csv',
            as_attachment=True,
            download_name='log_importacao_agendamentos.csv'
        )
        
    except Exception as e:
        flash(f"Erro ao gerar o log: {str(e)}", "danger")
        return redirect(url_for('agendamento_routes.importar_agendamentos'))
    
@agendamento_routes.route('/api/toggle-agendamento-publico', methods=['POST'])
@login_required
def toggle_agendamento_publico():
    """
    Alternar o status de agendamento público (se visitantes podem agendar pelo site).
    Esta rota é chamada via AJAX a partir da página de configurações.
    """
    try:
        # Buscar configuração atual de agendamento do cliente
        config_agendamento = None
        
        # Verificar se existe um modelo ConfigAgendamento
        # Esta verificação ajuda a evitar erros se o modelo não existir
        if 'ConfigAgendamento' in globals():
            config_agendamento = ConfigAgendamento.query.filter_by(cliente_id=current_user.id).first()
        
            # Se não existir, criar uma nova configuração
            if not config_agendamento:
                config_agendamento = ConfigAgendamento(
                    cliente_id=current_user.id,
                    agendamento_publico=False
                )
                db.session.add(config_agendamento)
            
            # Alternar o status
            config_agendamento.agendamento_publico = not config_agendamento.agendamento_publico
            
            # Salvar alterações no banco de dados
            db.session.commit()
            
            # Retornar o novo status
            return jsonify({
                'success': True,
                'value': config_agendamento.agendamento_publico
            })
        else:
            # Se o modelo não existir, simule a operação para fins de demonstração
            # Em um ambiente de produção, você implementaria isso com seu modelo real
            return jsonify({
                'success': True,
                'value': True,  # Valor simulado
                'message': 'Operação simulada: modelo ConfigAgendamento não encontrado'
            })
            
    except Exception as e:
        # Log de erro para depuração
        logger.error("Erro ao alternar status de agendamento público: %s", str(e))
        
        # Retornar erro para a aplicação
        return jsonify({
            'success': False,
            'message': f"Erro ao alternar status: {str(e)}"
        }), 500

@agendamento_routes.route('/api/toggle-aprovacao-manual', methods=['POST'])
@login_required
def toggle_aprovacao_manual():
    """
    Alternar o status de aprovação manual de agendamentos.
    Quando ativado, os agendamentos novos ficam com status pendente até aprovação.
    Esta rota é chamada via AJAX a partir da página de configurações.
    """
    try:
        # Buscar configuração atual de agendamento do cliente
        config_agendamento = None
        
        # Verificar se existe um modelo ConfigAgendamento
        # Esta verificação ajuda a evitar erros se o modelo não existir
        if 'ConfigAgendamento' in globals():
            config_agendamento = ConfigAgendamento.query.filter_by(cliente_id=current_user.id).first()
        
            # Se não existir, criar uma nova configuração
            if not config_agendamento:
                config_agendamento = ConfigAgendamento(
                    cliente_id=current_user.id,
                    aprovacao_manual=False
                )
                db.session.add(config_agendamento)
            
            # Alternar o status
            config_agendamento.aprovacao_manual = not config_agendamento.aprovacao_manual
            
            # Salvar alterações no banco de dados
            db.session.commit()
            
            # Retornar o novo status
            return jsonify({
                'success': True,
                'value': config_agendamento.aprovacao_manual
            })
        else:
            # Se o modelo não existir, simule a operação para fins de demonstração
            # Em um ambiente de produção, você implementaria isso com seu modelo real
            return jsonify({
                'success': True,
                'value': True,  # Valor simulado
                'message': 'Operação simulada: modelo ConfigAgendamento não encontrado'
            })
            
    except Exception as e:
        # Log de erro para depuração
        logger.error("Erro ao alternar status de aprovação manual: %s", str(e))
        
        # Retornar erro para a aplicação
        return jsonify({
            'success': False,
            'message': f"Erro ao alternar status: {str(e)}"
        }), 500

@agendamento_routes.route('/api/toggle-limite-capacidade', methods=['POST'])
@login_required
def toggle_limite_capacidade():
    """
    Alternar a aplicação do limite de capacidade para agendamentos.
    Quando ativado, o sistema verifica se há vagas disponíveis antes de permitir o agendamento.
    Esta rota é chamada via AJAX a partir da página de configurações.
    """
    try:
        # Buscar configuração atual de agendamento do cliente
        config_agendamento = None
        
        # Verificar se existe um modelo ConfigAgendamento
        # Esta verificação ajuda a evitar erros se o modelo não existir
        if 'ConfigAgendamento' in globals():
            config_agendamento = ConfigAgendamento.query.filter_by(cliente_id=current_user.id).first()
        
            # Se não existir, criar uma nova configuração
            if not config_agendamento:
                config_agendamento = ConfigAgendamento(
                    cliente_id=current_user.id,
                    aplicar_limite_capacidade=True  # O padrão é aplicar o limite
                )
                db.session.add(config_agendamento)
            
            # Alternar o status
            config_agendamento.aplicar_limite_capacidade = not config_agendamento.aplicar_limite_capacidade
            
            # Salvar alterações no banco de dados
            db.session.commit()
            
            # Retornar o novo status
            return jsonify({
                'success': True,
                'value': config_agendamento.aplicar_limite_capacidade
            })
        else:
            # Se o modelo não existir, simule a operação para fins de demonstração
            # Em um ambiente de produção, você implementaria isso com seu modelo real
            return jsonify({
                'success': True,
                'value': True,  # Valor simulado
                'message': 'Operação simulada: modelo ConfigAgendamento não encontrado'
            })
            
    except Exception as e:
        # Log de erro para depuração
        logger.error("Erro ao alternar status de limite de capacidade: %s", str(e))
        
        # Retornar erro para a aplicação
        return jsonify({
            'success': False,
            'message': f"Erro ao alternar status: {str(e)}"
        }), 500

@agendamento_routes.route('/salvar-config-agendamento', methods=['POST'])
@login_required
def salvar_config_agendamento():
    """
    Salvar as configurações gerais do sistema de agendamentos.
    Esta rota processa o formulário enviado pela página de configurações.
    """
    try:
        # Obter dados do formulário
        capacidade_maxima = request.form.get('capacidade_maxima', type=int)
        dias_antecedencia = request.form.get('dias_antecedencia', type=int)
        
        # Validar dados
        if not capacidade_maxima or capacidade_maxima < 1:
            flash("A capacidade máxima deve ser um número positivo.", "danger")
            return redirect(url_for('dashboard_routes.dashboard_agendamentos', _anchor='configuracoes'))
            
        if not dias_antecedencia or dias_antecedencia < 1:
            flash("Os dias de antecedência devem ser um número positivo.", "danger")
            return redirect(url_for('dashboard_routes.dashboard_agendamentos', _anchor='configuracoes'))
            
        # Buscar configuração atual de agendamento do cliente
        config_agendamento = None
        
        # Verificar se existe um modelo ConfigAgendamento
        if 'ConfigAgendamento' in globals():
            config_agendamento = ConfigAgendamento.query.filter_by(cliente_id=current_user.id).first()
        
            # Se não existir, criar uma nova configuração
            if not config_agendamento:
                config_agendamento = ConfigAgendamento(
                    cliente_id=current_user.id,
                    capacidade_maxima=30,  # Valor padrão
                    dias_antecedencia=30,  # Valor padrão
                    agendamento_publico=True,
                    aprovacao_manual=False,
                    aplicar_limite_capacidade=True
                )
                db.session.add(config_agendamento)
            
            # Atualizar configurações
            config_agendamento.capacidade_maxima = capacidade_maxima
            config_agendamento.dias_antecedencia = dias_antecedencia
            
            # Salvar alterações no banco de dados
            db.session.commit()
            
            flash("Configurações de agendamento salvas com sucesso!", "success")
        else:
            # Se o modelo não existir, apenas exibir mensagem de sucesso simulado
            flash("Configurações salvas com sucesso! (Modo de demonstração)", "success")
        
        # Obter valores opcionais adicionais
        # Pode-se adicionar mais campos conforme necessário
        enviar_lembretes = 'enviar_lembretes' in request.form
        periodo_lembrete = request.form.get('periodo_lembrete', type=int)
        template_email = request.form.get('template_email')
        
        # Se você tiver campos adicionais, o código para salvá-los seria inserido aqui
            
        # Redirecionar de volta para a página de configurações
        return redirect(url_for('dashboard_routes.dashboard_agendamentos', _anchor='configuracoes'))
            
    except Exception as e:
        # Log de erro para depuração
        logger.error("Erro ao salvar configurações de agendamento: %s", str(e))
        
        # Notificar o usuário
        flash(f"Erro ao salvar configurações: {str(e)}", "danger")
        
        # Redirecionar de volta para a página de configurações
        return redirect(url_for('dashboard_routes.dashboard_agendamentos', _anchor='configuracoes'))

@agendamento_routes.route('/criar-periodo-agendamento', methods=['GET', 'POST'])
@login_required
def criar_periodo_agendamento():
    """
    Rota para criação de período de agendamento.
    Um período define um intervalo de datas em que o agendamento está disponível.
    """
    # Inicialização de variáveis
    form_erro = None
    eventos = []
    
    # Buscar eventos disponíveis do cliente atual
    try:
        eventos = Evento.query.filter_by(cliente_id=current_user.id).all()
    except Exception as e:
        flash(f"Erro ao buscar eventos: {str(e)}", "danger")
    
    # Processar o formulário quando enviado via POST
    if request.method == 'POST':
        try:
            # Obter dados do formulário
            evento_id = request.form.get('evento_id')
            data_inicio = request.form.get('data_inicio')
            data_fim = request.form.get('data_fim')
            hora_inicio = request.form.get('hora_inicio')
            hora_fim = request.form.get('hora_fim')
            intervalo_min = request.form.get('intervalo_min', type=int)
            capacidade = request.form.get('capacidade', type=int)
            dias_semana = request.form.getlist('dias_semana')  # Lista de dias selecionados (0-6)
            
            # Validar dados obrigatórios
            if not evento_id or not data_inicio or not data_fim or not hora_inicio or not hora_fim or not capacidade:
                form_erro = "Preencha todos os campos obrigatórios."
                flash(form_erro, "danger")
            elif not dias_semana:
                form_erro = "Selecione pelo menos um dia da semana."
                flash(form_erro, "danger")
            else:
                # Verificar se data de fim é posterior à data de início
                if data_fim < data_inicio:
                    form_erro = "A data de fim deve ser posterior à data de início."
                    flash(form_erro, "danger")
                else:
                    # Aqui você adicionaria o código para criar um novo período de agendamento
                    # e os horários relacionados baseado nos dias da semana selecionados
                    
                    # Como não sabemos a estrutura exata do seu modelo,
                    # vamos apenas exibir uma mensagem de sucesso simulada
                    
                    dias_selecionados = [dia_semana(dia) for dia in dias_semana]
                    dias_texto = ", ".join(dias_selecionados)
                    
                    flash(f"Período de agendamento criado com sucesso! Horários configurados para {dias_texto} das {hora_inicio} às {hora_fim}.", "success")
                    
                    # Redirecionar para a página de configuração de horários
                    return redirect(url_for('agendamento_routes.configurar_horarios_agendamento', evento_id=evento_id))
                
        except Exception as e:
            form_erro = f"Erro ao processar o formulário: {str(e)}"
            flash(form_erro, "danger")
    
    # Renderizar o template com o formulário
    return render_template('criar_periodo_agendamento.html',
                          eventos=eventos,
                          form_erro=form_erro)


@agendamento_routes.route('/editar_periodo/<int:periodo_id>', methods=['GET', 'POST'])
@login_required
def editar_periodo(periodo_id):
    flash('Funcionalidade de edição de período ainda não implementada.', 'info')
    return redirect(url_for('dashboard_routes.dashboard_agendamentos'))


@agendamento_routes.route('/editar_sala_visitacao/<int:sala_id>', methods=['GET', 'POST'])
@login_required
def editar_sala_visitacao(sala_id):
    flash('Funcionalidade de edição de sala ainda não implementada.', 'info')
    return redirect(url_for('agendamento_routes.salas_visitacao', evento_id=sala_id))

@agendamento_routes.route('/excluir-todos-agendamentos', methods=['POST'])
@login_required
def excluir_todos_agendamentos():
    """
    Rota para excluir todos os agendamentos do cliente atual.
    Esta é uma operação perigosa e irreversível, por isso requer uma confirmação
    e é acessível apenas via método POST.
    """
    try:
        # Verificar se o cliente tem permissão para excluir agendamentos
        if not current_user.is_admin and not current_user.is_cliente:
            flash("Você não tem permissão para realizar esta operação.", "danger")
            return redirect(url_for('dashboard_routes.dashboard_agendamentos'))
        
        # Buscar todos os eventos do cliente
        eventos = Evento.query.filter_by(cliente_id=current_user.id).all()
        
        # Contador para registrar quantos agendamentos foram excluídos
        total_excluidos = 0
        
        # Verificar se existe um modelo Agendamento
        # Esta verificação ajuda a evitar erros se o modelo não existir
        if 'Agendamento' in globals():
            # Para cada evento, buscar todos os horários e seus agendamentos
            for evento in eventos:
                # Se você tiver um relacionamento direto entre Evento e Horario
                horarios = Horario.query.filter_by(evento_id=evento.id).all()
                
                for horario in horarios:
                    # Buscar agendamentos deste horário
                    agendamentos = Agendamento.query.filter_by(horario_id=horario.id).all()
                    
                    # Excluir cada agendamento
                    for agendamento in agendamentos:
                        db.session.delete(agendamento)
                        total_excluidos += 1
            
            # Commit das alterações ao banco de dados
            db.session.commit()
            
            # Notificar o usuário do sucesso da operação
            flash(f"Todos os agendamentos foram excluídos com sucesso. Total de {total_excluidos} agendamentos removidos.", "success")
        else:
            # Se o modelo não existir, simule a operação para fins de demonstração
            flash("Operação simulada: Todos os agendamentos foram excluídos com sucesso.", "success")
        
        # Redirecionar para o dashboard de agendamentos
        return redirect(url_for('dashboard_routes.dashboard_agendamentos'))
            
    except Exception as e:
        # Em caso de erro, fazer rollback das alterações
        if 'db' in globals() and hasattr(db, 'session'):
            db.session.rollback()

        # Log do erro para depuração
        logger.error("Erro ao excluir agendamentos: %s", str(e))
        
        # Notificar o usuário do erro
        flash(f"Erro ao excluir agendamentos: {str(e)}", "danger")
        
        # Redirecionar para o dashboard
        return redirect(url_for('dashboard_routes.dashboard_agendamentos'))
    
@agendamento_routes.route('/resetar-configuracoes-agendamento', methods=['POST'])
@login_required
def resetar_configuracoes_agendamento():
    """
    Rota para resetar as configurações de agendamento para valores padrão.
    Esta operação restaura as configurações originais, mas não afeta os agendamentos existentes.
    """
    try:
        # Verificar se o cliente tem permissão para resetar configurações
        if not current_user.is_admin and not current_user.is_cliente:
            flash("Você não tem permissão para realizar esta operação.", "danger")
            return redirect(url_for('dashboard_routes.dashboard_agendamentos'))
        
        # Buscar configuração atual de agendamento do cliente
        config_agendamento = None
        
        # Verificar se existe um modelo ConfigAgendamento
        if 'ConfigAgendamento' in globals():
            config_agendamento = ConfigAgendamento.query.filter_by(cliente_id=current_user.id).first()
        
            # Se existir, resetar para os valores padrão
            if config_agendamento:
                config_agendamento.capacidade_maxima = 30
                config_agendamento.dias_antecedencia = 30
                config_agendamento.agendamento_publico = True
                config_agendamento.aprovacao_manual = False
                config_agendamento.aplicar_limite_capacidade = True
                
                # Adicionar outras configurações padrão conforme necessário
                
                # Salvar alterações no banco de dados
                db.session.commit()
                
                flash("Configurações de agendamento resetadas para os valores padrão com sucesso!", "success")
            else:
                # Se não existir, criar uma nova configuração com valores padrão
                config_agendamento = ConfigAgendamento(
                    cliente_id=current_user.id,
                    capacidade_maxima=30,
                    dias_antecedencia=30,
                    agendamento_publico=True,
                    aprovacao_manual=False,
                    aplicar_limite_capacidade=True
                )
                
                db.session.add(config_agendamento)
                db.session.commit()
                
                flash("Configurações de agendamento criadas com valores padrão!", "success")
        else:
            # Se o modelo não existir, simule a operação para fins de demonstração
            flash("Operação simulada: Configurações resetadas para valores padrão.", "success")
        
        # Redirecionar para o dashboard de agendamentos, aba configurações
        return redirect(url_for('dashboard_routes.dashboard_agendamentos', _anchor='configuracoes'))
            
    except Exception as e:
        # Em caso de erro, fazer rollback das alterações
        if 'db' in globals() and hasattr(db, 'session'):
            db.session.rollback()

        # Log do erro para depuração
        logger.error("Erro ao resetar configurações: %s", str(e))
        
        # Notificar o usuário do erro
        flash(f"Erro ao resetar configurações: {str(e)}", "danger")
        
        # Redirecionar para o dashboard
        return redirect(url_for('dashboard_routes.dashboard_agendamentos', _anchor='configuracoes'))
    
@agendamento_routes.route('/exportar-agendamentos')
@login_required
def exportar_agendamentos():
    """
    Rota para exportar agendamentos do cliente atual em formato CSV ou Excel.
    Recebe parâmetros opcionais por query string para filtrar os dados.
    """
    try:
        # Obter parâmetros de filtro
        formato = request.args.get('formato', 'csv')  # csv ou excel
        evento_id = request.args.get('evento_id')
        data_inicio = request.args.get('data_inicio')
        data_fim = request.args.get('data_fim')
        status = request.args.get('status')  # todos, confirmados, realizados, cancelados
        
        # Validar o formato solicitado
        if formato not in ['csv', 'excel']:
            flash("Formato de exportação inválido. Use 'csv' ou 'excel'.", "danger")
            return redirect(url_for('dashboard_routes.dashboard_agendamentos'))
        
        # Buscar dados para exportação
        # Em uma implementação real, você buscaria os agendamentos do banco de dados
        # baseado nos filtros fornecidos
        
        # Como não sabemos a estrutura exata do seu modelo,
        # vamos criar dados simulados para demonstração
        
        # Dados simulados para exportação
        agendamentos_dados = [
            {
                'id': 1,
                'data': '2025-03-20',
                'horario': '09:00 - 11:00',
                'evento': 'Feira de Ciências 2025',
                'escola': 'Escola Modelo',
                'responsavel': 'João Silva',
                'email': 'joao.silva@email.com',
                'telefone': '(11) 98765-4321',
                'turma': '5º Ano A',
                'alunos': 25,
                'status': 'confirmado',
                'data_criacao': '2025-02-15 14:30:22'
            },
            {
                'id': 2,
                'data': '2025-03-21',
                'horario': '14:00 - 16:00',
                'evento': 'Feira de Ciências 2025',
                'escola': 'Colégio Exemplo',
                'responsavel': 'Maria Oliveira',
                'email': 'maria.oliveira@email.com',
                'telefone': '(11) 91234-5678',
                'turma': '8º Ano B',
                'alunos': 30,
                'status': 'confirmado',
                'data_criacao': '2025-02-16 10:15:45'
            },
            {
                'id': 3,
                'data': '2025-03-22',
                'horario': '09:00 - 11:00',
                'evento': 'Feira de Ciências 2025',
                'escola': 'Instituto Educacional',
                'responsavel': 'Carlos Santos',
                'email': 'carlos.santos@email.com',
                'telefone': '(11) 95555-1234',
                'turma': '2º Ano EM',
                'alunos': 35,
                'status': 'cancelado',
                'data_criacao': '2025-02-17 09:22:10'
            }
        ]
        
        # Exportar para CSV
        if formato == 'csv':
            from io import StringIO
            import csv
            
            # Criar buffer de memória para o CSV
            output = StringIO()
            writer = csv.writer(output)
            
            # Escrever cabeçalho
            writer.writerow(['ID', 'Data', 'Horário', 'Evento', 'Escola', 'Responsável', 'Email', 
                            'Telefone', 'Turma', 'Alunos', 'Status', 'Data de Criação'])
            
            # Escrever linhas de dados
            for agendamento in agendamentos_dados:
                writer.writerow([
                    agendamento['id'],
                    agendamento['data'],
                    agendamento['horario'],
                    agendamento['evento'],
                    agendamento['escola'],
                    agendamento['responsavel'],
                    agendamento['email'],
                    agendamento['telefone'],
                    agendamento['turma'],
                    agendamento['alunos'],
                    agendamento['status'],
                    agendamento['data_criacao']
                ])
            
            # Preparar a resposta
            output.seek(0)
            
            return Response(
                output.getvalue(),
                mimetype='text/csv',
                headers={
                    'Content-Disposition': 'attachment; filename=agendamentos.csv',
                    'Content-Type': 'text/csv; charset=utf-8'
                }
            )
        
        # Exportar para Excel
        elif formato == 'excel':
            try:
                # Tentar importar a biblioteca xlsxwriter
                import xlsxwriter
                from io import BytesIO
                
                # Criar buffer de memória para o Excel
                output = BytesIO()
                
                # Criar workbook e adicionar uma planilha
                workbook = xlsxwriter.Workbook(output)
                worksheet = workbook.add_worksheet('Agendamentos')
                
                # Formatar cabeçalho
                header_format = workbook.add_format({
                    'bold': True,
                    'bg_color': '#4B5563',
                    'color': 'white',
                    'border': 1
                })
                
                # Formatar células normais
                cell_format = workbook.add_format({
                    'border': 1
                })
                
                # Formatar células de status
                status_formats = {
                    'confirmado': workbook.add_format({
                        'border': 1,
                        'bg_color': '#DBEAFE'  # Azul claro
                    }),
                    'realizado': workbook.add_format({
                        'border': 1,
                        'bg_color': '#DCFCE7'  # Verde claro
                    }),
                    'cancelado': workbook.add_format({
                        'border': 1,
                        'bg_color': '#FEE2E2'  # Vermelho claro
                    })
                }
                
                # Definir cabeçalho
                headers = ['ID', 'Data', 'Horário', 'Evento', 'Escola', 'Responsável', 'Email', 
                          'Telefone', 'Turma', 'Alunos', 'Status', 'Data de Criação']
                
                # Escrever cabeçalho
                for col, header in enumerate(headers):
                    worksheet.write(0, col, header, header_format)
                
                # Escrever dados
                for row, agendamento in enumerate(agendamentos_dados, start=1):
                    status = agendamento['status']
                    status_format = status_formats.get(status, cell_format)
                    
                    worksheet.write(row, 0, agendamento['id'], cell_format)
                    worksheet.write(row, 1, agendamento['data'], cell_format)
                    worksheet.write(row, 2, agendamento['horario'], cell_format)
                    worksheet.write(row, 3, agendamento['evento'], cell_format)
                    worksheet.write(row, 4, agendamento['escola'], cell_format)
                    worksheet.write(row, 5, agendamento['responsavel'], cell_format)
                    worksheet.write(row, 6, agendamento['email'], cell_format)
                    worksheet.write(row, 7, agendamento['telefone'], cell_format)
                    worksheet.write(row, 8, agendamento['turma'], cell_format)
                    worksheet.write(row, 9, agendamento['alunos'], cell_format)
                    worksheet.write(row, 10, agendamento['status'], status_format)
                    worksheet.write(row, 11, agendamento['data_criacao'], cell_format)
                
                # Ajustar largura das colunas automaticamente
                for col, header in enumerate(headers):
                    col_width = max(len(header), 12)  # Mínimo de 12 caracteres
                    worksheet.set_column(col, col, col_width)
                
                # Fechar o workbook
                workbook.close()
                
                # Preparar a resposta
                output.seek(0)
                
                return send_file(
                    output,
                    mimetype='application/vnd.openxmlformats-officedocument.spreadsheetml.sheet',
                    as_attachment=True,
                    download_name='agendamentos.xlsx'
                )
                
            except ImportError:
                # Caso a biblioteca xlsxwriter não esteja disponível, fallback para CSV
                flash("Biblioteca para exportação Excel não disponível. Exportando como CSV.", "warning")
                
                # Chamada recursiva usando formato CSV
                return exportar_agendamentos(formato='csv')
        
    except Exception as e:
        # Log de erro para depuração
        logger.error("Erro ao exportar agendamentos: %s", str(e))
        
        # Notificar o usuário do erro
        flash(f"Erro ao exportar agendamentos: {str(e)}", "danger")
        
        # Redirecionar para o dashboard
        return redirect(url_for('dashboard_routes.dashboard_agendamentos'))

@agendamento_routes.route('/sala_visitacao/<int:sala_id>/excluir', methods=['POST'])
@login_required
def excluir_sala_visitacao(sala_id):
    """
    Excluir uma sala de visitação existente.
    
    Args:
        sala_id (int): ID da sala de visitação a ser excluída
        
    Returns:
        Redirecionamento para a página de listagem de salas
    """
    # Verificar permissões do usuário (apenas administradores)
    if current_user.perfil.lower() != 'administrador':
        flash('Você não tem permissão para excluir salas de visitação.', 'danger')
        return redirect(url_for('evento_routes.home'))
    
    # Buscar a sala pelo ID
    sala = SalaVisitacao.query.get_or_404(sala_id)
    
    # Verificar se existem agendamentos relacionados
    agendamentos = Agendamento.query.filter_by(sala_id=sala_id).count()
    if agendamentos > 0:
        flash(f'Não é possível excluir esta sala pois existem {agendamentos} agendamentos associados a ela.', 'warning')
        return redirect(url_for('agendamento_routes.salas_visitacao', evento_id=sala.evento_id))
    
    # Guardar o evento_id para usar no redirecionamento
    evento_id = sala.evento_id
    
    # Excluir a sala
    try:
        db.session.delete(sala)
        db.session.commit()
        flash(f'Sala "{sala.nome}" excluída com sucesso!', 'success')
    except Exception as e:
        db.session.rollback()
        flash(f'Erro ao excluir sala: {str(e)}', 'danger')
    
    # Redirecionar para a lista de salas do evento
    return redirect(url_for('agendamento_routes.salas_visitacao', evento_id=evento_id))


@agendamento_routes.route('/agendamentos/exportar/pdf', methods=['GET'])
@login_required
def exportar_agendamentos_pdf():
    """Exporta a lista de agendamentos em PDF"""
    # Implementar lógica para gerar PDF
    # Pode usar bibliotecas como ReportLab, WeasyPrint, etc.
    
    # Exemplo simples com ReportLab
    from reportlab.lib.pagesizes import letter
    from reportlab.lib import colors
    from reportlab.platypus import SimpleDocTemplate, Table, TableStyle, Paragraph, Spacer
    from reportlab.lib.styles import getSampleStyleSheet
    from io import BytesIO
    
    # Criar o buffer de memória para o PDF
    buffer = BytesIO()
    
    # Configurar o documento
    doc = SimpleDocTemplate(buffer, pagesize=letter)
    elements = []
    
    # Título
    styles = getSampleStyleSheet()
    elements.append(Paragraph("Relatório de Agendamentos", styles['Title']))
    elements.append(Spacer(1, 12))
    
    # Filtrar agendamentos (usar mesma lógica de filtragem da view)
    # Adaptar conforme necessário
    if current_user.tipo == 'admin':
        agendamentos = AgendamentoVisita.query.all()
    elif current_user.tipo == 'cliente':
        agendamentos = (
            AgendamentoVisita.query.join(
                HorarioVisitacao,
                AgendamentoVisita.horario_id == HorarioVisitacao.id,
            ).join(
                Evento,
                HorarioVisitacao.evento_id == Evento.id,
            )
            .filter(Evento.cliente_id == current_user.id)
            .all()
        )
    else:
        agendamentos = AgendamentoVisita.query.filter_by(
            professor_id=current_user.id
        ).all()
    
    # Dados da tabela
    data = [['ID', 'Escola', 'Professor', 'Data', 'Horário', 'Turma', 'Status']]
    
    for agendamento in agendamentos:
        data.append([
            str(agendamento.id),
            agendamento.escola_nome,
            agendamento.professor.nome if agendamento.professor else "-",
            agendamento.horario.data.strftime('%d/%m/%Y'),
            f"{agendamento.horario.horario_inicio} - {agendamento.horario.horario_fim}",
            agendamento.turma,
            agendamento.status.capitalize(),
        ])
    
    # Criar tabela
    table = Table(data)
    table.setStyle(TableStyle([
        ('BACKGROUND', (0, 0), (-1, 0), colors.grey),
        ('TEXTCOLOR', (0, 0), (-1, 0), colors.whitesmoke),
        ('ALIGN', (0, 0), (-1, -1), 'CENTER'),
        ('FONTNAME', (0, 0), (-1, 0), 'Helvetica-Bold'),
        ('BOTTOMPADDING', (0, 0), (-1, 0), 12),
        ('BACKGROUND', (0, 1), (-1, -1), colors.beige),
        ('GRID', (0, 0), (-1, -1), 1, colors.black)
    ]))
    
    elements.append(table)
    
    # Construir PDF
    doc.build(elements)
    
    # Preparar o response
    buffer.seek(0)
    return send_file(
        buffer,
        as_attachment=True,
        download_name="agendamentos.pdf",
        mimetype="application/pdf"
    )

@agendamento_routes.route('/agendamentos/exportar/csv', methods=['GET'])
@login_required
def exportar_agendamentos_csv():
    """Exporta a lista de agendamentos em CSV"""
    import csv
    from io import StringIO
    
    # Filtrar agendamentos (usar mesma lógica de filtragem da view)
    if current_user.tipo == 'admin':
        agendamentos = AgendamentoVisita.query.all()
    elif current_user.tipo == 'cliente':
        agendamentos = (
            AgendamentoVisita.query.join(
                HorarioVisitacao,
                AgendamentoVisita.horario_id == HorarioVisitacao.id,
            ).join(
                Evento,
                HorarioVisitacao.evento_id == Evento.id,
            )
            .filter(Evento.cliente_id == current_user.id)
            .all()
        )
    else:
        agendamentos = AgendamentoVisita.query.filter_by(
            professor_id=current_user.id
        ).all()
    
    # Criar o buffer de memória para o CSV
    output = StringIO()
    writer = csv.writer(output)
    
    # Escrever cabeçalho
    writer.writerow(['ID', 'Escola', 'Professor', 'Data', 'Horário', 'Turma', 'Nível de Ensino', 
                    'Quantidade de Alunos', 'Status', 'Data do Agendamento'])
    
    # Escrever dados
    for agendamento in agendamentos:
        writer.writerow([
            agendamento.id,
            agendamento.escola_nome,
            agendamento.professor.nome if agendamento.professor else "-",
            agendamento.horario.data.strftime('%d/%m/%Y'),
            f"{agendamento.horario.hora_inicio} - {agendamento.horario.hora_fim}",
            agendamento.turma,
            agendamento.nivel_ensino,
            agendamento.quantidade_alunos,
            agendamento.status,
            agendamento.data_agendamento.strftime('%d/%m/%Y %H:%M')
        ])
    
    # Preparar o response
    output.seek(0)
    return Response(
        output,
        mimetype="text/csv",
        headers={"Content-Disposition": "attachment;filename=agendamentos.csv"}
    )

@agendamento_routes.route('/visualizar/<int:agendamento_id>', methods=['GET'])
@login_required
def visualizar_agendamento(agendamento_id):
    """
    Rota para visualizar os detalhes de um agendamento específico.
    
    :param agendamento_id: ID do agendamento a ser visualizado
    :return: Template renderizado com os detalhes do agendamento ou resposta JSON
    """
    # Buscar o agendamento pelo ID
    agendamento = AgendamentoVisita.query.get(agendamento_id)

    # Retornar 404 apropriado se não encontrado
    if not agendamento:
        if request.headers.get('Accept') == 'application/json':
            return jsonify({'erro': 'Agendamento não encontrado'}), 404
        abort(404)
    
    # Verificar permissões (somente o professor que criou ou um administrador pode ver)
    if (
        agendamento.professor_id
        and current_user.id != agendamento.professor_id
        and not current_user.is_admin
    ):
        abort(403, "Você não tem permissão para visualizar este agendamento")
    
    # Buscar informações adicionais
    # Se as salas estiverem armazenadas como IDs separados por vírgula
    salas_ids = []
    if agendamento.salas_selecionadas:
        salas_ids = [int(sala_id.strip()) for sala_id in agendamento.salas_selecionadas.split(',')]
        
    # Determinar o formato de resposta (HTML ou JSON)
    if request.headers.get('Accept') == 'application/json':
        # Resposta JSON para API
        return jsonify({
            'id': agendamento.id,
            'horario': {
                'id': agendamento.horario.id,
                'data': agendamento.horario.data.strftime('%d/%m/%Y'),
                'hora_inicio': agendamento.horario.hora_inicio.strftime('%H:%M'),
                'hora_fim': agendamento.horario.hora_fim.strftime('%H:%M')
            },
            'professor': (
                {
                    'id': agendamento.professor.id,
                    'nome': agendamento.professor.nome,
                    'email': agendamento.professor.email,
                }
                if agendamento.professor
                else None
            ),
            'escola': {
                'nome': agendamento.escola_nome,
                'codigo_inep': agendamento.escola_codigo_inep
            },
            'turma': agendamento.turma,
            'nivel_ensino': agendamento.nivel_ensino,
            'quantidade_alunos': agendamento.quantidade_alunos,
            'status': agendamento.status,
            'checkin_realizado': agendamento.checkin_realizado,
            'data_agendamento': agendamento.data_agendamento.strftime('%d/%m/%Y %H:%M') if agendamento.data_agendamento else None,
            'data_cancelamento': agendamento.data_cancelamento.strftime('%d/%m/%Y %H:%M') if agendamento.data_cancelamento else None,
            'data_checkin': agendamento.data_checkin.strftime('%d/%m/%Y %H:%M') if agendamento.data_checkin else None,
            'qr_code_token': agendamento.qr_code_token,
            'salas_selecionadas': salas_ids
        })
    
    # Resposta HTML para interface web
    return render_template(
        'visualizar.html',
        agendamento=agendamento,
        salas_ids=salas_ids
    )
    
@agendamento_routes.route('/editar_agendamento/<int:agendamento_id>', methods=['GET', 'POST'])
@login_required
def editar_agendamento(agendamento_id):
    """Editar um agendamento de visita existente."""

    # Busca o agendamento no banco de dados
    agendamento = AgendamentoVisita.query.get_or_404(agendamento_id)
    
    # Verifica permissões (apenas o próprio professor, administradores ou clientes podem editar)
    if (
        current_user.tipo not in ['admin', 'cliente']
        and agendamento.professor_id
        and current_user.id != agendamento.professor_id
    ):
        flash('Você não tem permissão para editar este agendamento.', 'danger')
        return redirect(url_for('agendamento_routes.listar_agendamentos'))
    
    # Busca horários disponíveis para edição utilizando vagas restantes
    horarios_disponiveis = (
        HorarioVisitacao.query
        .filter(HorarioVisitacao.vagas_disponiveis > 0)
        .all()
    )
    # Adiciona o horário atual do agendamento, caso ele não esteja mais disponível
    if agendamento.horario not in horarios_disponiveis:
        horarios_disponiveis.append(agendamento.horario)
    
    # Carrega as possíveis salas para visitação
    from models import SalaVisitacao
    salas = SalaVisitacao.query.all()
    
    # Pega as salas já selecionadas
    salas_selecionadas = []
    if agendamento.salas_selecionadas:
        salas_selecionadas = [int(sala_id) for sala_id in agendamento.salas_selecionadas.split(',')]
    
    if request.method == 'POST':
        # Captura os dados do formulário
        horario_id = request.form.get('horario_id')
        escola_nome = request.form.get('escola_nome')
        escola_codigo_inep = request.form.get('escola_codigo_inep')
        turma = request.form.get('turma')
        nivel_ensino = request.form.get('nivel_ensino')
        quantidade_alunos = request.form.get('quantidade_alunos')
        salas_ids = request.form.getlist('salas')
        
        # Validação básica
        if not all([horario_id, escola_nome, turma, nivel_ensino, quantidade_alunos]):
            flash('Por favor, preencha todos os campos obrigatórios.', 'danger')
            return render_template(
                'editar_agendamento.html',
                agendamento=agendamento,
                horarios=horarios_disponiveis,
                salas=salas,
                salas_selecionadas=salas_selecionadas
            )
        
        try:
            # Atualiza os dados do agendamento
            agendamento.horario_id = horario_id
            agendamento.escola_nome = escola_nome
            agendamento.escola_codigo_inep = escola_codigo_inep
            agendamento.turma = turma
            agendamento.nivel_ensino = nivel_ensino
            agendamento.quantidade_alunos = int(quantidade_alunos)
            
            # Atualiza as salas selecionadas
            agendamento.salas_selecionadas = ','.join(salas_ids) if salas_ids else None
            
            db.session.commit()
            flash('Agendamento atualizado com sucesso!', 'success')
            return redirect(url_for('agendamento_routes.listar_agendamentos'))
            
        except Exception as e:
            db.session.rollback()
            flash(f'Erro ao atualizar agendamento: {str(e)}', 'danger')
    
    # Renderiza o template com os dados do agendamento
    return render_template(
        'editar_agendamento.html',
        agendamento=agendamento,
        horarios=horarios_disponiveis,
        salas=salas,
        salas_selecionadas=salas_selecionadas
    )
    
@agendamento_routes.route(
    '/atualizar_status/<int:agendamento_id>', methods=['PUT', 'POST']
)
@login_required
def atualizar_status_agendamento(agendamento_id):
    """Atualiza o status de um agendamento de visita.

    Parâmetros:
        agendamento_id: ID do agendamento a ser atualizado

    Corpo da requisição:
        {
            "status": "confirmado|cancelado|realizado",
            "checkin_realizado": true|false  (opcional)
        }

    Também aceita envio via POST com dados de formulário.

    Retorna:
        200: Agendamento atualizado com sucesso
        400: Dados inválidos
        403: Usuário não tem permissão
        404: Agendamento não encontrado
    """
    # Buscar o agendamento pelo ID
    agendamento = AgendamentoVisita.query.get(agendamento_id)
    
    # Verificar se o agendamento existe
    if not agendamento:
        return jsonify({"erro": "Agendamento não encontrado"}), 404
    
    # Verificar permissões: professor responsável, cliente do evento ou administrador
    is_admin = getattr(current_user, "is_admin", False)
    is_professor = agendamento.professor_id == getattr(current_user, "id", None)
    is_cliente = (
        getattr(current_user, "tipo", "") == "cliente"
        and agendamento.horario.evento.cliente_id == getattr(current_user, "id", None)
    )
    if not (is_admin or is_professor or is_cliente):
        return (
            jsonify({"erro": "Você não tem permissão para alterar este agendamento"}),
            403,
        )
    
    # Obter os dados do request
    dados = request.get_json(silent=True)
    if not dados:
        dados = request.form.to_dict()

    if not dados:
        if request.method == 'POST':
            flash('Nenhum dado fornecido', 'danger')
            return redirect(url_for('agendamento_routes.listar_agendamentos'))
        return jsonify({"erro": "Nenhum dado fornecido"}), 400
    
    # Validar o status
    novo_status = dados.get('status')
    if novo_status and novo_status not in ['confirmado', 'cancelado', 'realizado']:
        return jsonify({"erro": "Status inválido. Use 'confirmado', 'cancelado' ou 'realizado'"}), 400
    

    status_anterior = agendamento.status
    enviar_confirmacao = novo_status == 'confirmado' and status_anterior != 'confirmado'

    # Atualizar o status
    if novo_status:
        agendamento.status = novo_status


        if novo_status == 'cancelado':
            if status_anterior != 'cancelado':
                horario = agendamento.horario
                if horario:
                    horario.vagas_disponiveis = min(
                        horario.vagas_disponiveis + agendamento.quantidade_alunos,
                        horario.capacidade_total,
                    )

            if not agendamento.data_cancelamento:
                agendamento.data_cancelamento = datetime.utcnow()

    
    # Verificar se houve alteração no check-in
    if 'checkin_realizado' in dados:
        checkin = dados.get('checkin_realizado')
        if isinstance(checkin, str):
            checkin = checkin.lower() in ['true', '1', 'on']
        
        # Se check-in está sendo realizado agora
        if checkin and not agendamento.checkin_realizado:
            agendamento.checkin_realizado = True
            agendamento.data_checkin = datetime.utcnow()
            # Se houve check-in e o status não foi alterado, atualizar para 'realizado'
            if not novo_status:
                agendamento.status = 'realizado'
        # Se check-in está sendo desfeito
        elif not checkin and agendamento.checkin_realizado:
            agendamento.checkin_realizado = False
            agendamento.data_checkin = None
    
    try:
        # Salvar as alterações no banco de dados
        db.session.commit()

        if enviar_confirmacao:
            NotificacaoAgendamento.enviar_email_confirmacao(agendamento)

        if request.is_json or request.method == 'PUT':
            resposta = {
                "mensagem": "Agendamento atualizado com sucesso",
                "agendamento": {
                    "id": agendamento.id,
                    "status": agendamento.status,
                    "checkin_realizado": agendamento.checkin_realizado,
                    "data_checkin": (
                        agendamento.data_checkin.isoformat()
                        if agendamento.data_checkin
                        else None
                    ),
                    "data_cancelamento": (
                        agendamento.data_cancelamento.isoformat()
                        if agendamento.data_cancelamento
                        else None
                    ),
                },
            }
            return jsonify(resposta), 200

        flash('Agendamento atualizado com sucesso', 'success')
        return redirect(url_for('agendamento_routes.listar_agendamentos'))

    except Exception as e:
        db.session.rollback()
        if request.is_json or request.method == 'PUT':
            return jsonify(
                {"erro": f"Erro ao atualizar agendamento: {str(e)}"}
            ), 500
        flash('Erro ao atualizar agendamento', 'danger')
        return redirect(url_for('agendamento_routes.listar_agendamentos'))

# Rota para realizar check-in via QR Code
@agendamento_routes.route('/checkin/<string:qr_code_token>', methods=['POST'])
@login_required
def checkin_agendamento(qr_code_token):
    """
    Realiza o check-in de um agendamento através do token QR Code.
    
    Parâmetros:
    - qr_code_token: Token único do QR Code do agendamento
    
    Retorna:
    - 200: Check-in realizado com sucesso
    - 403: Usuário não tem permissão
    - 404: Agendamento não encontrado
    - 409: Check-in já realizado
    """
    # Buscar o agendamento pelo token do QR Code
    agendamento = AgendamentoVisita.query.filter_by(qr_code_token=qr_code_token).first()
    
    # Verificar se o agendamento existe
    if not agendamento:
        return jsonify({"erro": "Agendamento não encontrado"}), 404
    
    # Verificar se o check-in já foi realizado
    if agendamento.checkin_realizado:
        return jsonify({"erro": "Check-in já foi realizado para este agendamento"}), 409
    
    # Verificar permissões: apenas o professor que criou ou um administrador pode realizar check-in
    if (
        agendamento.professor_id
        and current_user.id != agendamento.professor_id
        and not current_user.is_admin
    ):
        return jsonify({"erro": "Você não tem permissão para realizar check-in neste agendamento"}), 403
    
    # Realizar o check-in
    agendamento.checkin_realizado = True
    agendamento.data_checkin = datetime.utcnow()
    agendamento.status = 'realizado'

    checkin = Checkin(
        usuario_id=agendamento.professor_id,
        evento_id=agendamento.horario.evento_id,
        cliente_id=agendamento.cliente_id,
        palavra_chave='QR-AGENDAMENTO',
    )
    db.session.add(checkin)

    try:
        # Salvar as alterações no banco de dados antes de responder
        db.session.commit()

        # Formatar resposta
        resposta = {
            "mensagem": "Check-in realizado com sucesso",
            "agendamento": {
                "id": agendamento.id,
                "status": agendamento.status,
                "checkin_realizado": agendamento.checkin_realizado,
                "data_checkin": agendamento.data_checkin.isoformat(),
            },
        }

        return jsonify(resposta), 200

    except Exception as e:
        db.session.rollback()
        return jsonify({"erro": f"Erro ao realizar check-in: {str(e)}"}), 500

@agendamento_routes.route('/agendamentos', methods=['GET'])
@login_required
def listar_agendamentos():
    """
    Lista os agendamentos de visitas com opções de filtro.
    Administradores veem todos os agendamentos, professores veem apenas os próprios.
    """
    # Definir os parâmetros de filtro
    page = request.args.get('page', 1, type=int)
    data_inicio = request.args.get('data_inicio')
    data_fim = request.args.get('data_fim')
    status = request.args.get('status')
    participante_id = request.args.get('participante_id')
    oficina_id = request.args.get('oficina_id')
    cliente_id = request.args.get('cliente_id')

    # Base da query com joins para acesso aos dados do evento
    query = (
        AgendamentoVisita.query.join(
            HorarioVisitacao, AgendamentoVisita.horario_id == HorarioVisitacao.id
        ).join(
            Evento, HorarioVisitacao.evento_id == Evento.id
        )
    )

    # Filtrar por tipo de usuário
    if current_user.tipo in ['participante', 'professor']:
        query = query.filter(AgendamentoVisita.professor_id == current_user.id)
    elif current_user.tipo == 'cliente':
        query = query.filter(Evento.cliente_id == current_user.id)
    
    # Filtros dos parâmetros da URL
    if data_inicio:
        data_inicio_dt = datetime.strptime(data_inicio, '%Y-%m-%d')
        query = query.filter(HorarioVisitacao.data >= data_inicio_dt)
    
    if data_fim:
        data_fim_dt = datetime.strptime(data_fim, '%Y-%m-%d')
        query = query.filter(HorarioVisitacao.data <= data_fim_dt)
    
    if status:
        query = query.filter(AgendamentoVisita.status == status)
    
    if participante_id:
        query = query.filter(AgendamentoVisita.professor_id == participante_id)
    
    if oficina_id:
        # Se você relacionar agendamentos com oficinas
        # query = query.filter(AgendamentoVisita.oficina_id == oficina_id)
        pass
    
    if cliente_id and current_user.tipo == 'admin':
        query = query.filter(Evento.cliente_id == cliente_id)
    
    # Ordenação
    query = query.order_by(AgendamentoVisita.data_agendamento.desc())
    
    # Paginação
    pagination = query.paginate(page=page, per_page=10, error_out=False)
    agendamentos = pagination.items
    
    # Dados para os filtros de formulário
    oficinas = Oficina.query.all()
    participantes = Usuario.query.filter_by(tipo='participante').all()
    clientes = []
    if current_user.tipo == 'admin':
        clientes = Cliente.query.all()
    
    return render_template(
        'listar_agendamentos.html',
        agendamentos=agendamentos,
        pagination=pagination,
        oficinas=oficinas,
        participantes=participantes,
        clientes=clientes
    )
    
@agendamento_routes.route('/processar_qrcode_agendamento', methods=['POST'])
@login_required
def processar_qrcode_agendamento():
    """
    Processa o QR Code lido e retorna informações sobre o agendamento.
    """
    if not request.is_json:
        return jsonify({
            'success': False,
            'message': 'Formato de requisição inválido. Envie um JSON.'
        }), 400
    
    data = request.get_json()
    token = data.get('token')
    
    if not token:
        return jsonify({
            'success': False,
            'message': 'Token não fornecido.'
        }), 400
    
    try:
        # Busca o agendamento pelo token do QR Code
        agendamento = AgendamentoVisita.query.filter_by(qr_code_token=token).first()
        
        if not agendamento:
            return jsonify({
                'success': False,
                'message': 'Agendamento não encontrado. Verifique o QR Code e tente novamente.'
            }), 404
        
        # Verifica se o agendamento foi cancelado
        if agendamento.status == 'cancelado':
            return jsonify({
                'success': False,
                'message': 'Este agendamento foi cancelado.'
            }), 400
        
        # Verifica se o check-in já foi realizado
        if agendamento.checkin_realizado:
            return jsonify({
                'success': False,
                'message': 'Check-in já realizado para este agendamento.',
                'redirect': url_for('agendamento_routes.confirmar_checkin_agendamento', token=token)
            }), 200
        
        # Redireciona para a página de confirmação de check-in
        return jsonify({
            'success': True,
            'message': 'Agendamento encontrado!',
            'redirect': url_for('agendamento_routes.confirmar_checkin_agendamento', token=token)
        }), 200
    
    except Exception as e:
        logger.error("Erro ao processar QR code: %s", str(e))
        return jsonify({
            'success': False,
            'message': f'Erro ao processar o QR Code: {str(e)}'
        }), 500

      
@agendamento_routes.route('/confirmar_checkin_agendamento/<token>', methods=['GET', 'POST'])
@login_required
def confirmar_checkin_agendamento(token):
    """
    Exibe página de confirmação e processa o check-in de um agendamento via QR code.
    """
    # Busca o agendamento pelo token
    agendamento = AgendamentoVisita.query.filter_by(qr_code_token=token).first()
    
    if not agendamento:
        flash('Agendamento não encontrado. Verifique o QR Code e tente novamente.', 'danger')
        return redirect(url_for('agendamento_routes.checkin_qr_agendamento'))
    
    # Busca informações relacionadas
    evento = Evento.query.get(agendamento.horario.evento_id)
    horario = agendamento.horario

    form_action = url_for('agendamento_routes.confirmar_checkin_agendamento', token=token)
    
    # Se for POST, realiza o check-in
    if request.method == 'POST':
        try:

            # Atualiza o status do agendamento
            if not agendamento.checkin_realizado:
                agendamento.checkin_realizado = True
                agendamento.data_checkin = datetime.utcnow()
                agendamento.status = 'realizado'

                checkin = Checkin(
                    usuario_id=agendamento.professor_id,
                    evento_id=agendamento.horario.evento_id,
                    cliente_id=agendamento.cliente_id,
                    palavra_chave='QR-AGENDAMENTO',
                )
                db.session.add(checkin)

                # Processa os alunos ausentes
                alunos_ausentes = request.form.getlist('alunos_ausentes')
                for aluno in agendamento.alunos:
                    aluno.presente = str(aluno.id) not in alunos_ausentes


                db.session.commit()
                
                flash('Check-in realizado com sucesso!', 'success')
            else:
                flash('Este agendamento já teve check-in realizado anteriormente.', 'warning')
            
            return redirect(url_for('dashboard_routes.dashboard_cliente'))
        
        except Exception as e:
            db.session.rollback()
            flash(f'Erro ao processar check-in: {str(e)}', 'danger')
    
    # Renderiza a página de confirmação
    return render_template(
        'checkin/confirmar_checkin.html',
        agendamento=agendamento,
        evento=evento,
        horario=horario,
        form_action=form_action,
    )


@agendamento_routes.route('/checkin_qr_agendamento', methods=['GET'])
@login_required
def checkin_qr_agendamento():
    """
    Página para escanear QR code para check-in de agendamentos.
    """
    token = request.args.get('token')
    
    # Se um token foi fornecido via parâmetro de URL, redireciona para a confirmação
    if token:
        agendamento = AgendamentoVisita.query.filter_by(qr_code_token=token).first()
        if agendamento:
            return redirect(url_for('agendamento_routes.confirmar_checkin_agendamento', token=token))
        else:
            flash('Agendamento não encontrado. Verifique o token e tente novamente.', 'danger')
    
    # Renderiza a página do scanner QR Code
    return render_template("checkin/checkin_qr_agendamento.html")

# Adicione isto ao seu arquivo routes.py
@agendamento_routes.route('/professor/eventos_disponiveis')
def professor_eventos_disponiveis():
    
    # Buscar eventos disponíveis para o professor
    eventos = Evento.query.filter_by(cliente_id=current_user.cliente_id).all()
    
    # Renderizar o template com os eventos
    return render_template('professor/eventos_disponiveis.html', eventos=eventos)

@agendamento_routes.route('/cadastro_professor', methods=['GET', 'POST'])
def cadastro_professor():
    if request.method == 'POST':
        # Coletar dados do formulário
        nome = request.form.get('nome')
        email = request.form.get('email')
        cpf = request.form.get('cpf')
        senha = request.form.get('senha')
        formacao = request.form.get('formacao')

        # Verificar se email ou CPF já existem
        usuario_existente = Usuario.query.filter(
            (Usuario.email == email) | (Usuario.cpf == cpf)
        ).first()

        if usuario_existente:
            flash('Email ou CPF já cadastrado!', 'danger')
            return render_template("auth/cadastro_professor.html")

        # Criar novo usuário professor
        novo_professor = Usuario(
            nome=nome,
            email=email,
            cpf=cpf,
            senha=generate_password_hash(senha),
            formacao=formacao,
            tipo='professor'
        )

        try:
            db.session.add(novo_professor)
            db.session.commit()
            flash('Cadastro realizado com sucesso!', 'success')
            return redirect(url_for('auth_routes.login'))
        except Exception as e:
            db.session.rollback()
            flash(f'Erro ao cadastrar: {str(e)}', 'danger')

    return render_template("auth/cadastro_professor.html")

@agendamento_routes.route('/agendar_visita/<int:horario_id>', methods=['GET', 'POST'])
@login_required
def agendar_visita(horario_id):
    """Permite que professores ou clientes agendem visitas."""
    is_professor = getattr(current_user, 'is_professor', lambda: False)()
    is_cliente = getattr(current_user, 'is_cliente', lambda: False)()
    if not (is_professor or is_cliente):
        msg = 'Apenas professores ou clientes podem fazer agendamentos.'
        flash(msg, 'danger')
        return redirect(
            url_for('dashboard_participante_routes.dashboard_participante')
        )

    horario = HorarioVisitacao.query.get_or_404(horario_id)

    if request.method == 'POST':
        # Coletar detalhes do agendamento
        escola_nome = request.form.get('escola_nome')
        turma = request.form.get('turma')
        nivel_ensino = request.form.get('nivel_ensino')
        try:
            quantidade_alunos = int(request.form.get('quantidade_alunos', 0))
            if quantidade_alunos <= 0:
                raise ValueError
        except ValueError:
            flash('Quantidade de alunos inválida.', 'danger')
            return redirect(url_for('agendamento_routes.agendar_visita', horario_id=horario_id))

        # Validar vagas disponíveis
        if quantidade_alunos > horario.vagas_disponiveis:
            flash('Quantidade de alunos excede vagas disponíveis.', 'danger')
            return redirect(url_for('agendamento_routes.agendar_visita', horario_id=horario_id))

        # Validar usuário/cliente
        professor_id = None
        cliente_id = None
        usuario_id = None
        if is_professor:
            professor = Usuario.query.get(current_user.id)
            if not professor:
                flash('Professor não encontrado.', 'danger')
                return redirect(
                    url_for('agendamento_routes.agendar_visita', horario_id=horario_id)
                )
            professor_id = professor.id
            usuario_id = professor.id
        else:
            cliente = Cliente.query.get(current_user.id)
            if not cliente:
                flash('Cliente não encontrado.', 'danger')
                return redirect(
                    url_for('agendamento_routes.agendar_visita', horario_id=horario_id)
                )
            cliente_id = cliente.id

        # Criar agendamento
        novo_agendamento = AgendamentoVisita(
            horario_id=horario.id,

            professor_id=professor_id,  # None para clientes

            cliente_id=cliente_id,
            escola_nome=escola_nome,
            turma=turma,
            nivel_ensino=nivel_ensino,
            quantidade_alunos=quantidade_alunos,
        )

        # Reduzir vagas disponíveis
        horario.vagas_disponiveis -= quantidade_alunos

        try:
            db.session.add(novo_agendamento)
            db.session.add(horario)
            db.session.commit()
            flash('Agendamento realizado com sucesso!', 'success')
            return redirect(url_for('dashboard_participante_routes.dashboard_participante'))
        except Exception as e:
            db.session.rollback()
            flash(f'Erro ao agendar: {str(e)}', 'danger')

    return render_template('agendamento/agendar_visita.html', horario=horario)

@agendamento_routes.route('/adicionar_alunos', methods=['GET', 'POST'])
@login_required
def adicionar_alunos():
    """
    Rota para adicionar alunos (participantes) em lote ou individualmente.
    Suporta upload de arquivo CSV/Excel e também entrada manual de dados.
    """
    if current_user.tipo not in ['admin', 'cliente']:
        flash('Você não tem permissão para adicionar alunos.', 'danger')
        return redirect(url_for('dashboard_routes.dashboard'))

    if request.method == 'POST':
        # Verifica se há upload de arquivo
        arquivo = request.files.get('arquivo')
        
        # Verifica se há entrada manual
        nome = request.form.get('nome')
        cpf = request.form.get('cpf')
        email = request.form.get('email')
        formacao = request.form.get('formacao')
        estados = request.form.getlist('estados[]')
        cidades = request.form.getlist('cidades[]')

        # Processamento de upload de arquivo
        if arquivo and arquivo.filename:
            if not (arquivo and arquivo.filename and arquivo_permitido(arquivo.filename)):
                flash('Arquivo inválido. Utilize um Excel (.xlsx).', 'danger')
                return redirect(url_for('agendamento_routes.adicionar_alunos'))

            # Limite opcional de tamanho do arquivo (5 MB)
            MAX_FILE_SIZE = 5 * 1024 * 1024
            arquivo.seek(0, os.SEEK_END)
            if arquivo.tell() > MAX_FILE_SIZE:
                flash('Arquivo muito grande. Limite de 5MB.', 'danger')
                return redirect(url_for('agendamento_routes.adicionar_alunos'))
            arquivo.seek(0)

            try:
                # Usa Pandas para ler o arquivo de upload
                df = pd.read_excel(arquivo, dtype={'cpf': str})
            except Exception as e:
                flash(f'Erro ao ler o arquivo: {str(e)}', 'danger')
                logger.error('Erro ao ler planilha de alunos: %s', e)
                return redirect(url_for('agendamento_routes.adicionar_alunos'))

            try:
                # Verificar colunas obrigatórias
                colunas_obrigatorias = ['nome', 'cpf', 'email', 'formacao']
                if not all(col in df.columns for col in colunas_obrigatorias):
                    flash(f"Erro: O arquivo deve conter as colunas: {', '.join(colunas_obrigatorias)}", "danger")
                    return redirect(url_for('agendamento_routes.adicionar_alunos'))

                # Processamento em lote
                alunos_adicionados = 0
                for _, row in df.iterrows():
                    cpf_str = str(row['cpf']).strip()

                    # Verifica se o usuário já existe
                    usuario_existente = Usuario.query.filter(
                        (Usuario.cpf == cpf_str) | (Usuario.email == row['email'])
                    ).first()

                    if usuario_existente:
                        logger.warning("Usuário %s já existe. Pulando...", row['nome'])
                        continue

                    novo_usuario = Usuario(
                        nome=row['nome'],
                        cpf=cpf_str,
                        email=row['email'],
                        senha=generate_password_hash(str(row['cpf'])),  # Senha inicial como CPF
                        formacao=row.get('formacao', 'Não informada'),
                        tipo='participante',
                        cliente_id=current_user.id  # Vincula ao cliente logado
                    )

                    # Tratamento de estados e cidades do arquivo, se existirem
                    if 'estados' in df.columns and 'cidades' in df.columns:
                        novo_usuario.estados = str(row.get('estados', ''))
                        novo_usuario.cidades = str(row.get('cidades', ''))

                    db.session.add(novo_usuario)
                    alunos_adicionados += 1

                db.session.commit()
                flash(f"✅ {alunos_adicionados} alunos importados com sucesso!", "success")
                return redirect(url_for('dashboard_routes.dashboard'))

            except Exception as e:
                db.session.rollback()
                flash(f"Erro ao processar arquivo: {str(e)}", "danger")
                logger.error("Erro na importação: %s", e)
                return redirect(url_for('agendamento_routes.adicionar_alunos'))

        # Processamento de entrada manual
        elif nome and cpf and email and formacao:
            try:
                # Verifica se o usuário já existe
                usuario_existente = Usuario.query.filter(
                    (Usuario.cpf == cpf) | (Usuario.email == email)
                ).first()

                if usuario_existente:
                    flash(f"Usuário com CPF {cpf} ou email {email} já existe.", "warning")
                    return redirect(url_for('agendamento_routes.adicionar_alunos'))

                novo_usuario = Usuario(
                    nome=nome,
                    cpf=cpf,
                    email=email,
                    senha=generate_password_hash(cpf),  # Senha inicial como CPF
                    formacao=formacao,
                    tipo='participante',
                    cliente_id=current_user.id,  # Vincula ao cliente logado
                    estados=','.join(estados) if estados else None,
                    cidades=','.join(cidades) if cidades else None
                )

                db.session.add(novo_usuario)
                db.session.commit()
                flash("Aluno adicionado com sucesso!", "success")
                return redirect(url_for('dashboard_routes.dashboard'))

            except Exception as e:
                db.session.rollback()
                flash(f"Erro ao adicionar aluno: {str(e)}", "danger")
                logger.error("Erro na adição manual: %s", e)
                return redirect(url_for('agendamento_routes.adicionar_alunos'))

        else:
            flash("Dados insuficientes para adicionar aluno.", "warning")
            return redirect(url_for('agendamento_routes.adicionar_alunos'))

    # GET: Renderiza o formulário
    estados = obter_estados()
    return render_template('professor/adicionar_alunos.html', estados=estados)

@agendamento_routes.route('/importar_alunos', methods=['GET', 'POST'])
@login_required
def importar_alunos():
    """
    Rota específica para importação em lote de alunos (participantes).
    Suporta upload de arquivos Excel e CSV.
    """
    if current_user.tipo not in ['admin', 'cliente']:
        flash('Você não tem permissão para importar alunos.', 'danger')
        return redirect(url_for('dashboard_routes.dashboard'))

    if request.method == 'POST':
        # Verifica se há upload de arquivo
        arquivo = request.files.get('arquivo')
        
        if not arquivo or not arquivo.filename:
            flash('Nenhum arquivo selecionado.', 'warning')
            return redirect(url_for('agendamento_routes.importar_alunos'))

        try:
            # Determina o tipo de arquivo e usa a biblioteca correta
            if arquivo.filename.endswith(('.xlsx', '.xls')):
                df = pd.read_excel(arquivo, dtype={'cpf': str})
            elif arquivo.filename.endswith('.csv'):
                df = pd.read_csv(arquivo, dtype={'cpf': str})
            else:
                flash('Formato de arquivo não suportado. Use .xlsx, .xls ou .csv', 'danger')
                return redirect(url_for('agendamento_routes.importar_alunos'))
            
            # Verificar colunas obrigatórias
            colunas_obrigatorias = ['nome', 'cpf', 'email', 'formacao']
            colunas_faltantes = [col for col in colunas_obrigatorias if col not in df.columns]
            
            if colunas_faltantes:
                flash(f"Erro: Colunas faltantes no arquivo: {', '.join(colunas_faltantes)}", "danger")
                return redirect(url_for('agendamento_routes.importar_alunos'))

            # Processamento em lote
            alunos_adicionados = 0
            alunos_duplicados = 0
            alunos_invalidos = 0

            # Criar log de importação
            log_importacao = []

            for index, row in df.iterrows():
                try:
                    # Limpeza e validação de dados
                    nome = str(row['nome']).strip()
                    cpf = str(row['cpf']).strip()
                    email = str(row['email']).strip().lower()
                    formacao = str(row.get('formacao', 'Não informada')).strip()

                    # Validações básicas
                    if not nome or not cpf or not email:
                        log_importacao.append(f"Linha {index + 2}: Dados incompletos")
                        alunos_invalidos += 1
                        continue

                    # Verifica se o usuário já existe
                    usuario_existente = Usuario.query.filter(
                        (Usuario.cpf == cpf) | (Usuario.email == email)
                    ).first()

                    if usuario_existente:
                        log_importacao.append(f"Linha {index + 2}: Usuário já existe (CPF ou email duplicado)")
                        alunos_duplicados += 1
                        continue

                    # Tratamento de estados e cidades (se existirem no arquivo)
                    estados = row.get('estados', '') if 'estados' in df.columns else ''
                    cidades = row.get('cidades', '') if 'cidades' in df.columns else ''

                    # Cria novo usuário
                    novo_usuario = Usuario(
                        nome=nome,
                        cpf=cpf,
                        email=email,
                        senha=generate_password_hash(cpf),  # Senha inicial como CPF
                        formacao=formacao,
                        tipo='participante',
                        cliente_id=current_user.id,  # Vincula ao cliente logado
                        estados=str(estados),
                        cidades=str(cidades)
                    )
                    
                    db.session.add(novo_usuario)
                    alunos_adicionados += 1
                    log_importacao.append(f"Linha {index + 2}: Usuário {nome} importado com sucesso")

                except Exception as e:
                    log_importacao.append(f"Linha {index + 2}: Erro - {str(e)}")
                    alunos_invalidos += 1

            # Commit final
            db.session.commit()

            # Criar arquivo de log
            log_filename = f"log_importacao_{datetime.now().strftime('%Y%m%d_%H%M%S')}.txt"
            log_path = os.path.join('static', 'logs', log_filename)
            os.makedirs(os.path.dirname(log_path), exist_ok=True)
            
            with open(log_path, 'w', encoding='utf-8') as log_file:
                log_file.write("\n".join(log_importacao))

            # Mensagem resumo
            flash(f"""
                Importação concluída:
                ✅ Alunos adicionados: {alunos_adicionados}
                ⚠️ Alunos duplicados: {alunos_duplicados}
                ❌ Alunos inválidos: {alunos_invalidos}
                📄 Log de importação salvo.
            """, "info")

            # Redireciona com o log
            return render_template('resultado_importacao.html', 
                                   adicionados=alunos_adicionados, 
                                   duplicados=alunos_duplicados, 
                                   invalidos=alunos_invalidos,
                                   log_filename=log_filename)

        except Exception as e:
            db.session.rollback()
            flash(f"Erro ao processar arquivo: {str(e)}", "danger")
            logger.error("Erro na importação: %s", e)
            return redirect(url_for('agendamento_routes.importar_alunos'))

    # GET: Renderiza o formulário de importação
    return render_template('importar_alunos.html')

@agendamento_routes.route('/cancelar_agendamento/<int:agendamento_id>', methods=['POST'])
@login_required
def cancelar_agendamento(agendamento_id):
    """Cancela um agendamento existente."""
    agendamento = AgendamentoVisita.query.get_or_404(agendamento_id)

    evento = agendamento.horario.evento
    is_admin = current_user.tipo == 'admin'
    is_professor = agendamento.professor_id == current_user.id
    is_cliente = (
        current_user.tipo == 'cliente' and evento.cliente_id == current_user.id
    )

    if not any((is_admin, is_professor, is_cliente)):
        flash('Você não tem permissão para cancelar este agendamento.', 'danger')
        return redirect(url_for('dashboard_routes.dashboard'))

    agendamento.status = 'cancelado'
    agendamento.data_cancelamento = datetime.utcnow()

    horario = agendamento.horario
    horario.vagas_disponiveis += agendamento.quantidade_alunos

    try:
        db.session.commit()
        flash('Agendamento cancelado com sucesso!', 'success')
    except Exception as e:
        db.session.rollback()
        flash(f'Erro ao cancelar agendamento: {str(e)}', 'danger')

    if current_user.tipo == 'professor':
        return redirect(url_for('dashboard_professor.dashboard_professor'))
    if current_user.tipo == 'cliente':
        return redirect(url_for('dashboard_routes.dashboard_cliente'))
    return redirect(url_for('dashboard_routes.dashboard'))

@agendamento_routes.route('/eventos_disponiveis', methods=['GET'])
@login_required
def eventos_disponiveis():
    if current_user.tipo != 'participante':
        flash('Acesso negado! Esta área é exclusiva para participantes.', 'danger')
        return redirect(url_for('dashboard_routes.dashboard'))

    eventos = Evento.query.filter(Evento.data_inicio >= datetime.utcnow()).order_by(Evento.data_inicio).all()

    return render_template('eventos_disponiveis.html', eventos=eventos)

@agendamento_routes.route('/listar_eventos_disponiveis', methods=['GET'])
@login_required
def listar_eventos_disponiveis():
    if current_user.tipo != 'professor':
        flash('Acesso negado!', 'danger')
        return redirect(url_for('dashboard_routes.dashboard'))

    eventos = Evento.query.all()
    return render_template('eventos_disponiveis.html', eventos=eventos)


@agendamento_routes.route('/detalhes_agendamento/<int:agendamento_id>')
@login_required
def detalhes_agendamento(agendamento_id):
    """Exibe os detalhes de um agendamento para professores ou clientes."""
    if current_user.tipo not in ("professor", "cliente"):
        flash("Acesso negado!", "danger")
        return redirect(url_for("dashboard_professor.dashboard_professor"))

    # Buscar o agendamento no banco de dados
    agendamento = AgendamentoVisita.query.get_or_404(agendamento_id)

    # Buscar informações do horário e evento associados ao agendamento
    horario = HorarioVisitacao.query.get(agendamento.horario_id)
    evento = Evento.query.get(horario.evento_id) if horario else None

    # Validação extra para clientes: o agendamento deve pertencer a um evento do cliente
    if current_user.tipo == "cliente":
        if not evento or evento.cliente_id != current_user.id:
            flash("Acesso negado!", "danger")
            return redirect(url_for("dashboard_cliente.dashboard_cliente"))

    # Buscar lista de alunos vinculados ao agendamento
    alunos = AlunoVisitante.query.filter_by(agendamento_id=agendamento.id).all()

    return render_template(
        "professor/detalhes_agendamento.html",
        agendamento=agendamento,
        horario=horario,
        evento=evento,
        alunos=alunos,
    )

@agendamento_routes.route('/professor/meus_agendamentos')
@login_required
def meus_agendamentos():
    """Lista agendamentos do usuário para professores e participantes."""
    # Apenas professores ou participantes podem acessar
    if current_user.tipo not in ('professor', 'participante'):
        msg = 'Acesso negado! Esta área é exclusiva para professores e participantes.'
        flash(msg, 'danger')
        return redirect(url_for('auth_routes.login'))
    
    # Filtros
    status = request.args.get('status')
    
    # Base da consulta
    query = AgendamentoVisita.query.filter_by(professor_id=current_user.id)
    
    # Aplicar filtros
    if status:
        query = query.filter(AgendamentoVisita.status == status)
    
    # Ordenar por data/horário
    agendamentos = query.join(
        HorarioVisitacao, AgendamentoVisita.horario_id == HorarioVisitacao.id
    ).order_by(
        HorarioVisitacao.data,
        HorarioVisitacao.horario_inicio
    ).all()
    
    return render_template(
        'professor/meus_agendamentos.html',
        agendamentos=agendamentos,
        status_filtro=status,
        today=date.today,
        hoje=date.today()
    )


@agendamento_routes.route('/participante/meus_agendamentos')
@login_required
def meus_agendamentos_participante():
    """Lista agendamentos do participante logado."""
    if current_user.tipo != 'participante':
        flash('Acesso negado! Esta área é exclusiva para participantes.', 'danger')
        return redirect(url_for('dashboard_routes.dashboard'))

    status = request.args.get('status')

    query = AgendamentoVisita.query.filter_by(professor_id=current_user.id)
    if status:
        query = query.filter(AgendamentoVisita.status == status)

    agendamentos = query.join(
        HorarioVisitacao, AgendamentoVisita.horario_id == HorarioVisitacao.id
    ).order_by(
        HorarioVisitacao.data,
        HorarioVisitacao.horario_inicio
    ).all()

    return render_template(
        'participante/meus_agendamentos.html',
        agendamentos=agendamentos,
        status_filtro=status,
        today=date.today,
        hoje=date.today()
    )


@agendamento_routes.route('/cliente/meus_agendamentos')
@login_required
def meus_agendamentos_cliente():
    """Lista agendamentos do cliente logado."""
    if current_user.tipo != 'cliente':
        flash('Acesso negado! Esta área é exclusiva para clientes.', 'danger')
        return redirect(url_for('dashboard_routes.dashboard'))

    status = request.args.get('status')

    query = AgendamentoVisita.query.filter_by(cliente_id=current_user.id)
    if status:
        query = query.filter(AgendamentoVisita.status == status)

    agendamentos = query.join(
        HorarioVisitacao, AgendamentoVisita.horario_id == HorarioVisitacao.id
    ).order_by(
        HorarioVisitacao.data,
        HorarioVisitacao.horario_inicio
    ).all()

    return render_template(
        'cliente/meus_agendamentos.html',
        agendamentos=agendamentos,
        status_filtro=status,
        today=date.today,
        hoje=date.today()
    )


@agendamento_routes.route('/professor/cancelar_agendamento/<int:agendamento_id>', methods=['GET', 'POST'])
@login_required
def cancelar_agendamento_professor(agendamento_id):
    """Permite que professores ou participantes cancelem um agendamento."""
    # Apenas professores ou participantes podem acessar
    if current_user.tipo not in ('professor', 'participante'):
        msg = 'Acesso negado! Esta área é exclusiva para professores e participantes.'
        flash(msg, 'danger')
        return redirect(url_for('dashboard_routes.dashboard'))
    
    agendamento = AgendamentoVisita.query.get_or_404(agendamento_id)
    
    # Verificar se o agendamento pertence ao professor
    if agendamento.professor_id != current_user.id:
        flash('Acesso negado! Este agendamento não pertence a você.', 'danger')
        return redirect(url_for('agendamento_routes.meus_agendamentos'))
    
    # Verificar se o agendamento já foi cancelado
    if agendamento.status == 'cancelado':
        flash('Este agendamento já foi cancelado!', 'warning')
        return redirect(url_for('agendamento_routes.meus_agendamentos'))
    
    # Verificar se o agendamento já foi realizado
    if agendamento.status == 'realizado':
        flash('Este agendamento já foi realizado e não pode ser cancelado!', 'warning')
        return redirect(url_for('agendamento_routes.meus_agendamentos'))
    
    # Verificar prazo de cancelamento
    horario = agendamento.horario
    config = ConfiguracaoAgendamento.query.filter_by(evento_id=horario.evento_id).first()
    
    if config:
        # Calcular prazo limite para cancelamento
        data_hora_visita = datetime.combine(horario.data, horario.horario_inicio)
        prazo_limite = data_hora_visita - timedelta(
            hours=config.prazo_cancelamento
        )
        
        # Verificar se está dentro do prazo
        if datetime.utcnow() > prazo_limite:
            # Cancelamento fora do prazo - bloquear professor
            data_final_bloqueio = datetime.utcnow() + timedelta(days=config.tempo_bloqueio)
            
            # Criar registro de bloqueio
            bloqueio = ProfessorBloqueado(
                professor_id=current_user.id,
                evento_id=horario.evento_id,
                data_final=data_final_bloqueio,
                motivo=f"Cancelamento fora do prazo ({config.prazo_cancelamento}h antes) para o agendamento #{agendamento.id}"
            )
            db.session.add(bloqueio)
            
            flash(f'Atenção! Cancelamento fora do prazo. Você ficará bloqueado por {config.tempo_bloqueio} dias para novos agendamentos neste evento.', 'warning')
    
    if request.method == 'POST':
        # Restaurar vagas
        horario.vagas_disponiveis += agendamento.quantidade_alunos
        
        # Cancelar agendamento
        agendamento.status = 'cancelado'
        agendamento.data_cancelamento = datetime.utcnow()
        
        try:
            db.session.commit()
            flash('Agendamento cancelado com sucesso!', 'success')
            return redirect(url_for('agendamento_routes.meus_agendamentos'))
        except Exception as e:
            db.session.rollback()
            flash(f'Erro ao cancelar agendamento: {str(e)}', 'danger')
    
    prazo_limite = data_hora_visita - timedelta(hours=config.prazo_cancelamento)
    
    return render_template(
        'professor/cancelar_agendamento.html',
        agendamento=agendamento,
        horario=horario,
        prazo_limite=prazo_limite
    )


@agendamento_routes.route('/participante/cancelar_agendamento/<int:agendamento_id>', methods=['GET', 'POST'])
@login_required
def cancelar_agendamento_participante(agendamento_id):
    """Permite que o participante cancele seu agendamento."""
    if current_user.tipo != 'participante':
        flash('Acesso negado! Esta área é exclusiva para participantes.', 'danger')
        return redirect(url_for('dashboard_routes.dashboard'))

    agendamento = AgendamentoVisita.query.get_or_404(agendamento_id)

    if agendamento.professor_id != current_user.id:
        flash('Acesso negado! Este agendamento não pertence a você.', 'danger')
        return redirect(url_for('agendamento_routes.meus_agendamentos_participante'))

    if agendamento.status == 'cancelado':
        flash('Este agendamento já foi cancelado!', 'warning')
        return redirect(url_for('agendamento_routes.meus_agendamentos_participante'))

    horario = agendamento.horario

    if request.method == 'POST':
        horario.vagas_disponiveis += agendamento.quantidade_alunos
        agendamento.status = 'cancelado'
        agendamento.data_cancelamento = datetime.utcnow()
        try:
            db.session.commit()
            flash('Agendamento cancelado com sucesso!', 'success')
            return redirect(url_for('agendamento_routes.meus_agendamentos_participante'))
        except Exception as e:
            db.session.rollback()
            flash(f'Erro ao cancelar agendamento: {str(e)}', 'danger')

    return render_template(
        'participante/cancelar_agendamento.html',
        agendamento=agendamento,
        horario=horario
    )


@agendamento_routes.route('/cliente/cancelar_agendamento/<int:agendamento_id>', methods=['GET', 'POST'])
@login_required
def cancelar_agendamento_cliente(agendamento_id):
    """Permite que o cliente cancele um agendamento."""
    if current_user.tipo != 'cliente':
        flash('Acesso negado! Esta área é exclusiva para clientes.', 'danger')
        return redirect(url_for('dashboard_routes.dashboard'))

    agendamento = AgendamentoVisita.query.get_or_404(agendamento_id)

    if agendamento.cliente_id != current_user.id:
        flash('Acesso negado! Este agendamento não pertence a você.', 'danger')
        return redirect(
            url_for('agendamento_routes.meus_agendamentos_cliente')
        )

    if agendamento.status == 'cancelado':
        flash('Este agendamento já foi cancelado!', 'warning')
        return redirect(
            url_for('agendamento_routes.meus_agendamentos_cliente')
        )

    if agendamento.status == 'realizado':
        flash('Este agendamento já foi realizado e não pode ser cancelado!', 'warning')
        return redirect(
            url_for('agendamento_routes.meus_agendamentos_cliente')
        )

    horario = agendamento.horario
    config = ConfiguracaoAgendamento.query.filter_by(
        evento_id=horario.evento_id
    ).first()
    data_hora_visita = datetime.combine(horario.data, horario.horario_inicio)
    prazo_limite = None
    if config:
        prazo_limite = data_hora_visita - timedelta(
            hours=config.prazo_cancelamento
        )
        if datetime.utcnow() > prazo_limite:
            flash('Cancelamento fora do prazo estabelecido!', 'warning')

    if request.method == 'POST':
        horario.vagas_disponiveis += agendamento.quantidade_alunos
        agendamento.status = 'cancelado'
        agendamento.data_cancelamento = datetime.utcnow()
        try:
            db.session.commit()
            flash('Agendamento cancelado com sucesso!', 'success')
            return redirect(
                url_for('agendamento_routes.meus_agendamentos_cliente')
            )
        except Exception as e:
            db.session.rollback()
            flash(f'Erro ao cancelar agendamento: {str(e)}', 'danger')

    return render_template(
        'cliente/cancelar_agendamento.html',
        agendamento=agendamento,
        horario=horario,
        prazo_limite=prazo_limite
    )


@agendamento_routes.route('/presenca_aluno/<int:aluno_id>', methods=['POST'])
@login_required
def marcar_presenca_aluno(aluno_id):
    """
    Marca presença individual de um aluno
    """
    if current_user.tipo != 'cliente':
        flash('Acesso negado!', 'danger')
        return redirect(url_for('dashboard_routes.dashboard'))
    
    aluno = AlunoVisitante.query.get_or_404(aluno_id)
    agendamento = aluno.agendamento
    
    # Verificar se o agendamento pertence a um evento do cliente
    evento_id = agendamento.horario.evento_id
    evento = Evento.query.get(evento_id)
    
    if evento.cliente_id != current_user.id:
        flash('Este agendamento não pertence a um evento seu', 'danger')
        return redirect(url_for('dashboard_routes.dashboard_cliente'))
    
    # Alternar estado de presença
    aluno.presente = not aluno.presente
    
    try:
        db.session.commit()
        if aluno.presente:
            flash(f'Presença de {aluno.nome} registrada com sucesso!', 'success')
        else:
            flash(f'Presença de {aluno.nome} removida com sucesso!', 'info')
    except Exception as e:
        db.session.rollback()
        flash(f'Erro ao marcar presença: {str(e)}', 'danger')
    
    return redirect(url_for('agendamento_routes.detalhes_agendamento', agendamento_id=agendamento.id))


@agendamento_routes.route('/qrcode_agendamento/<int:agendamento_id>', methods=['GET'])
@login_required
def qrcode_agendamento(agendamento_id):
    """Gera um QR code para o check-in de um agendamento.

    O código embute uma URL que contém o ``qr_code_token`` do agendamento,
    permitindo que o frontend processe o check-in a partir da leitura do QR
    code.
    """
    agendamento = AgendamentoVisita.query.get_or_404(agendamento_id)

    if current_user.id not in (
        agendamento.professor_id,
        agendamento.horario.evento.cliente_id,
    ):
        abort(403)

    qr_data = url_for(
        'agendamento_routes.checkin_qr_agendamento',
        token=agendamento.qr_code_token,
    )

    qr = qrcode.QRCode(version=1, box_size=10, border=5)
    qr.add_data(qr_data)
    qr.make(fit=True)
    img = qr.make_image(fill='black', back_color='white')

    buf = io.BytesIO()
    img.save(buf, 'PNG')
    buf.seek(0)

    return send_file(
        buf,
        mimetype='image/png',
        as_attachment=False,
        download_name=f'qrcode_agendamento_{agendamento.id}.png',
    )

@agendamento_routes.route('/api/horarios_disponiveis', methods=['GET'])
@login_required
def horarios_disponiveis_api():
    if current_user.tipo != 'professor':
        return jsonify({"error": "Acesso não permitido"}), 403
    evento_id = request.args.get('evento_id', type=int)
    if not evento_id:
        return jsonify({"error": "Parâmetro evento_id é obrigatório"}), 400

    evento = Evento.query.get_or_404(evento_id)

    bloqueio = ProfessorBloqueado.query.filter_by(
        professor_id=current_user.id,
        evento_id=evento_id
    ).filter(ProfessorBloqueado.data_final >= datetime.utcnow()).first()

    if bloqueio:
        return jsonify({"error": "Você não tem permissão para visualizar este evento"}), 403

    horarios = HorarioVisitacao.query.filter(
        HorarioVisitacao.evento_id == evento_id,
        HorarioVisitacao.vagas_disponiveis > 0
    ).all()

    eventos = []

    for horario in horarios:
        eventos.append({
            "id": horario.id,
            "title": f"Disponível ({horario.vagas_disponiveis} vagas)",
            "start": f"{horario.data}T{horario.horario_inicio}",
            "end": f"{horario.data}T{horario.horario_fim}",
            "url": url_for('agendamento_routes.agendar_visita', horario_id=horario.id)
        })

    return jsonify(eventos)
@agendamento_routes.route("/importar_oficinas", methods=["POST"])
@login_required
def importar_oficinas():
    """
    Exemplo de rota para importar oficinas de um arquivo Excel (.xlsx).
    Inclui o cadastro da própria oficina e também das datas (OficinaDia).
    """
    # 1. Obter o evento selecionado e validar
    evento_id = request.form.get("evento_id", type=int)
    evento = Evento.query.get(evento_id) if evento_id else None
    if not evento or evento.cliente_id != current_user.id:
        flash("Evento inválido ou não pertence a você!", "danger")
        return redirect(url_for('dashboard_routes.dashboard_cliente'))

    # 2. Verificar se foi enviado um arquivo
    if "arquivo" not in request.files:
        flash("Nenhum arquivo enviado!", "danger")
        return redirect(url_for('dashboard_routes.dashboard_cliente'))
    
    arquivo = request.files["arquivo"]
    if arquivo.filename == "":
        flash("Nenhum arquivo selecionado.", "danger")
        return redirect(url_for('dashboard_routes.dashboard_cliente'))

    # Verifica se a extensão é permitida (.xlsx)
    if not (arquivo_permitido(arquivo.filename) and arquivo.filename.rsplit('.', 1)[1].lower() == "xlsx"):
        flash("Formato de arquivo inválido. Envie um arquivo Excel (.xlsx)", "danger")
        return redirect(url_for('dashboard_routes.dashboard_cliente'))

    # 3. Salvar o arquivo em local temporário
    from werkzeug.utils import secure_filename
    import os
    filename = secure_filename(arquivo.filename)
    filepath = os.path.join(current_app.config["UPLOAD_FOLDER"], filename)
    arquivo.save(filepath)

    import pandas as pd
    from datetime import datetime
    from models import Oficina, OficinaDia
    from sqlalchemy.exc import IntegrityError

    try:
        # 3. Ler o arquivo Excel
        df = pd.read_excel(filepath)
        df.columns = df.columns.str.strip()  # tirar espaços extras do nome das colunas

        # Exemplo de colunas que esperamos:
        #   titulo, descricao, ministrante_id, vagas, carga_horaria,
        #   estado, cidade, datas, horarios_inicio, horarios_fim
        #
        # Onde:
        #   - "datas" pode ser uma string com várias datas separadas por vírgula, ex: "01/05/2025,02/05/2025"
        #   - "horarios_inicio" idem, ex: "08:00,09:00"
        #   - "horarios_fim" idem, ex: "12:00,13:00"
        #   - O número de datas deve bater com o número de horários_inicio e horários_fim
        
        colunas_obrigatorias = [
            "titulo", "descricao", "ministrante_id",
            "vagas", "carga_horaria", "estado", "cidade",
            "datas", "horarios_inicio", "horarios_fim"
        ]
        for col in colunas_obrigatorias:
            if col not in df.columns:
                flash(f"Erro: Coluna '{col}' não encontrada no arquivo Excel!", "danger")
                os.remove(filepath)
                return redirect(url_for('dashboard_routes.dashboard_cliente'))

        # 4. Percorrer cada linha do DataFrame e criar as oficinas
        total_oficinas_criadas = 0
        for index, row in df.iterrows():
            try:
                # Converter alguns campos para o tipo adequado
                 # Tratar ministrante_id
                raw_m_id = row["ministrante_id"]
                if pd.isna(raw_m_id) or raw_m_id == '':
                    # Se estiver vazio, defina None ou crie lógica de fallback
                    ministrante_id = None
                else:
                    ministrante_id = int(raw_m_id)  # aqui converte para int, se tiver valor
                
                 # Tratar vagas
                raw_vagas = row["vagas"]
                if pd.isna(raw_vagas) or raw_vagas == '':
                    vagas = 0
                else:
                    vagas = int(raw_vagas)
                    
                carga_horaria = str(row["carga_horaria"])
                estado = str(row["estado"]).upper().strip()  # ex: "SP"
                cidade = str(row["cidade"]).strip()

                # Criar a oficina principal
                nova_oficina = Oficina(
                    titulo=row["titulo"],
                    descricao=row["descricao"],
                    ministrante_id=ministrante_id,
                    vagas=vagas,
                    carga_horaria=carga_horaria,
                    estado=estado,
                    cidade=cidade,
                    evento_id=evento_id,
                    cliente_id=current_user.id
                )

                db.session.add(nova_oficina)
                db.session.flush()  # para garantir que nova_oficina.id exista

                # Lendo as datas e horários
                # Supondo que cada coluna seja uma string com valores separados por vírgula
                datas_str = str(row["datas"]).strip()                # ex.: "01/05/2025,02/05/2025"
                horarios_inicio_str = str(row["horarios_inicio"]).strip()  # ex.: "08:00,09:00"
                horarios_fim_str = str(row["horarios_fim"]).strip()        # ex.: "12:00,13:00"

                datas_list = datas_str.split(",")
                hi_list = horarios_inicio_str.split(",")
                hf_list = horarios_fim_str.split(",")

                # Checa se todos os arrays têm mesmo tamanho
                if not (len(datas_list) == len(hi_list) == len(hf_list)):
                    raise ValueError(f"As colunas 'datas', 'horarios_inicio' e 'horarios_fim' devem ter a mesma quantidade de itens na linha {index+1}.")

                # 5. Para cada data, criar um registro OficinaDia
                for i in range(len(datas_list)):
                    data_str = datas_list[i].strip()
                    hi_str = hi_list[i].strip()
                    hf_str = hf_list[i].strip()

                    # Converter data_str para datetime.date (formato padrão dd/mm/yyyy)
                    try:
                        data_formatada = datetime.strptime(data_str, "%d/%m/%Y").date()
                    except ValueError:
                        raise ValueError(f"Data inválida na linha {index+1}: '{data_str}'. Formato esperado: DD/MM/YYYY.")

                    novo_dia = OficinaDia(
                        oficina_id=nova_oficina.id,
                        data=data_formatada,
                        horario_inicio=hi_str,
                        horario_fim=hf_str
                    )
                    db.session.add(novo_dia)

                db.session.commit()
                total_oficinas_criadas += 1
            
            except IntegrityError as e:
                db.session.rollback()
                current_app.logger.error(f"[Linha {index+1}] Erro de integridade: {e}")
            except Exception as e:
                db.session.rollback()
                current_app.logger.error(f"[Linha {index+1}] Erro ao criar oficina: {e}")

        flash(f"Foram importadas {total_oficinas_criadas} oficinas com sucesso, incluindo as datas!", "success")
    
    except Exception as e:
        db.session.rollback()
        flash(f"Erro ao processar o arquivo: {str(e)}", "danger")

    # Remover o arquivo temporário e redirecionar de volta
    os.remove(filepath)
    return redirect(url_for('dashboard_routes.dashboard_cliente'))

<|MERGE_RESOLUTION|>--- conflicted
+++ resolved
@@ -383,56 +383,36 @@
             func.count(
                 func.distinct(
                     case(
-<<<<<<< HEAD
+
                         (AgendamentoVisita.status == 'confirmado', AgendamentoVisita.id)
-=======
-                        (
-                            AgendamentoVisita.status == 'confirmado',
-                            AgendamentoVisita.id,
-                        )
->>>>>>> d6a93d4f
+
                     )
                 )
             ).label('confirmados'),
             func.count(
                 func.distinct(
                     case(
-<<<<<<< HEAD
+
                         (AgendamentoVisita.status == 'realizado', AgendamentoVisita.id)
-=======
-                        (
-                            AgendamentoVisita.status == 'realizado',
-                            AgendamentoVisita.id,
-                        )
->>>>>>> d6a93d4f
+
                     )
                 )
             ).label('realizados'),
             func.count(
                 func.distinct(
                     case(
-<<<<<<< HEAD
+
                         (AgendamentoVisita.status == 'cancelado', AgendamentoVisita.id)
-=======
-                        (
-                            AgendamentoVisita.status == 'cancelado',
-                            AgendamentoVisita.id,
-                        )
->>>>>>> d6a93d4f
+
                     )
                 )
             ).label('cancelados'),
             func.count(
                 func.distinct(
                     case(
-<<<<<<< HEAD
+
                         (AgendamentoVisita.status == 'pendente', AgendamentoVisita.id)
-=======
-                        (
-                            AgendamentoVisita.status == 'pendente',
-                            AgendamentoVisita.id,
-                        )
->>>>>>> d6a93d4f
+
                     )
                 )
             ).label('pendentes'),
