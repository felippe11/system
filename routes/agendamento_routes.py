from flask import Blueprint, render_template, request, redirect, url_for, flash, jsonify
from flask_login import login_required, current_user
import os
import threading
from datetime import datetime, timedelta, date
from flask import current_app, send_file, Response, abort
from werkzeug.utils import secure_filename
from sqlalchemy.exc import IntegrityError
from werkzeug.security import generate_password_hash
from extensions import db
from services.mailjet_service import send_via_mailjet
import logging
from utils.arquivo_utils import arquivo_permitido

logger = logging.getLogger(__name__)
from models import (
    AgendamentoVisita, HorarioVisitacao, Evento,
    EventoInscricaoTipo, ConfiguracaoAgendamento,
    Usuario, Cliente, Oficina, ProfessorBloqueado
)
from utils import obter_estados
from fpdf import FPDF
import pandas as pd
import qrcode
import io
from . import routes

# Aliases for backward compatibility used later in this module
ConfigAgendamento = ConfiguracaoAgendamento
Agendamento = AgendamentoVisita
Horario = HorarioVisitacao
data_agendamento = AgendamentoVisita.data_agendamento

agendamento_routes = Blueprint(
    'agendamento_routes',
    __name__,
    template_folder="../templates/agendamento"
)

class NotificacaoAgendamento:
    """
    Classe para gerenciar notificações de agendamentos
    """
    
    @staticmethod
    def enviar_email_confirmacao(agendamento):
        """
        Envia email de confirmação para o professor após um agendamento
        
        Args:
            agendamento: Objeto AgendamentoVisita
        """
        professor = agendamento.professor
        horario = agendamento.horario
        evento = horario.evento
        
        assunto = f"Confirmação de Agendamento - {evento.nome}"
        
        # Preparar o corpo do email
        corpo_html = render_template(
            'emails/confirmacao_agendamento.html',
            professor=professor,
            agendamento=agendamento,
            horario=horario,
            evento=evento
        )
        
        # Enviar em um thread separado para não bloquear a resposta ao usuário
        thread = threading.Thread(
            target=NotificacaoAgendamento._enviar_email_async,
            args=[professor.email, assunto, corpo_html]
        )
        thread.start()
    
    @staticmethod
    def enviar_email_cancelamento(agendamento):
        """
        Envia email de confirmação de cancelamento para o professor
        
        Args:
            agendamento: Objeto AgendamentoVisita
        """
        professor = agendamento.professor
        horario = agendamento.horario
        evento = horario.evento
        
        assunto = f"Confirmação de Cancelamento - {evento.nome}"
        
        # Preparar o corpo do email
        corpo_html = render_template(
            'emails/cancelamento_agendamento.html',
            professor=professor,
            agendamento=agendamento,
            horario=horario,
            evento=evento
        )
        
        # Enviar em um thread separado
        thread = threading.Thread(
            target=NotificacaoAgendamento._enviar_email_async,
            args=[professor.email, assunto, corpo_html]
        )
        thread.start()
    
    @staticmethod
    def enviar_lembrete_visita(agendamento):
        """
        Envia lembrete de visita para o professor um dia antes
        
        Args:
            agendamento: Objeto AgendamentoVisita
        """
        professor = agendamento.professor
        horario = agendamento.horario
        evento = horario.evento
        
        assunto = f"Lembrete de Visita Amanhã - {evento.nome}"
        
        # Preparar o corpo do email
        corpo_html = render_template(
            'emails/lembrete_visita.html',
            professor=professor,
            agendamento=agendamento,
            horario=horario,
            evento=evento
        )
        
        # Enviar em um thread separado
        thread = threading.Thread(
            target=NotificacaoAgendamento._enviar_email_async,
            args=[professor.email, assunto, corpo_html]
        )
        thread.start()
    
    @staticmethod
    def notificar_cliente_novo_agendamento(agendamento):
        """
        Notifica o cliente/organizador sobre um novo agendamento
        
        Args:
            agendamento: Objeto AgendamentoVisita
        """
        horario = agendamento.horario
        evento = horario.evento
        cliente = evento.cliente
        
        assunto = f"Novo Agendamento - {evento.nome}"
        
        # Preparar o corpo do email
        corpo_html = render_template(
            'emails/notificacao_novo_agendamento.html',
            cliente=cliente,
            agendamento=agendamento,
            horario=horario,
            evento=evento
        )
        
        # Enviar em um thread separado
        thread = threading.Thread(
            target=NotificacaoAgendamento._enviar_email_async,
            args=[cliente.email, assunto, corpo_html]
        )
        thread.start()
    
    @staticmethod
    def _enviar_email_async(dest, subject, html):
        """Função interna para enviar email de forma assíncrona."""
        try:
            send_via_mailjet(to_email=dest, subject=subject, html=html)
        except Exception:
            pass
    
    @staticmethod
    def processar_lembretes_diarios():
        """
        Tarefa agendada para enviar lembretes diários de visitas
        Deve ser executada uma vez por dia através de um agendador como Celery ou cron
        """
        # Data de amanhã
        amanha = datetime.utcnow().date() + timedelta(days=1)
        
        # Buscar todos os agendamentos confirmados para amanhã
        query = AgendamentoVisita.query.join(
            HorarioVisitacao, AgendamentoVisita.horario_id == HorarioVisitacao.id
        ).filter(
            HorarioVisitacao.data == amanha,
            AgendamentoVisita.status == 'confirmado'
        )
        
        agendamentos = query.all()
        
        # Enviar lembretes
        for agendamento in agendamentos:
            NotificacaoAgendamento.enviar_lembrete_visita(agendamento)


# Integrar notificações com as rotas
def integrar_notificacoes():
    """
    Integra as notificações com as rotas existentes
    Esta função deve ser chamada na inicialização da aplicação
    """
    # Sobrescrever a função de criação de agendamento para incluir notificação
    original_criar_agendamento = routes.criar_agendamento_professor
    
    @agendamento_routes.route('/professor/criar_agendamento/<int:horario_id>', methods=['GET', 'POST'])
    @login_required
    def criar_agendamento_com_notificacao(horario_id):
        response = original_criar_agendamento(horario_id)
        
        # Verificar se o agendamento foi criado com sucesso
        # Isso é um hack - na prática seria melhor refatorar a função original
        # para retornar o agendamento criado ou um status
        flashes = session.get('_flashes', [])
        sucesso = any(cat == 'success' for cat, _ in flashes)
        if request.method == 'POST' and sucesso:
            # Buscar o último agendamento criado pelo professor
            agendamento = AgendamentoVisita.query.filter_by(
                professor_id=current_user.id
            ).order_by(AgendamentoVisita.id.desc()).first()
            
            if agendamento:
                # Enviar notificações
                NotificacaoAgendamento.enviar_email_confirmacao(agendamento)
                NotificacaoAgendamento.notificar_cliente_novo_agendamento(agendamento)
        
        return response
    
    # Substituir a rota original pela nova versão com notificação
    routes.criar_agendamento_professor = criar_agendamento_com_notificacao
    
    # Fazer o mesmo para a função de cancelamento
    original_cancelar_agendamento = routes.cancelar_agendamento_professor
    
    @agendamento_routes.route('/professor/cancelar_agendamento/<int:agendamento_id>', methods=['GET', 'POST'])
    @login_required
    def cancelar_agendamento_com_notificacao(agendamento_id):
        # Buscar o agendamento antes que seja cancelado
        agendamento = AgendamentoVisita.query.get_or_404(agendamento_id)
        
        response = original_cancelar_agendamento(agendamento_id)
        
        # Verificar se o cancelamento foi bem-sucedido
        flashes = session.get('_flashes', [])
        sucesso = any(cat == 'success' for cat, _ in flashes)
        if request.method == 'POST' and sucesso:
            # Enviar notificação de cancelamento
            NotificacaoAgendamento.enviar_email_cancelamento(agendamento)
        
        return response
    
    # Substituir a rota original pela nova versão com notificação
    routes.cancelar_agendamento_professor = cancelar_agendamento_com_notificacao
    
@agendamento_routes.route('/eventos_agendamento')
@login_required
def eventos_agendamento():
    # Verificar se é um cliente
    if current_user.tipo != 'cliente':
        flash('Acesso negado!', 'danger')
        return redirect(url_for('dashboard_routes.dashboard'))
    
    hoje = datetime.utcnow().date()
    
    # Eventos ativos (em andamento)
    eventos_ativos = Evento.query.filter_by(
        cliente_id=current_user.id
    ).filter(
        and_(
            Evento.data_inicio <= hoje,
            Evento.data_fim >= hoje,
            Evento.status == 'ativo'
        )
    ).all()
    
    # Eventos futuros
    eventos_futuros = Evento.query.filter_by(
        cliente_id=current_user.id
    ).filter(
        and_(
            Evento.data_inicio > hoje,
            Evento.status == 'ativo'
        )
    ).all()
    
    # Eventos passados
    eventos_passados = Evento.query.filter_by(
        cliente_id=current_user.id
    ).filter(
        Evento.data_fim < hoje
    ).order_by(
        Evento.data_fim.desc()
    ).limit(10).all()
    
    # Contar agendamentos para cada evento
    for evento in eventos_ativos + eventos_futuros + eventos_passados:
        evento.agendamentos_count = db.session.query(func.count(AgendamentoVisita.id)).join(
            HorarioVisitacao, AgendamentoVisita.horario_id == HorarioVisitacao.id
        ).filter(
            HorarioVisitacao.evento_id == evento.id
        ).scalar() or 0
    
    return render_template(
        'eventos_agendamento.html',
        eventos_ativos=eventos_ativos,
        eventos_futuros=eventos_futuros,
        eventos_passados=eventos_passados
    )


@agendamento_routes.route('/relatorio_geral_agendamentos')
@login_required
def relatorio_geral_agendamentos():
    # Verificar se é um cliente
    if current_user.tipo != 'cliente':
        flash('Acesso negado!', 'danger')
        return redirect(url_for('dashboard_routes.dashboard'))
    
    # Filtros de data
    data_inicio = request.args.get('data_inicio')
    data_fim = request.args.get('data_fim')
    
    if data_inicio:
        data_inicio = datetime.strptime(data_inicio, '%Y-%m-%d').date()
    else:
        # Padrão: último mês
        data_inicio = datetime.utcnow().date() - timedelta(days=30)
    
    if data_fim:
        data_fim = datetime.strptime(data_fim, '%Y-%m-%d').date()
    else:
        data_fim = datetime.utcnow().date()
    
    # Buscar todos os eventos do cliente no período
    eventos = Evento.query.filter_by(
        cliente_id=current_user.id
    ).all()
    
    # Estatísticas gerais
    estatisticas = {}
    
    # Para cada evento, coletar estatísticas
    for evento in eventos:
        # Contar agendamentos por status
        confirmados = db.session.query(func.count(AgendamentoVisita.id)).join(
            HorarioVisitacao, AgendamentoVisita.horario_id == HorarioVisitacao.id
        ).filter(
            HorarioVisitacao.evento_id == evento.id,
            AgendamentoVisita.status == 'confirmado',
            HorarioVisitacao.data >= data_inicio,
            HorarioVisitacao.data <= data_fim
        ).scalar() or 0
        
        realizados = db.session.query(func.count(AgendamentoVisita.id)).join(
            HorarioVisitacao, AgendamentoVisita.horario_id == HorarioVisitacao.id
        ).filter(
            HorarioVisitacao.evento_id == evento.id,
            AgendamentoVisita.status == 'realizado',
            HorarioVisitacao.data >= data_inicio,
            HorarioVisitacao.data <= data_fim
        ).scalar() or 0
        
        cancelados = db.session.query(func.count(AgendamentoVisita.id)).join(
            HorarioVisitacao, AgendamentoVisita.horario_id == HorarioVisitacao.id
        ).filter(
            HorarioVisitacao.evento_id == evento.id,
            AgendamentoVisita.status == 'cancelado',
            HorarioVisitacao.data >= data_inicio,
            HorarioVisitacao.data <= data_fim
        ).scalar() or 0
        
        # Total de visitantes
        visitantes = db.session.query(func.sum(AgendamentoVisita.quantidade_alunos)).join(
            HorarioVisitacao, AgendamentoVisita.horario_id == HorarioVisitacao.id
        ).filter(
            HorarioVisitacao.evento_id == evento.id,
            AgendamentoVisita.status.in_(['confirmado', 'realizado']),
            HorarioVisitacao.data >= data_inicio,
            HorarioVisitacao.data <= data_fim
        ).scalar() or 0
        
        # Guardar estatísticas
        estatisticas[evento.id] = {
            'nome': evento.nome,
            'confirmados': confirmados,
            'realizados': realizados,
            'cancelados': cancelados,
            'total': confirmados + realizados + cancelados,
            'visitantes': visitantes
        }
    
    # Gerar PDF com estatísticas
    if request.args.get('gerar_pdf'):
        pdf_filename = f"relatorio_geral_{data_inicio.strftime('%Y%m%d')}_{data_fim.strftime('%Y%m%d')}.pdf"
        pdf_path = os.path.join("static", "relatorios", pdf_filename)
        os.makedirs(os.path.dirname(pdf_path), exist_ok=True)
        
        # Chamar função para gerar PDF
        gerar_pdf_relatorio_geral(eventos, estatisticas, data_inicio, data_fim, pdf_path)
        
        return send_file(pdf_path, as_attachment=True)
    
    return render_template(
        'relatorio_geral_agendamentos.html',
        eventos=eventos,
        estatisticas=estatisticas,
        filtros={
            'data_inicio': data_inicio,
            'data_fim': data_fim
        }
    )


@agendamento_routes.route('/editar_horario_agendamento', methods=['POST'])
@login_required
def editar_horario_agendamento():
    # Verificar se é um cliente
    if current_user.tipo != 'cliente':
        flash('Acesso negado!', 'danger')
        return redirect(url_for('dashboard_routes.dashboard'))
    
    horario_id = request.form.get('horario_id', type=int)
    horario = HorarioVisitacao.query.get_or_404(horario_id)
    evento = horario.evento
    
    # Verificar se o evento pertence ao cliente
    if evento.cliente_id != current_user.id:
        flash('Este evento não pertence a você!', 'danger')
        return redirect(url_for('dashboard_routes.dashboard_cliente'))
    
    # Coletar dados do formulário
    horario_inicio = request.form.get('horario_inicio')
    horario_fim = request.form.get('horario_fim')
    capacidade_total = request.form.get('capacidade_total', type=int)
    vagas_disponiveis = request.form.get('vagas_disponiveis', type=int)
    
    if horario_inicio and horario_fim and capacidade_total is not None and vagas_disponiveis is not None:
        # Converter string para time
        horario.horario_inicio = datetime.strptime(horario_inicio, '%H:%M').time()
        horario.horario_fim = datetime.strptime(horario_fim, '%H:%M').time()
        
        # Verificar se a capacidade é menor que o número de agendamentos existentes
        agendamentos_count = db.session.query(func.count(AgendamentoVisita.id)).filter_by(
            horario_id=horario.id,
            status='confirmado'
        ).scalar() or 0
        
        agendamentos_alunos = db.session.query(func.sum(AgendamentoVisita.quantidade_alunos)).filter_by(
            horario_id=horario.id,
            status='confirmado'
        ).scalar() or 0
        
        if capacidade_total < agendamentos_alunos:
            flash(f'Não é possível reduzir a capacidade para {capacidade_total}. Já existem {agendamentos_alunos} alunos agendados.', 'danger')
            return redirect(url_for('agendamento_routes.listar_horarios_agendamento', evento_id=evento.id))
        
        if vagas_disponiveis > capacidade_total:
            flash('As vagas disponíveis não podem ser maiores que a capacidade total!', 'danger')
            return redirect(url_for('agendamento_routes.listar_horarios_agendamento', evento_id=evento.id))
        
        # Atualizar horário
        horario.capacidade_total = capacidade_total
        horario.vagas_disponiveis = vagas_disponiveis
        
        try:
            db.session.commit()
            flash('Horário atualizado com sucesso!', 'success')
        except Exception as e:
            db.session.rollback()
            flash(f'Erro ao atualizar horário: {str(e)}', 'danger')
    else:
        flash('Preencha todos os campos!', 'danger')
    
    return redirect(url_for('agendamento_routes.listar_horarios_agendamento', evento_id=evento.id))


@agendamento_routes.route('/excluir_horario_agendamento', methods=['POST'])
@login_required
def excluir_horario_agendamento():
    # Verificar se é um cliente
    if current_user.tipo != 'cliente':
        flash('Acesso negado!', 'danger')
        return redirect(url_for('dashboard_routes.dashboard'))
    
    horario_id = request.form.get('horario_id', type=int)
    horario = HorarioVisitacao.query.get_or_404(horario_id)
    evento_id = horario.evento_id
    evento = horario.evento
    
    # Verificar se o evento pertence ao cliente
    if evento.cliente_id != current_user.id:
        flash('Este evento não pertence a você!', 'danger')
        return redirect(url_for('dashboard_routes.dashboard_cliente'))
    
    # Verificar se existem agendamentos para este horário
    agendamentos = AgendamentoVisita.query.filter_by(
        horario_id=horario.id,
        status='confirmado'
    ).all()
    
    if agendamentos:
        # Cancelar todos os agendamentos
        for agendamento in agendamentos:
            agendamento.status = 'cancelado'
            agendamento.data_cancelamento = datetime.utcnow()
            
            # Enviar notificação de cancelamento
            # (Aqui pode-se adicionar código para enviar emails de cancelamento)
    
    try:
        # Excluir o horário
        db.session.delete(horario)
        db.session.commit()
        
        if agendamentos:
            flash(f'Horário excluído e {len(agendamentos)} agendamentos cancelados!', 'success')
        else:
            flash('Horário excluído com sucesso!', 'success')
    except Exception as e:
        db.session.rollback()
        flash(f'Erro ao excluir horário: {str(e)}', 'danger')
    
    return redirect(url_for('agendamento_routes.listar_horarios_agendamento', evento_id=evento_id))


def gerar_pdf_relatorio_geral(eventos, estatisticas, data_inicio, data_fim, caminho_pdf):
    """
    Gera um relatório geral em PDF com estatísticas de agendamentos para todos os eventos.
    
    Args:
        eventos: Lista de objetos Evento
        estatisticas: Dicionário com estatísticas por evento
        data_inicio: Data inicial do período do relatório
        data_fim: Data final do período do relatório
        caminho_pdf: Caminho onde o PDF será salvo
    """
    pdf = FPDF()
    pdf.add_page()
    
    # Configurar fonte
    pdf.set_font('Arial', 'B', 16)
    
    # Título
    pdf.cell(190, 10, 'Relatório Geral de Agendamentos', 0, 1, 'C')
    pdf.set_font('Arial', '', 12)
    pdf.cell(190, 10, f'Período: {data_inicio.strftime("%d/%m/%Y")} a {data_fim.strftime("%d/%m/%Y")}', 0, 1, 'C')
    
    # Data e hora de geração
    pdf.set_font('Arial', 'I', 10)
    pdf.cell(190, 10, f'Gerado em: {datetime.now().strftime("%d/%m/%Y %H:%M")}', 0, 1, 'R')
    
    # Cálculo de totais
    total_confirmados = 0
    total_realizados = 0
    total_cancelados = 0
    total_visitantes = 0
    
    for stats in estatisticas.values():
        total_confirmados += stats['confirmados']
        total_realizados += stats['realizados']
        total_cancelados += stats['cancelados']
        total_visitantes += stats['visitantes']
    
    total_agendamentos = total_confirmados + total_realizados + total_cancelados
    
    # Resumo geral
    pdf.ln(5)
    pdf.set_font('Arial', 'B', 14)
    pdf.cell(190, 10, 'Resumo Geral', 0, 1)
    
    pdf.set_font('Arial', '', 12)
    pdf.cell(95, 10, f'Total de Agendamentos: {total_agendamentos}', 0, 0)
    pdf.cell(95, 10, f'Total de Visitantes: {total_visitantes}', 0, 1)
    
    pdf.cell(95, 10, f'Agendamentos Confirmados: {total_confirmados}', 0, 0)
    pdf.cell(95, 10, f'Agendamentos Realizados: {total_realizados}', 0, 1)
    
    pdf.cell(95, 10, f'Agendamentos Cancelados: {total_cancelados}', 0, 1)
    
    # Calcular taxas
    if total_agendamentos > 0:
        taxa_cancelamento = (total_cancelados / total_agendamentos) * 100
        pdf.cell(190, 10, f'Taxa de Cancelamento: {taxa_cancelamento:.1f}%', 0, 1)
    
    if total_confirmados + total_realizados > 0:
        taxa_conclusao = (total_realizados / (total_confirmados + total_realizados)) * 100
        pdf.cell(190, 10, f'Taxa de Conclusão: {taxa_conclusao:.1f}%', 0, 1)
    
    # Detalhes por evento
    pdf.ln(10)
    pdf.set_font('Arial', 'B', 14)
    pdf.cell(190, 10, 'Detalhes por Evento', 0, 1)
    
    # Cabeçalho da tabela
    pdf.set_font('Arial', 'B', 10)
    pdf.cell(60, 10, 'Evento', 1, 0, 'C')
    pdf.cell(25, 10, 'Confirmados', 1, 0, 'C')
    pdf.cell(25, 10, 'Realizados', 1, 0, 'C')
    pdf.cell(25, 10, 'Cancelados', 1, 0, 'C')
    pdf.cell(25, 10, 'Visitantes', 1, 0, 'C')
    pdf.cell(30, 10, 'Taxa Conclusão', 1, 1, 'C')
    
    # Dados da tabela
    pdf.set_font('Arial', '', 10)
    for evento_id, stats in estatisticas.items():
        evento_nome = stats['nome']
        
        # Limitar tamanho do nome para caber na tabela
        if len(evento_nome) > 30:
            evento_nome = evento_nome[:27] + '...'
        
        pdf.cell(60, 10, evento_nome, 1, 0)
        pdf.cell(25, 10, str(stats['confirmados']), 1, 0, 'C')
        pdf.cell(25, 10, str(stats['realizados']), 1, 0, 'C')
        pdf.cell(25, 10, str(stats['cancelados']), 1, 0, 'C')
        pdf.cell(25, 10, str(stats['visitantes']), 1, 0, 'C')
        
        # Calcular taxa de conclusão
        if stats['confirmados'] + stats['realizados'] > 0:
            taxa = (stats['realizados'] / (stats['confirmados'] + stats['realizados'])) * 100
            pdf.cell(30, 10, f'{taxa:.1f}%', 1, 1, 'C')
        else:
            pdf.cell(30, 10, 'N/A', 1, 1, 'C')
    
    # Análise e recomendações
    pdf.ln(10)
    pdf.set_font('Arial', 'B', 14)
    pdf.cell(190, 10, 'Análise e Recomendações', 0, 1)
    
    pdf.set_font('Arial', '', 12)
    if total_agendamentos > 0:
        if taxa_cancelamento > 30:
            pdf.multi_cell(190, 10, '- Alta taxa de cancelamento. Considere revisar suas políticas de cancelamento.')
            pdf.multi_cell(190, 10, '- Envie lembretes com mais frequência para professores com agendamentos confirmados.')
        else:
            pdf.multi_cell(190, 10, '- Taxa de cancelamento está em níveis aceitáveis.')
        
        if total_realizados < total_confirmados:
            pdf.multi_cell(190, 10, '- Implemente um sistema de lembretes mais eficiente para aumentar o comparecimento.')
            
        if total_visitantes < 100:
            pdf.multi_cell(190, 10, '- Divulgue mais seus eventos entre escolas e professores para aumentar a quantidade de visitantes.')
    else:
        pdf.multi_cell(190, 10, '- Ainda não há dados suficientes para recomendações personalizadas.')
    
    pdf.multi_cell(190, 10, '- Continue monitorando os agendamentos e ajustando a capacidade disponível conforme necessário.')
    
    # Rodapé
    pdf.ln(10)
    pdf.set_font('Arial', 'I', 10)
    pdf.cell(190, 10, 'Este relatório é gerado automaticamente pelo sistema de agendamentos.', 0, 1, 'C')
    
    # Salvar o PDF
    pdf.output(caminho_pdf)


def gerar_pdf_relatorio_agendamentos(evento, agendamentos, caminho_pdf):
    """
    Gera um relatório em PDF com a lista de agendamentos para um evento específico.
    
    Args:
        evento: Objeto Evento
        agendamentos: Lista de objetos AgendamentoVisita
        caminho_pdf: Caminho onde o PDF será salvo
    """
    pdf = FPDF()
    pdf.add_page()
    
    # Configurar fonte
    pdf.set_font('Arial', 'B', 16)
    
    # Título
    pdf.cell(190, 10, f'Relatório de Agendamentos - {evento.nome}', 0, 1, 'C')
    
    # Informações do evento
    pdf.set_font('Arial', '', 12)
    pdf.cell(190, 10, f'Local: {evento.local}', 0, 1)
    pdf.cell(190, 10, f'Período: {evento.data_inicio.strftime("%d/%m/%Y")} a {evento.data_fim.strftime("%d/%m/%Y")}', 0, 1)
    
    # Data e hora de geração
    pdf.set_font('Arial', 'I', 10)
    pdf.cell(190, 10, f'Gerado em: {datetime.now().strftime("%d/%m/%Y %H:%M")}', 0, 1, 'R')
    
    # Estatísticas
    pdf.ln(5)
    pdf.set_font('Arial', 'B', 14)
    pdf.cell(190, 10, 'Estatísticas', 0, 1)
    
    # Contadores
    total_agendamentos = len(agendamentos)
    confirmados = sum(1 for a in agendamentos if a.status == 'confirmado')
    realizados = sum(1 for a in agendamentos if a.status == 'realizado')
    cancelados = sum(1 for a in agendamentos if a.status == 'cancelado')
    
    total_alunos = sum(a.quantidade_alunos for a in agendamentos if a.status in ['confirmado', 'realizado'])
    presentes = 0
    for a in agendamentos:
        if a.status == 'realizado':
            presentes += sum(1 for aluno in a.alunos if aluno.presente)
    
    pdf.set_font('Arial', '', 12)
    pdf.cell(95, 10, f'Total de Agendamentos: {total_agendamentos}', 0, 0)
    pdf.cell(95, 10, f'Total de Alunos: {total_alunos}', 0, 1)
    
    pdf.cell(95, 10, f'Confirmados: {confirmados}', 0, 0)
    pdf.cell(95, 10, f'Realizados: {realizados}', 0, 1)
    
    pdf.cell(95, 10, f'Cancelados: {cancelados}', 0, 0)
    if realizados > 0:
        pdf.cell(95, 10, f'Alunos Presentes: {presentes}', 0, 1)
    
    # Lista de agendamentos
    pdf.ln(10)
    pdf.set_font('Arial', 'B', 14)
    pdf.cell(190, 10, 'Lista de Agendamentos', 0, 1)
    
    # Cabeçalho da tabela
    pdf.set_font('Arial', 'B', 9)
    pdf.cell(15, 10, 'ID', 1, 0, 'C')
    pdf.cell(25, 10, 'Data', 1, 0, 'C')
    pdf.cell(20, 10, 'Horário', 1, 0, 'C')
    pdf.cell(50, 10, 'Escola', 1, 0, 'C')
    pdf.cell(35, 10, 'Professor', 1, 0, 'C')
    pdf.cell(15, 10, 'Alunos', 1, 0, 'C')
    pdf.cell(30, 10, 'Status', 1, 1, 'C')
    
    # Dados da tabela
    pdf.set_font('Arial', '', 8)
    for agendamento in agendamentos:
        horario = agendamento.horario
        
        # Limitar tamanho dos nomes para caber na tabela
        escola_nome = agendamento.escola_nome
        if len(escola_nome) > 25:
            escola_nome = escola_nome[:22] + '...'
        
        professor_nome = agendamento.professor.nome
        if len(professor_nome) > 18:
            professor_nome = professor_nome[:15] + '...'
        
        pdf.cell(15, 8, str(agendamento.id), 1, 0, 'C')
        pdf.cell(25, 8, horario.data.strftime('%d/%m/%Y'), 1, 0, 'C')
        pdf.cell(20, 8, horario.horario_inicio.strftime('%H:%M'), 1, 0, 'C')
        pdf.cell(50, 8, escola_nome, 1, 0, 'L')
        pdf.cell(35, 8, professor_nome, 1, 0, 'L')
        pdf.cell(15, 8, str(agendamento.quantidade_alunos), 1, 0, 'C')
        
        status_txt = agendamento.status.capitalize()
        if agendamento.checkin_realizado:
            status_txt += " ✓"
        
        pdf.cell(30, 8, status_txt, 1, 1, 'C')
    
    # Rodapé
    pdf.ln(10)
    pdf.set_font('Arial', 'I', 10)
    pdf.cell(190, 10, 'Este relatório é gerado automaticamente pelo sistema de agendamentos.', 0, 1, 'C')
    
    # Salvar o PDF
    pdf.output(caminho_pdf)
    
# Rotas para a aba de agendamentos no dashboard
from datetime import datetime, timedelta
from sqlalchemy import and_, func, or_
from flask import render_template, redirect, url_for, flash, request, send_file, session, jsonify

# Importe os modelos necessários
from models import (
    Evento, 
    ConfiguracaoAgendamento, 
    SalaVisitacao, 
    HorarioVisitacao, 
    AgendamentoVisita, 
    AlunoVisitante, 
    ProfessorBloqueado
)

@agendamento_routes.route('/configurar_agendamentos/<int:evento_id>', methods=['GET', 'POST'])
@login_required
def configurar_agendamentos(evento_id):
    """
    Rota para configurar as regras de agendamento para um evento específico.
    Permite definir horários disponíveis, prazos, capacidade, etc.
    """
    # Apenas clientes podem configurar agendamentos
    if current_user.tipo != 'cliente':
        flash('Acesso negado! Esta área é exclusiva para organizadores.', 'danger')
        return redirect(url_for('dashboard_routes.dashboard'))
    
    evento = Evento.query.get_or_404(evento_id)
    tipos_inscricao = EventoInscricaoTipo.query.filter_by(evento_id=evento_id).all()
    
    # Verificar se o evento pertence ao cliente
    if evento.cliente_id != current_user.id:
        flash('Este evento não pertence a você!', 'danger')
        return redirect(url_for('dashboard_routes.dashboard_cliente'))
    
    # Verificar se já existe configuração
    config = ConfiguracaoAgendamento.query.filter_by(
        cliente_id=current_user.id,
        evento_id=evento_id
    ).first()
    
    if request.method == 'POST':
        if config:
            # Atualizar configuração existente
            config.prazo_cancelamento = request.form.get('prazo_cancelamento', type=int)
            config.tempo_bloqueio = request.form.get('tempo_bloqueio', type=int)
            config.capacidade_padrao = request.form.get('capacidade_padrao', type=int)
            config.intervalo_minutos = request.form.get('intervalo_minutos', type=int)
            
            # Converter string para time
            hora_inicio = request.form.get('horario_inicio')
            hora_fim = request.form.get('horario_fim')
            config.horario_inicio = datetime.strptime(hora_inicio, '%H:%M').time()
            config.horario_fim = datetime.strptime(hora_fim, '%H:%M').time()
            
            # Dias da semana selecionados
            dias_semana = request.form.getlist('dias_semana')
            config.dias_semana = ','.join(dias_semana)
            selecionados = request.form.getlist('tipos_inscricao_permitidos')
            config.tipos_inscricao_permitidos = ','.join(selecionados) if selecionados else None
        else:
            # Criar nova configuração
            hora_inicio = request.form.get('horario_inicio')
            hora_fim = request.form.get('horario_fim')
            
            config = ConfiguracaoAgendamento(
                cliente_id=current_user.id,
                evento_id=evento_id,
                prazo_cancelamento=request.form.get('prazo_cancelamento', type=int),
                tempo_bloqueio=request.form.get('tempo_bloqueio', type=int),
                capacidade_padrao=request.form.get('capacidade_padrao', type=int),
                intervalo_minutos=request.form.get('intervalo_minutos', type=int),
                horario_inicio=datetime.strptime(hora_inicio, '%H:%M').time(),
                horario_fim=datetime.strptime(hora_fim, '%H:%M').time(),
                dias_semana=','.join(request.form.getlist('dias_semana')),
                tipos_inscricao_permitidos=','.join(request.form.getlist('tipos_inscricao_permitidos')) or None
            )
            db.session.add(config)
        
        try:
            db.session.commit()
            flash('Configurações de agendamento salvas com sucesso!', 'success')
            return redirect(url_for('agendamento_routes.gerar_horarios_agendamento', evento_id=evento_id))
        except Exception as e:
            db.session.rollback()
            flash(f'Erro ao salvar configurações: {str(e)}', 'danger')
    
    return render_template(
        'configurar_agendamentos.html',
        evento=evento,
        config=config,
        tipos_inscricao=tipos_inscricao
    )


@agendamento_routes.route('/gerar_horarios_agendamento/<int:evento_id>', methods=['GET', 'POST'])
@login_required
def gerar_horarios_agendamento(evento_id):
    """
    Página para gerar horários de agendamento com base nas configurações.
    """
    if current_user.tipo != 'cliente':
        flash('Acesso negado! Esta área é exclusiva para organizadores.', 'danger')
        return redirect(url_for('dashboard_routes.dashboard'))
    
    evento = Evento.query.get_or_404(evento_id)
    
    # Verificar se o evento pertence ao cliente
    if evento.cliente_id != current_user.id:
        flash('Este evento não pertence a você!', 'danger')
        return redirect(url_for('dashboard_routes.dashboard_cliente'))
    
    config = ConfiguracaoAgendamento.query.filter_by(evento_id=evento_id).first_or_404()
    
    if request.method == 'POST':
        # Obter datas do form
        data_inicial = datetime.strptime(request.form.get('data_inicial'), '%Y-%m-%d').date()
        data_final = datetime.strptime(request.form.get('data_final'), '%Y-%m-%d').date()
        
        # Converter dias da semana para ints
        dias_permitidos = [int(dia) for dia in config.dias_semana.split(',')]
        
        # Gerar horários
        data_atual = data_inicial
        horarios_criados = 0
        
        while data_atual <= data_final:
            # Verificar se o dia da semana é permitido (0=Segunda, 6=Domingo na função weekday())
            # Ajuste: convert 0-6 (seg-dom) do input para 0-6 (seg-dom) do Python (que usa 0=seg, 6=dom)
            if data_atual.weekday() in dias_permitidos:
                # Horário atual começa no início configurado
                horario_atual = datetime.combine(data_atual, config.horario_inicio)
                hora_final = datetime.combine(data_atual, config.horario_fim)
                
                # Continuar gerando slots até atingir o horário final
                while horario_atual < hora_final:
                    # Calcular horário de término do slot
                    horario_fim = horario_atual + timedelta(minutes=config.intervalo_minutos)
                    
                    # Não ultrapassar o horário final do dia
                    if horario_fim > hora_final:
                        horario_fim = hora_final
                    
                    # Verificar se já existe esse horário
                    horario_existente = HorarioVisitacao.query.filter_by(
                        evento_id=evento_id,
                        data=data_atual,
                        horario_inicio=horario_atual.time(),
                        horario_fim=horario_fim.time()
                    ).first()
                    
                    if not horario_existente:
                        # Criar novo horário
                        novo_horario = HorarioVisitacao(
                            evento_id=evento_id,
                            data=data_atual,
                            horario_inicio=horario_atual.time(),
                            horario_fim=horario_fim.time(),
                            capacidade_total=config.capacidade_padrao,
                            vagas_disponiveis=config.capacidade_padrao
                        )
                        db.session.add(novo_horario)
                        horarios_criados += 1
                    
                    # Avançar para o próximo slot
                    horario_atual = horario_fim
            
            # Avançar para o próximo dia
            data_atual += timedelta(days=1)
        
        # Salvar alterações no banco
        try:
            db.session.commit()
            flash(f'{horarios_criados} horários de visitação foram criados com sucesso!', 'success')
            return redirect(url_for('agendamento_routes.listar_horarios_agendamento', evento_id=evento_id))
        except Exception as e:
            db.session.rollback()
            flash(f'Erro ao gerar horários: {str(e)}', 'danger')
    
    return render_template(
        'gerar_horarios_agendamento.html',
        evento=evento,
        config=config
    )


@agendamento_routes.route('/listar_horarios_agendamento/<int:evento_id>')
@login_required
def listar_horarios_agendamento(evento_id):
    """
    Página para listar e gerenciar os horários de agendamento disponíveis.
    """
    if current_user.tipo != 'cliente':
        flash('Acesso negado! Esta área é exclusiva para organizadores.', 'danger')
        return redirect(url_for('dashboard_routes.dashboard'))
    
    evento = Evento.query.get_or_404(evento_id)
    
    # Verificar se o evento pertence ao cliente
    if evento.cliente_id != current_user.id:
        flash('Este evento não pertence a você!', 'danger')
        return redirect(url_for('dashboard_routes.dashboard_cliente'))
    
    # Agrupar horários por data
    horarios = HorarioVisitacao.query.filter_by(evento_id=evento_id).order_by(
        HorarioVisitacao.data,
        HorarioVisitacao.horario_inicio
    ).all()
    
    # Agrupar horários por data para facilitar a visualização
    horarios_por_data = {}
    for horario in horarios:
        data_str = horario.data.strftime('%Y-%m-%d')
        if data_str not in horarios_por_data:
            horarios_por_data[data_str] = []
        horarios_por_data[data_str].append(horario)
    
    return render_template(
        'listar_horarios_agendamento.html',
        evento=evento,
        horarios_por_data=horarios_por_data
    )


@agendamento_routes.route('/salas_visitacao/<int:evento_id>', methods=['GET', 'POST'])
@login_required
def salas_visitacao(evento_id):
    """
    Página para gerenciar as salas disponíveis para visitação.
    """
    if current_user.tipo != 'cliente':
        flash('Acesso negado! Esta área é exclusiva para organizadores.', 'danger')
        return redirect(url_for('dashboard_routes.dashboard'))
    
    evento = Evento.query.get_or_404(evento_id)
    
    # Verificar se o evento pertence ao cliente
    if evento.cliente_id != current_user.id:
        flash('Este evento não pertence a você!', 'danger')
        return redirect(url_for('dashboard_routes.dashboard_cliente'))
    
    if request.method == 'POST':
        nome = request.form.get('nome')
        descricao = request.form.get('descricao')
        capacidade = request.form.get('capacidade', type=int)
        
        if nome and capacidade:
            nova_sala = SalaVisitacao(
                nome=nome,
                descricao=descricao,
                capacidade=capacidade,
                evento_id=evento_id
            )
            db.session.add(nova_sala)
            
            try:
                db.session.commit()
                flash('Sala de visitação cadastrada com sucesso!', 'success')
            except Exception as e:
                db.session.rollback()
                flash(f'Erro ao cadastrar sala: {str(e)}', 'danger')
    
    # Listar salas existentes
    salas = SalaVisitacao.query.filter_by(evento_id=evento_id).all()
    
    return render_template(
        'salas_visitacao.html',
        evento=evento,
        salas=salas
    )

@agendamento_routes.route('/gerar_relatorio_agendamentos/<int:evento_id>')
@login_required
def gerar_relatorio_agendamentos(evento_id):
    """
    Gera um relatório em PDF dos agendamentos para um evento.
    """
    if current_user.tipo != 'cliente':
        flash('Acesso negado!', 'danger')
        return redirect(url_for('dashboard_routes.dashboard'))
    
    evento = Evento.query.get_or_404(evento_id)
    
    # Verificar se o evento pertence ao cliente
    if evento.cliente_id != current_user.id:
        flash('Este evento não pertence a você!', 'danger')
        return redirect(url_for('dashboard_routes.dashboard_cliente'))
    
    # Filtros (mesmos da listagem)
    data_inicio = request.args.get('data_inicio')
    data_fim = request.args.get('data_fim')
    status = request.args.get('status')
    escola = request.args.get('escola')
    
    # Base da consulta
    query = AgendamentoVisita.query.join(
        HorarioVisitacao, AgendamentoVisita.horario_id == HorarioVisitacao.id
    ).filter(HorarioVisitacao.evento_id == evento_id)
    
    # Aplicar filtros
    if data_inicio:
        data_inicio = datetime.strptime(data_inicio, '%Y-%m-%d').date()
        query = query.filter(HorarioVisitacao.data >= data_inicio)
    
    if data_fim:
        data_fim = datetime.strptime(data_fim, '%Y-%m-%d').date()
        query = query.filter(HorarioVisitacao.data <= data_fim)
    
    if status:
        query = query.filter(AgendamentoVisita.status == status)
    
    if escola:
        query = query.filter(AgendamentoVisita.escola_nome.ilike(f'%{escola}%'))
    
    # Ordenar por data/horário
    agendamentos = query.order_by(
        HorarioVisitacao.data,
        HorarioVisitacao.horario_inicio
    ).all()
    
    # Gerar PDF
    pdf_filename = f"relatorio_agendamentos_{evento_id}.pdf"
    pdf_path = os.path.join("static", "relatorios", pdf_filename)
    os.makedirs(os.path.dirname(pdf_path), exist_ok=True)
    
    # Chamar função para gerar PDF
    gerar_pdf_relatorio_agendamentos(evento, agendamentos, pdf_path)
    
    return send_file(pdf_path, as_attachment=True)


@agendamento_routes.route('/criar-agendamento', methods=['GET', 'POST'])
@login_required
def criar_agendamento():
    """
    Rota para criação de um novo agendamento.
    """
    # Inicialização de variáveis
    form_erro = None
    eventos = []
    
    # Buscar eventos disponíveis conforme o tipo de usuário
    try:
        if getattr(current_user, 'is_cliente', lambda: False)():
            eventos = Evento.query.filter_by(cliente_id=current_user.id).all()
        else:
            eventos = Evento.query.all()
    except Exception as e:
        flash(f"Erro ao buscar eventos: {str(e)}", "danger")
    
    # Processar o formulário quando enviado via POST
    if request.method == 'POST':
        try:
            # Obter dados do formulário
            evento_id = request.form.get('evento_id')
            data = request.form.get('data')
            horario_id = request.form.get('horario_id')
            escola_nome = request.form.get('escola_nome')
            nome_responsavel = request.form.get('nome_responsavel')
            email_responsavel = request.form.get('email_responsavel')
            telefone_escola = request.form.get('telefone_escola')
            turma = request.form.get('turma')
            quantidade_alunos = request.form.get('quantidade_alunos')
            faixa_etaria = request.form.get('faixa_etaria')
            observacoes = request.form.get('observacoes')
            
            # Validar dados obrigatórios
            if not evento_id or not data or not horario_id or not escola_nome or not quantidade_alunos:
                form_erro = "Preencha todos os campos obrigatórios."
                flash(form_erro, "danger")
            else:
                horario = HorarioVisitacao.query.get(horario_id)
                if not horario:
                    form_erro = "Horário inválido."
                    flash(form_erro, "danger")
                else:
                    quantidade = int(quantidade_alunos)
                    if quantidade > horario.vagas_disponiveis:
                        form_erro = f"Não há vagas suficientes! Disponíveis: {horario.vagas_disponiveis}"
                        flash(form_erro, "danger")
                    else:
                        professor_id = None
                        cliente_id = None
                        usuario_id = None
                        if getattr(current_user, 'is_cliente', lambda: False)():
                            cliente = Cliente.query.get(current_user.id)
                            if not cliente:
                                form_erro = 'Cliente inválido.'
                                flash(form_erro, 'danger')
                                return redirect(url_for('agendamento_routes.criar_agendamento'))
                            cliente_id = cliente.id
                        else:
                            usuario = Usuario.query.get(current_user.id)
                            if not usuario:
                                form_erro = 'Usuário inválido.'
                                flash(form_erro, 'danger')
                                return redirect(url_for('agendamento_routes.criar_agendamento'))
                            usuario_id = usuario.id
                            if getattr(usuario, 'is_professor', lambda: False)():
                                professor_id = usuario.id

                        agendamento = AgendamentoVisita(
                            horario_id=horario.id,
<<<<<<< HEAD
                            professor_id=current_user.id,
                            cliente_id=current_user.cliente_id,
=======
                            professor_id=professor_id,
                            usuario_id=usuario_id,
                            cliente_id=cliente_id,
>>>>>>> 5d99c4d6
                            escola_nome=escola_nome,
                            turma=turma,
                            nivel_ensino=faixa_etaria,
                            quantidade_alunos=quantidade,
                        )

                        horario.vagas_disponiveis -= quantidade
                        db.session.add(agendamento)

                        try:
                            db.session.commit()
                            flash("Agendamento criado com sucesso!", "success")
                            return redirect(
                                url_for(
                                    'routes.adicionar_alunos_agendamento',
                                    agendamento_id=agendamento.id,
                                )
                            )
                        except Exception as e:
                            db.session.rollback()
                            form_erro = f"Erro ao salvar agendamento: {str(e)}"
                            flash(form_erro, "danger")
                
        except Exception as e:
            form_erro = f"Erro ao processar o formulário: {str(e)}"
            flash(form_erro, "danger")
    
    # Renderizar o template com o formulário
    return render_template('criar_agendamento.html', 
                          eventos=eventos,
                          form_erro=form_erro)

@agendamento_routes.route('/api/horarios-disponiveis')
@login_required
def horarios_disponiveis():
    """
    API para obter horários disponíveis para agendamento, baseado em evento e data.
    """
    evento_id = request.args.get('evento_id')
    data = request.args.get('data')
    
    # Verificar se os parâmetros foram fornecidos
    if not evento_id or not data:
        return jsonify({
            'success': False,
            'message': 'Parâmetros evento_id e data são obrigatórios'
        }), 400
    
    try:
        # Como não sabemos a estrutura exata do seu modelo de Horario,
        # vamos retornar dados simulados para teste
        # Em uma implementação real, você buscaria horários do banco de dados
        
        # Simular alguns horários como exemplo
        horarios_exemplo = [
            {
                'id': 1,
                'horario_inicio': '08:00',
                'horario_fim': '10:00',
                'vagas_disponiveis': 30
            },
            {
                'id': 2,
                'horario_inicio': '10:30',
                'horario_fim': '12:30',
                'vagas_disponiveis': 25
            },
            {
                'id': 3,
                'horario_inicio': '14:00',
                'horario_fim': '16:00',
                'vagas_disponiveis': 20
            }
        ]
        
        return jsonify({
            'success': True,
            'horarios': horarios_exemplo
        })
        
    except Exception as e:
        return jsonify({
            'success': False,
            'message': f'Erro ao buscar horários: {str(e)}'
        }), 500

@agendamento_routes.route('/configurar-horarios-agendamento', methods=['GET', 'POST'])
@login_required
def configurar_horarios_agendamento():
    """
    Rota para configuração de horários disponíveis para agendamentos.
    """
    # Inicialização de variáveis
    form_erro = None
    eventos = []
    horarios_existentes = []
    evento_selecionado = None
    evento_id = request.args.get('evento_id', None)
    
    # Buscar eventos disponíveis do cliente atual
    try:
        eventos = Evento.query.filter_by(cliente_id=current_user.id).all()
        
        # Se um evento foi especificado na URL, buscamos seus detalhes
        if evento_id:
            evento_selecionado = Evento.query.filter_by(id=evento_id, cliente_id=current_user.id).first()
            
            # Buscar horários existentes para o evento selecionado
            if evento_selecionado:
                horarios_existentes = HorarioVisitacao.query.filter_by(evento_id=evento_id).all()
                
                # Transformar os horários do banco em dicionários para facilitar o uso no template
                horarios_existentes = [
                    {
                        'id': h.id,
                        'data': h.data.strftime('%Y-%m-%d'),
                        'horario_inicio': h.horario_inicio.strftime('%H:%M'),
                        'horario_fim': h.horario_fim.strftime('%H:%M'),
                        'capacidade': h.capacidade_total,
                        'agendamentos': h.capacidade_total - h.vagas_disponiveis
                    } for h in horarios_existentes
                ]
    except Exception as e:
        flash(f"Erro ao buscar eventos: {str(e)}", "danger")
    
    # Processar o formulário quando enviado via POST
    if request.method == 'POST':
        try:
            # Determinar o tipo de ação
            acao = request.form.get('acao')
            
            if acao == 'adicionar':
                # Obter dados do formulário para adicionar novo horário
                evento_id = request.form.get('evento_id')
                data = request.form.get('data')
                horario_inicio = request.form.get('horario_inicio')
                horario_fim = request.form.get('horario_fim')
                capacidade = request.form.get('capacidade')
                
                # Validar dados obrigatórios
                if not evento_id or not data or not horario_inicio or not horario_fim or not capacidade:
                    form_erro = "Preencha todos os campos obrigatórios."
                    flash(form_erro, "danger")
                else:
                    # Converte string para data e hora
                    data_obj = datetime.strptime(data, '%Y-%m-%d').date()
                    horario_inicio_obj = datetime.strptime(horario_inicio, '%H:%M').time()
                    horario_fim_obj = datetime.strptime(horario_fim, '%H:%M').time()
                    capacidade_int = int(capacidade)
                    
                    # Criar novo horário de visitação
                    novo_horario = HorarioVisitacao(
                        evento_id=evento_id,
                        data=data_obj,
                        horario_inicio=horario_inicio_obj,
                        horario_fim=horario_fim_obj,
                        capacidade_total=capacidade_int,
                        vagas_disponiveis=capacidade_int
                    )
                    
                    db.session.add(novo_horario)
                    db.session.commit()
                    
                    flash(f"Horário adicionado com sucesso para o dia {data} das {horario_inicio} às {horario_fim}!", "success")
                    
                    # Redirecionar para a mesma página com o evento selecionado
                    return redirect(url_for('agendamento_routes.configurar_horarios_agendamento', evento_id=evento_id))
            
            elif acao == 'excluir':
                # Obter ID do horário a ser excluído
                horario_id = request.form.get('horario_id')
                evento_id = request.form.get('evento_id')
                
                if not horario_id:
                    flash("ID do horário não fornecido.", "danger")
                else:
                    # Verificar se existem agendamentos para este horário
                    horario = HorarioVisitacao.query.get(horario_id)
                    
                    if horario:
                        # Verificar se há agendamentos para este horário
                        agendamentos = AgendamentoVisita.query.filter_by(horario_id=horario_id).first()
                        
                        if agendamentos:
                            flash("Não é possível excluir um horário que possui agendamentos.", "danger")
                        else:
                            db.session.delete(horario)
                            db.session.commit()
                            flash("Horário excluído com sucesso!", "success")
                    else:
                        flash("Horário não encontrado.", "danger")
                    
                    # Redirecionar para a mesma página com o evento selecionado
                    return redirect(url_for('agendamento_routes.configurar_horarios_agendamento', evento_id=evento_id))
            
            elif acao == 'adicionar_periodo':
                # Obter dados do formulário para adicionar vários horários em um período
                evento_id = request.form.get('evento_id')
                data_inicio = request.form.get('data_inicio')
                data_fim = request.form.get('data_fim')
                dias_semana = request.form.getlist('dias_semana')
                horario_inicio = request.form.get('horario_inicio')
                horario_fim = request.form.get('horario_fim')
                capacidade = request.form.get('capacidade')
                
                # Validar dados obrigatórios
                if not evento_id or not data_inicio or not data_fim or not dias_semana or not horario_inicio or not horario_fim or not capacidade:
                    form_erro = "Preencha todos os campos obrigatórios."
                    flash(form_erro, "danger")
                else:
                    # Converter strings para objetos de data
                    data_inicio_obj = datetime.strptime(data_inicio, '%Y-%m-%d').date()
                    data_fim_obj = datetime.strptime(data_fim, '%Y-%m-%d').date()
                    horario_inicio_obj = datetime.strptime(horario_inicio, '%H:%M').time()
                    horario_fim_obj = datetime.strptime(horario_fim, '%H:%M').time()
                    capacidade_int = int(capacidade)
                    
                    # Converter dias da semana para inteiros (0=Segunda, 6=Domingo)
                    dias = [int(dia) for dia in dias_semana]
                    
                    # Criar horários para todas as datas no período que correspondem aos dias da semana selecionados
                    delta = data_fim_obj - data_inicio_obj
                    horarios_criados = 0
                    
                    for i in range(delta.days + 1):
                        data_atual = data_inicio_obj + timedelta(days=i)
                        # weekday() retorna 0 para segunda e 6 para domingo
                        if data_atual.weekday() in dias:
                            # Verificar se já existe um horário para esta data e período
                            horario_existente = HorarioVisitacao.query.filter_by(
                                evento_id=evento_id,
                                data=data_atual,
                                horario_inicio=horario_inicio_obj,
                                horario_fim=horario_fim_obj
                            ).first()
                            
                            if not horario_existente:
                                novo_horario = HorarioVisitacao(
                                    evento_id=evento_id,
                                    data=data_atual,
                                    horario_inicio=horario_inicio_obj,
                                    horario_fim=horario_fim_obj,
                                    capacidade_total=capacidade_int,
                                    vagas_disponiveis=capacidade_int
                                )
                                
                                db.session.add(novo_horario)
                                horarios_criados += 1
                    
                    if horarios_criados > 0:
                        db.session.commit()
                        flash(f"{horarios_criados} horários configurados com sucesso no período de {data_inicio} a {data_fim}!", "success")
                    else:
                        flash("Nenhum horário novo foi criado. Verifique se já existem horários para as datas selecionadas.", "warning")
                    
                    # Redirecionar para a mesma página com o evento selecionado
                    return redirect(url_for('agendamento_routes.configurar_horarios_agendamento', evento_id=evento_id))
                
        except Exception as e:
            form_erro = f"Erro ao processar o formulário: {str(e)}"
            flash(form_erro, "danger")
            db.session.rollback()
    
    # Adicione esta linha para verificar se a função editar_horario existe
    has_editar_horario = hasattr(routes, 'editar_horario')
    
    # Obter configuração de agendamento se existir
    configuracao = None
    if evento_selecionado:
        configuracao = ConfiguracaoAgendamento.query.filter_by(
            cliente_id=current_user.id,
            evento_id=evento_selecionado.id
        ).first()
    
    # Renderizar o template com o formulário
    return render_template('configurar_horarios_agendamento.html', 
                          eventos=eventos,
                          evento_selecionado=evento_selecionado,
                          horarios_existentes=horarios_existentes,
                          form_erro=form_erro,
                          has_editar_horario=has_editar_horario,
                          configuracao=configuracao)

@agendamento_routes.route('/criar-evento-agendamento', methods=['GET', 'POST'])
@login_required
def criar_evento_agendamento():
    """
    Rota para criação de um novo evento para agendamentos.
    """
    # Verificação de permissão
    if current_user.tipo != 'cliente':
        flash('Acesso negado!', 'danger')
        return redirect(url_for('dashboard_routes.dashboard_cliente'))
    
    # Inicialização de variáveis
    form_erro = None
    
    # Processar o formulário quando enviado via POST
    if request.method == 'POST':
        try:
            # Obter dados do formulário
            nome = request.form.get('nome')
            descricao = request.form.get('descricao')
            programacao = request.form.get('programacao')
            localizacao = request.form.get('local')
            link_mapa = request.form.get('link_mapa')
            data_inicio = request.form.get('data_inicio')
            data_fim = request.form.get('data_fim')
            hora_inicio = request.form.get('hora_inicio')
            hora_fim = request.form.get('hora_fim')
            capacidade_padrao = request.form.get('capacidade_padrao')
            requer_aprovacao = 'requer_aprovacao' in request.form
            publico = 'publico' in request.form
            
            # Validar dados obrigatórios
            if not nome or not data_inicio or not data_fim or not capacidade_padrao:
                form_erro = "Preencha todos os campos obrigatórios."
                flash(form_erro, "danger")
            elif data_fim < data_inicio:
                form_erro = "A data de fim deve ser posterior à data de início."
                flash(form_erro, "danger")
            else:
                # Processar upload de banner, se houver
                banner = request.files.get('banner')
                banner_url = None
                
                if banner and banner.filename:
                    filename = secure_filename(banner.filename)
                    caminho_banner = os.path.join('static/banners', filename)
                    os.makedirs(os.path.dirname(caminho_banner), exist_ok=True)
                    banner.save(caminho_banner)
                    banner_url = url_for('static', filename=f'banners/{filename}', _external=True)
                
                # Converter strings para objetos de data/hora
                data_inicio_obj = datetime.strptime(data_inicio, '%Y-%m-%d') if data_inicio else None
                data_fim_obj = datetime.strptime(data_fim, '%Y-%m-%d') if data_fim else None
                
                # Processar hora (se necessário)
                from datetime import time
                hora_inicio_obj = time.fromisoformat(hora_inicio) if hora_inicio else None
                hora_fim_obj = time.fromisoformat(hora_fim) if hora_fim else None
                
                # Criar o objeto Evento
                novo_evento = Evento(
                    cliente_id=current_user.id,
                    nome=nome,
                    descricao=descricao,
                    programacao=programacao,
                    localizacao=localizacao,
                    link_mapa=link_mapa,
                    banner_url=banner_url,
                    data_inicio=data_inicio_obj,
                    data_fim=data_fim_obj,
                    hora_inicio=hora_inicio_obj,
                    hora_fim=hora_fim_obj,
                    capacidade_padrao=int(capacidade_padrao),
                    requer_aprovacao=requer_aprovacao,
                    publico=publico
                )
                
                try:
                    db.session.add(novo_evento)
                    db.session.flush()  # Obter o ID do evento antes de criar tipos de inscrição
                    
                    # Processar tipos de inscrição se o cliente tiver pagamento habilitado
                    if current_user.habilita_pagamento:
                        inscricao_gratuita = (request.form.get('inscricao_gratuita') == 'on')
                        novo_evento.inscricao_gratuita = inscricao_gratuita
                        
                        # Adicionar tipos de inscrição se não for gratuito
                        if not inscricao_gratuita:
                            nomes_tipos = request.form.getlist('nome_tipo[]')
                            precos = request.form.getlist('preco_tipo[]')
                            
                            if not nomes_tipos or not precos:
                                raise ValueError("Tipos de inscrição e preços são obrigatórios quando o evento não é gratuito.")
                            
                            for nome, preco in zip(nomes_tipos, precos):
                                if nome and preco:
                                    novo_tipo = EventoInscricaoTipo(
                                        evento_id=novo_evento.id,
                                        nome=nome,
                                        preco=float(preco)
                                    )
                                    db.session.add(novo_tipo)
                    
                    db.session.commit()
                    flash(f"Evento '{nome}' criado com sucesso! Você pode agora configurar os horários.", "success")
                    return redirect(url_for('agendamento_routes.configurar_horarios_agendamento', evento_id=novo_evento.id))
                
                except Exception as e:
                    db.session.rollback()
                    form_erro = f"Erro ao salvar evento: {str(e)}"
                    flash(form_erro, "danger")
        
        except Exception as e:
            form_erro = f"Erro ao processar o formulário: {str(e)}"
            flash(form_erro, "danger")
    
    # Renderizar o template com o formulário
    return render_template('criar_evento_agendamento.html', form_erro=form_erro)
    
@agendamento_routes.route('/importar-agendamentos', methods=['GET', 'POST'])
@login_required
def importar_agendamentos():
    """
    Rota para importação de agendamentos a partir de um arquivo CSV ou Excel.
    """
    # Inicialização de variáveis
    form_erro = None
    eventos = []
    importacao_resultado = None
    
    # Buscar eventos disponíveis do cliente atual
    try:
        eventos = Evento.query.filter_by(cliente_id=current_user.id).all()
    except Exception as e:
        flash(f"Erro ao buscar eventos: {str(e)}", "danger")
    
    # Processar o formulário quando enviado via POST
    if request.method == 'POST':
        try:
            # Verificar se um arquivo foi enviado
            if 'arquivo' not in request.files:
                form_erro = "Nenhum arquivo enviado."
                flash(form_erro, "danger")
            else:
                arquivo = request.files['arquivo']
                
                # Verificar se o arquivo tem nome
                if arquivo.filename == '':
                    form_erro = "Nenhum arquivo selecionado."
                    flash(form_erro, "danger")
                else:
                    # Verificar a extensão do arquivo
                    if not arquivo.filename.endswith(('.csv', '.xlsx', '.xls')):
                        form_erro = "Formato de arquivo não suportado. Use CSV ou Excel (.xlsx, .xls)."
                        flash(form_erro, "danger")
                    else:
                        # Obter o evento selecionado
                        evento_id = request.form.get('evento_id')
                        if not evento_id:
                            form_erro = "Selecione um evento para importar os agendamentos."
                            flash(form_erro, "danger")
                        else:
                            # Processar o arquivo (CSV ou Excel)
                            # Aqui teríamos a lógica para ler o arquivo e importar os agendamentos
                            # Como não temos acesso ao modelo real de Agendamento, usaremos dados simulados
                            
                            # Simular resultados da importação
                            importacao_resultado = {
                                'total_registros': 15,
                                'importados': 12,
                                'ignorados': 3,
                                'detalhes': [
                                    {'linha': 2, 'status': 'sucesso', 'mensagem': 'Importado com sucesso'},
                                    {'linha': 5, 'status': 'sucesso', 'mensagem': 'Importado com sucesso'},
                                    {'linha': 8, 'status': 'erro', 'mensagem': 'Data inválida'},
                                    {'linha': 10, 'status': 'erro', 'mensagem': 'Horário não disponível'},
                                    {'linha': 12, 'status': 'erro', 'mensagem': 'Capacidade excedida'}
                                ]
                            }
                            
                            flash(f"Importação concluída! {importacao_resultado['importados']} agendamentos importados, {importacao_resultado['ignorados']} ignorados.", "success")
                
        except Exception as e:
            form_erro = f"Erro ao processar a importação: {str(e)}"
            flash(form_erro, "danger")
    
    # Renderizar o template com o formulário
    return render_template('importar_agendamentos.html', 
                          eventos=eventos,
                          form_erro=form_erro,
                          importacao_resultado=importacao_resultado)
    
@agendamento_routes.route('/download-modelo-importacao')
@login_required
def download_modelo_importacao():
    """
    Rota para baixar um modelo de planilha para importação de agendamentos.
    """
    try:
        # Aqui você criaria um arquivo Excel ou CSV com as colunas necessárias
        # Como exemplo, vamos apenas retornar uma resposta simulando o download
        
        # Em uma implementação real, você usaria bibliotecas como xlsxwriter ou pandas
        # para criar o arquivo e depois enviá-lo como resposta
        
        # Exemplo simplificado (apenas para demonstração):
        from io import BytesIO
        import csv
        
        # Criar um buffer de memória para o CSV
        output = BytesIO()
        writer = csv.writer(output)
        
        # Escrever o cabeçalho
        writer.writerow(['Data', 'Horário', 'Escola/Instituição', 'Nome do Responsável', 
                         'E-mail', 'Telefone', 'Turma', 'Quantidade de Alunos'])
        
        # Escrever algumas linhas de exemplo
        writer.writerow(['20/03/2025', '09:00', 'Escola Exemplo', 'João Silva', 
                         'joao.silva@email.com', '(11) 98765-4321', '5º Ano A', '25'])
        writer.writerow(['21/03/2025', '14:30', 'Colégio Modelo', 'Maria Oliveira', 
                         'maria.oliveira@email.com', '(11) 91234-5678', '8º Ano B', '30'])
        
        # Preparar a resposta
        output.seek(0)
        
        return send_file(
            output,
            mimetype='text/csv',
            as_attachment=True,
            download_name='modelo_importacao_agendamentos.csv'
        )
        
    except Exception as e:
        flash(f"Erro ao gerar o modelo: {str(e)}", "danger")
        return redirect(url_for('agendamento_routes.importar_agendamentos'))


@agendamento_routes.route('/exportar-log-importacao')
@login_required
def exportar_log_importacao():
    """
    Rota para exportar o log detalhado da última importação.
    """
    try:
        # Aqui você buscaria os logs de importação do banco de dados
        # Como exemplo, vamos apenas retornar um arquivo CSV com dados simulados
        
        from io import BytesIO
        import csv
        
        # Criar um buffer de memória para o CSV
        output = BytesIO()
        writer = csv.writer(output)
        
        # Escrever o cabeçalho
        writer.writerow(['Linha', 'Status', 'Mensagem', 'Dados Originais'])
        
        # Escrever algumas linhas de exemplo
        writer.writerow(['1', 'Cabeçalho', 'Ignorado', 'Data,Horário,Escola,...'])
        writer.writerow(['2', 'Sucesso', 'Importado com sucesso', '20/03/2025,09:00,Escola Exemplo,...'])
        writer.writerow(['3', 'Sucesso', 'Importado com sucesso', '20/03/2025,14:00,Escola Modelo,...'])
        writer.writerow(['4', 'Erro', 'Data inválida', '32/03/2025,10:00,Escola Inválida,...'])
        writer.writerow(['5', 'Erro', 'Horário não disponível', '21/03/2025,18:00,Escola Teste,...'])
        writer.writerow(['6', 'Erro', 'Capacidade excedida', '22/03/2025,09:00,Escola Grande,...'])
        
        # Preparar a resposta
        output.seek(0)
        
        return send_file(
            output,
            mimetype='text/csv',
            as_attachment=True,
            download_name='log_importacao_agendamentos.csv'
        )
        
    except Exception as e:
        flash(f"Erro ao gerar o log: {str(e)}", "danger")
        return redirect(url_for('agendamento_routes.importar_agendamentos'))
    
@agendamento_routes.route('/api/toggle-agendamento-publico', methods=['POST'])
@login_required
def toggle_agendamento_publico():
    """
    Alternar o status de agendamento público (se visitantes podem agendar pelo site).
    Esta rota é chamada via AJAX a partir da página de configurações.
    """
    try:
        # Buscar configuração atual de agendamento do cliente
        config_agendamento = None
        
        # Verificar se existe um modelo ConfigAgendamento
        # Esta verificação ajuda a evitar erros se o modelo não existir
        if 'ConfigAgendamento' in globals():
            config_agendamento = ConfigAgendamento.query.filter_by(cliente_id=current_user.id).first()
        
            # Se não existir, criar uma nova configuração
            if not config_agendamento:
                config_agendamento = ConfigAgendamento(
                    cliente_id=current_user.id,
                    agendamento_publico=False
                )
                db.session.add(config_agendamento)
            
            # Alternar o status
            config_agendamento.agendamento_publico = not config_agendamento.agendamento_publico
            
            # Salvar alterações no banco de dados
            db.session.commit()
            
            # Retornar o novo status
            return jsonify({
                'success': True,
                'value': config_agendamento.agendamento_publico
            })
        else:
            # Se o modelo não existir, simule a operação para fins de demonstração
            # Em um ambiente de produção, você implementaria isso com seu modelo real
            return jsonify({
                'success': True,
                'value': True,  # Valor simulado
                'message': 'Operação simulada: modelo ConfigAgendamento não encontrado'
            })
            
    except Exception as e:
        # Log de erro para depuração
        logger.error("Erro ao alternar status de agendamento público: %s", str(e))
        
        # Retornar erro para a aplicação
        return jsonify({
            'success': False,
            'message': f"Erro ao alternar status: {str(e)}"
        }), 500

@agendamento_routes.route('/api/toggle-aprovacao-manual', methods=['POST'])
@login_required
def toggle_aprovacao_manual():
    """
    Alternar o status de aprovação manual de agendamentos.
    Quando ativado, os agendamentos novos ficam com status pendente até aprovação.
    Esta rota é chamada via AJAX a partir da página de configurações.
    """
    try:
        # Buscar configuração atual de agendamento do cliente
        config_agendamento = None
        
        # Verificar se existe um modelo ConfigAgendamento
        # Esta verificação ajuda a evitar erros se o modelo não existir
        if 'ConfigAgendamento' in globals():
            config_agendamento = ConfigAgendamento.query.filter_by(cliente_id=current_user.id).first()
        
            # Se não existir, criar uma nova configuração
            if not config_agendamento:
                config_agendamento = ConfigAgendamento(
                    cliente_id=current_user.id,
                    aprovacao_manual=False
                )
                db.session.add(config_agendamento)
            
            # Alternar o status
            config_agendamento.aprovacao_manual = not config_agendamento.aprovacao_manual
            
            # Salvar alterações no banco de dados
            db.session.commit()
            
            # Retornar o novo status
            return jsonify({
                'success': True,
                'value': config_agendamento.aprovacao_manual
            })
        else:
            # Se o modelo não existir, simule a operação para fins de demonstração
            # Em um ambiente de produção, você implementaria isso com seu modelo real
            return jsonify({
                'success': True,
                'value': True,  # Valor simulado
                'message': 'Operação simulada: modelo ConfigAgendamento não encontrado'
            })
            
    except Exception as e:
        # Log de erro para depuração
        logger.error("Erro ao alternar status de aprovação manual: %s", str(e))
        
        # Retornar erro para a aplicação
        return jsonify({
            'success': False,
            'message': f"Erro ao alternar status: {str(e)}"
        }), 500

@agendamento_routes.route('/api/toggle-limite-capacidade', methods=['POST'])
@login_required
def toggle_limite_capacidade():
    """
    Alternar a aplicação do limite de capacidade para agendamentos.
    Quando ativado, o sistema verifica se há vagas disponíveis antes de permitir o agendamento.
    Esta rota é chamada via AJAX a partir da página de configurações.
    """
    try:
        # Buscar configuração atual de agendamento do cliente
        config_agendamento = None
        
        # Verificar se existe um modelo ConfigAgendamento
        # Esta verificação ajuda a evitar erros se o modelo não existir
        if 'ConfigAgendamento' in globals():
            config_agendamento = ConfigAgendamento.query.filter_by(cliente_id=current_user.id).first()
        
            # Se não existir, criar uma nova configuração
            if not config_agendamento:
                config_agendamento = ConfigAgendamento(
                    cliente_id=current_user.id,
                    aplicar_limite_capacidade=True  # O padrão é aplicar o limite
                )
                db.session.add(config_agendamento)
            
            # Alternar o status
            config_agendamento.aplicar_limite_capacidade = not config_agendamento.aplicar_limite_capacidade
            
            # Salvar alterações no banco de dados
            db.session.commit()
            
            # Retornar o novo status
            return jsonify({
                'success': True,
                'value': config_agendamento.aplicar_limite_capacidade
            })
        else:
            # Se o modelo não existir, simule a operação para fins de demonstração
            # Em um ambiente de produção, você implementaria isso com seu modelo real
            return jsonify({
                'success': True,
                'value': True,  # Valor simulado
                'message': 'Operação simulada: modelo ConfigAgendamento não encontrado'
            })
            
    except Exception as e:
        # Log de erro para depuração
        logger.error("Erro ao alternar status de limite de capacidade: %s", str(e))
        
        # Retornar erro para a aplicação
        return jsonify({
            'success': False,
            'message': f"Erro ao alternar status: {str(e)}"
        }), 500

@agendamento_routes.route('/salvar-config-agendamento', methods=['POST'])
@login_required
def salvar_config_agendamento():
    """
    Salvar as configurações gerais do sistema de agendamentos.
    Esta rota processa o formulário enviado pela página de configurações.
    """
    try:
        # Obter dados do formulário
        capacidade_maxima = request.form.get('capacidade_maxima', type=int)
        dias_antecedencia = request.form.get('dias_antecedencia', type=int)
        
        # Validar dados
        if not capacidade_maxima or capacidade_maxima < 1:
            flash("A capacidade máxima deve ser um número positivo.", "danger")
            return redirect(url_for('dashboard_routes.dashboard_agendamentos', _anchor='configuracoes'))
            
        if not dias_antecedencia or dias_antecedencia < 1:
            flash("Os dias de antecedência devem ser um número positivo.", "danger")
            return redirect(url_for('dashboard_routes.dashboard_agendamentos', _anchor='configuracoes'))
            
        # Buscar configuração atual de agendamento do cliente
        config_agendamento = None
        
        # Verificar se existe um modelo ConfigAgendamento
        if 'ConfigAgendamento' in globals():
            config_agendamento = ConfigAgendamento.query.filter_by(cliente_id=current_user.id).first()
        
            # Se não existir, criar uma nova configuração
            if not config_agendamento:
                config_agendamento = ConfigAgendamento(
                    cliente_id=current_user.id,
                    capacidade_maxima=30,  # Valor padrão
                    dias_antecedencia=30,  # Valor padrão
                    agendamento_publico=True,
                    aprovacao_manual=False,
                    aplicar_limite_capacidade=True
                )
                db.session.add(config_agendamento)
            
            # Atualizar configurações
            config_agendamento.capacidade_maxima = capacidade_maxima
            config_agendamento.dias_antecedencia = dias_antecedencia
            
            # Salvar alterações no banco de dados
            db.session.commit()
            
            flash("Configurações de agendamento salvas com sucesso!", "success")
        else:
            # Se o modelo não existir, apenas exibir mensagem de sucesso simulado
            flash("Configurações salvas com sucesso! (Modo de demonstração)", "success")
        
        # Obter valores opcionais adicionais
        # Pode-se adicionar mais campos conforme necessário
        enviar_lembretes = 'enviar_lembretes' in request.form
        periodo_lembrete = request.form.get('periodo_lembrete', type=int)
        template_email = request.form.get('template_email')
        
        # Se você tiver campos adicionais, o código para salvá-los seria inserido aqui
            
        # Redirecionar de volta para a página de configurações
        return redirect(url_for('dashboard_routes.dashboard_agendamentos', _anchor='configuracoes'))
            
    except Exception as e:
        # Log de erro para depuração
        logger.error("Erro ao salvar configurações de agendamento: %s", str(e))
        
        # Notificar o usuário
        flash(f"Erro ao salvar configurações: {str(e)}", "danger")
        
        # Redirecionar de volta para a página de configurações
        return redirect(url_for('dashboard_routes.dashboard_agendamentos', _anchor='configuracoes'))

@agendamento_routes.route('/criar-periodo-agendamento', methods=['GET', 'POST'])
@login_required
def criar_periodo_agendamento():
    """
    Rota para criação de período de agendamento.
    Um período define um intervalo de datas em que o agendamento está disponível.
    """
    # Inicialização de variáveis
    form_erro = None
    eventos = []
    
    # Buscar eventos disponíveis do cliente atual
    try:
        eventos = Evento.query.filter_by(cliente_id=current_user.id).all()
    except Exception as e:
        flash(f"Erro ao buscar eventos: {str(e)}", "danger")
    
    # Processar o formulário quando enviado via POST
    if request.method == 'POST':
        try:
            # Obter dados do formulário
            evento_id = request.form.get('evento_id')
            data_inicio = request.form.get('data_inicio')
            data_fim = request.form.get('data_fim')
            hora_inicio = request.form.get('hora_inicio')
            hora_fim = request.form.get('hora_fim')
            intervalo_min = request.form.get('intervalo_min', type=int)
            capacidade = request.form.get('capacidade', type=int)
            dias_semana = request.form.getlist('dias_semana')  # Lista de dias selecionados (0-6)
            
            # Validar dados obrigatórios
            if not evento_id or not data_inicio or not data_fim or not hora_inicio or not hora_fim or not capacidade:
                form_erro = "Preencha todos os campos obrigatórios."
                flash(form_erro, "danger")
            elif not dias_semana:
                form_erro = "Selecione pelo menos um dia da semana."
                flash(form_erro, "danger")
            else:
                # Verificar se data de fim é posterior à data de início
                if data_fim < data_inicio:
                    form_erro = "A data de fim deve ser posterior à data de início."
                    flash(form_erro, "danger")
                else:
                    # Aqui você adicionaria o código para criar um novo período de agendamento
                    # e os horários relacionados baseado nos dias da semana selecionados
                    
                    # Como não sabemos a estrutura exata do seu modelo,
                    # vamos apenas exibir uma mensagem de sucesso simulada
                    
                    # Converter lista de strings para dias da semana
                    dias_nomes = {
                        '0': 'Domingo',
                        '1': 'Segunda',
                        '2': 'Terça',
                        '3': 'Quarta',
                        '4': 'Quinta',
                        '5': 'Sexta',
                        '6': 'Sábado'
                    }
                    dias_selecionados = [dias_nomes.get(dia, '') for dia in dias_semana if dia in dias_nomes]
                    dias_texto = ", ".join(dias_selecionados)
                    
                    flash(f"Período de agendamento criado com sucesso! Horários configurados para {dias_texto} das {hora_inicio} às {hora_fim}.", "success")
                    
                    # Redirecionar para a página de configuração de horários
                    return redirect(url_for('agendamento_routes.configurar_horarios_agendamento', evento_id=evento_id))
                
        except Exception as e:
            form_erro = f"Erro ao processar o formulário: {str(e)}"
            flash(form_erro, "danger")
    
    # Renderizar o template com o formulário
    return render_template('criar_periodo_agendamento.html',
                          eventos=eventos,
                          form_erro=form_erro)


@agendamento_routes.route('/editar_periodo/<int:periodo_id>', methods=['GET', 'POST'])
@login_required
def editar_periodo(periodo_id):
    flash('Funcionalidade de edição de período ainda não implementada.', 'info')
    return redirect(url_for('dashboard_routes.dashboard_agendamentos'))


@agendamento_routes.route('/editar_sala_visitacao/<int:sala_id>', methods=['GET', 'POST'])
@login_required
def editar_sala_visitacao(sala_id):
    flash('Funcionalidade de edição de sala ainda não implementada.', 'info')
    return redirect(url_for('agendamento_routes.salas_visitacao', evento_id=sala_id))

@agendamento_routes.route('/excluir-todos-agendamentos', methods=['POST'])
@login_required
def excluir_todos_agendamentos():
    """
    Rota para excluir todos os agendamentos do cliente atual.
    Esta é uma operação perigosa e irreversível, por isso requer uma confirmação
    e é acessível apenas via método POST.
    """
    try:
        # Verificar se o cliente tem permissão para excluir agendamentos
        if not current_user.is_admin and not current_user.is_cliente:
            flash("Você não tem permissão para realizar esta operação.", "danger")
            return redirect(url_for('dashboard_routes.dashboard_agendamentos'))
        
        # Buscar todos os eventos do cliente
        eventos = Evento.query.filter_by(cliente_id=current_user.id).all()
        
        # Contador para registrar quantos agendamentos foram excluídos
        total_excluidos = 0
        
        # Verificar se existe um modelo Agendamento
        # Esta verificação ajuda a evitar erros se o modelo não existir
        if 'Agendamento' in globals():
            # Para cada evento, buscar todos os horários e seus agendamentos
            for evento in eventos:
                # Se você tiver um relacionamento direto entre Evento e Horario
                horarios = Horario.query.filter_by(evento_id=evento.id).all()
                
                for horario in horarios:
                    # Buscar agendamentos deste horário
                    agendamentos = Agendamento.query.filter_by(horario_id=horario.id).all()
                    
                    # Excluir cada agendamento
                    for agendamento in agendamentos:
                        db.session.delete(agendamento)
                        total_excluidos += 1
            
            # Commit das alterações ao banco de dados
            db.session.commit()
            
            # Notificar o usuário do sucesso da operação
            flash(f"Todos os agendamentos foram excluídos com sucesso. Total de {total_excluidos} agendamentos removidos.", "success")
        else:
            # Se o modelo não existir, simule a operação para fins de demonstração
            flash("Operação simulada: Todos os agendamentos foram excluídos com sucesso.", "success")
        
        # Redirecionar para o dashboard de agendamentos
        return redirect(url_for('dashboard_routes.dashboard_agendamentos'))
            
    except Exception as e:
        # Em caso de erro, fazer rollback das alterações
        if 'db' in globals() and hasattr(db, 'session'):
            db.session.rollback()

        # Log do erro para depuração
        logger.error("Erro ao excluir agendamentos: %s", str(e))
        
        # Notificar o usuário do erro
        flash(f"Erro ao excluir agendamentos: {str(e)}", "danger")
        
        # Redirecionar para o dashboard
        return redirect(url_for('dashboard_routes.dashboard_agendamentos'))
    
@agendamento_routes.route('/resetar-configuracoes-agendamento', methods=['POST'])
@login_required
def resetar_configuracoes_agendamento():
    """
    Rota para resetar as configurações de agendamento para valores padrão.
    Esta operação restaura as configurações originais, mas não afeta os agendamentos existentes.
    """
    try:
        # Verificar se o cliente tem permissão para resetar configurações
        if not current_user.is_admin and not current_user.is_cliente:
            flash("Você não tem permissão para realizar esta operação.", "danger")
            return redirect(url_for('dashboard_routes.dashboard_agendamentos'))
        
        # Buscar configuração atual de agendamento do cliente
        config_agendamento = None
        
        # Verificar se existe um modelo ConfigAgendamento
        if 'ConfigAgendamento' in globals():
            config_agendamento = ConfigAgendamento.query.filter_by(cliente_id=current_user.id).first()
        
            # Se existir, resetar para os valores padrão
            if config_agendamento:
                config_agendamento.capacidade_maxima = 30
                config_agendamento.dias_antecedencia = 30
                config_agendamento.agendamento_publico = True
                config_agendamento.aprovacao_manual = False
                config_agendamento.aplicar_limite_capacidade = True
                
                # Adicionar outras configurações padrão conforme necessário
                
                # Salvar alterações no banco de dados
                db.session.commit()
                
                flash("Configurações de agendamento resetadas para os valores padrão com sucesso!", "success")
            else:
                # Se não existir, criar uma nova configuração com valores padrão
                config_agendamento = ConfigAgendamento(
                    cliente_id=current_user.id,
                    capacidade_maxima=30,
                    dias_antecedencia=30,
                    agendamento_publico=True,
                    aprovacao_manual=False,
                    aplicar_limite_capacidade=True
                )
                
                db.session.add(config_agendamento)
                db.session.commit()
                
                flash("Configurações de agendamento criadas com valores padrão!", "success")
        else:
            # Se o modelo não existir, simule a operação para fins de demonstração
            flash("Operação simulada: Configurações resetadas para valores padrão.", "success")
        
        # Redirecionar para o dashboard de agendamentos, aba configurações
        return redirect(url_for('dashboard_routes.dashboard_agendamentos', _anchor='configuracoes'))
            
    except Exception as e:
        # Em caso de erro, fazer rollback das alterações
        if 'db' in globals() and hasattr(db, 'session'):
            db.session.rollback()

        # Log do erro para depuração
        logger.error("Erro ao resetar configurações: %s", str(e))
        
        # Notificar o usuário do erro
        flash(f"Erro ao resetar configurações: {str(e)}", "danger")
        
        # Redirecionar para o dashboard
        return redirect(url_for('dashboard_routes.dashboard_agendamentos', _anchor='configuracoes'))
    
@agendamento_routes.route('/exportar-agendamentos')
@login_required
def exportar_agendamentos():
    """
    Rota para exportar agendamentos do cliente atual em formato CSV ou Excel.
    Recebe parâmetros opcionais por query string para filtrar os dados.
    """
    try:
        # Obter parâmetros de filtro
        formato = request.args.get('formato', 'csv')  # csv ou excel
        evento_id = request.args.get('evento_id')
        data_inicio = request.args.get('data_inicio')
        data_fim = request.args.get('data_fim')
        status = request.args.get('status')  # todos, confirmados, realizados, cancelados
        
        # Validar o formato solicitado
        if formato not in ['csv', 'excel']:
            flash("Formato de exportação inválido. Use 'csv' ou 'excel'.", "danger")
            return redirect(url_for('dashboard_routes.dashboard_agendamentos'))
        
        # Buscar dados para exportação
        # Em uma implementação real, você buscaria os agendamentos do banco de dados
        # baseado nos filtros fornecidos
        
        # Como não sabemos a estrutura exata do seu modelo,
        # vamos criar dados simulados para demonstração
        
        # Dados simulados para exportação
        agendamentos_dados = [
            {
                'id': 1,
                'data': '2025-03-20',
                'horario': '09:00 - 11:00',
                'evento': 'Feira de Ciências 2025',
                'escola': 'Escola Modelo',
                'responsavel': 'João Silva',
                'email': 'joao.silva@email.com',
                'telefone': '(11) 98765-4321',
                'turma': '5º Ano A',
                'alunos': 25,
                'status': 'confirmado',
                'data_criacao': '2025-02-15 14:30:22'
            },
            {
                'id': 2,
                'data': '2025-03-21',
                'horario': '14:00 - 16:00',
                'evento': 'Feira de Ciências 2025',
                'escola': 'Colégio Exemplo',
                'responsavel': 'Maria Oliveira',
                'email': 'maria.oliveira@email.com',
                'telefone': '(11) 91234-5678',
                'turma': '8º Ano B',
                'alunos': 30,
                'status': 'confirmado',
                'data_criacao': '2025-02-16 10:15:45'
            },
            {
                'id': 3,
                'data': '2025-03-22',
                'horario': '09:00 - 11:00',
                'evento': 'Feira de Ciências 2025',
                'escola': 'Instituto Educacional',
                'responsavel': 'Carlos Santos',
                'email': 'carlos.santos@email.com',
                'telefone': '(11) 95555-1234',
                'turma': '2º Ano EM',
                'alunos': 35,
                'status': 'cancelado',
                'data_criacao': '2025-02-17 09:22:10'
            }
        ]
        
        # Exportar para CSV
        if formato == 'csv':
            from io import StringIO
            import csv
            
            # Criar buffer de memória para o CSV
            output = StringIO()
            writer = csv.writer(output)
            
            # Escrever cabeçalho
            writer.writerow(['ID', 'Data', 'Horário', 'Evento', 'Escola', 'Responsável', 'Email', 
                            'Telefone', 'Turma', 'Alunos', 'Status', 'Data de Criação'])
            
            # Escrever linhas de dados
            for agendamento in agendamentos_dados:
                writer.writerow([
                    agendamento['id'],
                    agendamento['data'],
                    agendamento['horario'],
                    agendamento['evento'],
                    agendamento['escola'],
                    agendamento['responsavel'],
                    agendamento['email'],
                    agendamento['telefone'],
                    agendamento['turma'],
                    agendamento['alunos'],
                    agendamento['status'],
                    agendamento['data_criacao']
                ])
            
            # Preparar a resposta
            output.seek(0)
            
            return Response(
                output.getvalue(),
                mimetype='text/csv',
                headers={
                    'Content-Disposition': 'attachment; filename=agendamentos.csv',
                    'Content-Type': 'text/csv; charset=utf-8'
                }
            )
        
        # Exportar para Excel
        elif formato == 'excel':
            try:
                # Tentar importar a biblioteca xlsxwriter
                import xlsxwriter
                from io import BytesIO
                
                # Criar buffer de memória para o Excel
                output = BytesIO()
                
                # Criar workbook e adicionar uma planilha
                workbook = xlsxwriter.Workbook(output)
                worksheet = workbook.add_worksheet('Agendamentos')
                
                # Formatar cabeçalho
                header_format = workbook.add_format({
                    'bold': True,
                    'bg_color': '#4B5563',
                    'color': 'white',
                    'border': 1
                })
                
                # Formatar células normais
                cell_format = workbook.add_format({
                    'border': 1
                })
                
                # Formatar células de status
                status_formats = {
                    'confirmado': workbook.add_format({
                        'border': 1,
                        'bg_color': '#DBEAFE'  # Azul claro
                    }),
                    'realizado': workbook.add_format({
                        'border': 1,
                        'bg_color': '#DCFCE7'  # Verde claro
                    }),
                    'cancelado': workbook.add_format({
                        'border': 1,
                        'bg_color': '#FEE2E2'  # Vermelho claro
                    })
                }
                
                # Definir cabeçalho
                headers = ['ID', 'Data', 'Horário', 'Evento', 'Escola', 'Responsável', 'Email', 
                          'Telefone', 'Turma', 'Alunos', 'Status', 'Data de Criação']
                
                # Escrever cabeçalho
                for col, header in enumerate(headers):
                    worksheet.write(0, col, header, header_format)
                
                # Escrever dados
                for row, agendamento in enumerate(agendamentos_dados, start=1):
                    status = agendamento['status']
                    status_format = status_formats.get(status, cell_format)
                    
                    worksheet.write(row, 0, agendamento['id'], cell_format)
                    worksheet.write(row, 1, agendamento['data'], cell_format)
                    worksheet.write(row, 2, agendamento['horario'], cell_format)
                    worksheet.write(row, 3, agendamento['evento'], cell_format)
                    worksheet.write(row, 4, agendamento['escola'], cell_format)
                    worksheet.write(row, 5, agendamento['responsavel'], cell_format)
                    worksheet.write(row, 6, agendamento['email'], cell_format)
                    worksheet.write(row, 7, agendamento['telefone'], cell_format)
                    worksheet.write(row, 8, agendamento['turma'], cell_format)
                    worksheet.write(row, 9, agendamento['alunos'], cell_format)
                    worksheet.write(row, 10, agendamento['status'], status_format)
                    worksheet.write(row, 11, agendamento['data_criacao'], cell_format)
                
                # Ajustar largura das colunas automaticamente
                for col, header in enumerate(headers):
                    col_width = max(len(header), 12)  # Mínimo de 12 caracteres
                    worksheet.set_column(col, col, col_width)
                
                # Fechar o workbook
                workbook.close()
                
                # Preparar a resposta
                output.seek(0)
                
                return send_file(
                    output,
                    mimetype='application/vnd.openxmlformats-officedocument.spreadsheetml.sheet',
                    as_attachment=True,
                    download_name='agendamentos.xlsx'
                )
                
            except ImportError:
                # Caso a biblioteca xlsxwriter não esteja disponível, fallback para CSV
                flash("Biblioteca para exportação Excel não disponível. Exportando como CSV.", "warning")
                
                # Chamada recursiva usando formato CSV
                return exportar_agendamentos(formato='csv')
        
    except Exception as e:
        # Log de erro para depuração
        logger.error("Erro ao exportar agendamentos: %s", str(e))
        
        # Notificar o usuário do erro
        flash(f"Erro ao exportar agendamentos: {str(e)}", "danger")
        
        # Redirecionar para o dashboard
        return redirect(url_for('dashboard_routes.dashboard_agendamentos'))

@agendamento_routes.route('/sala_visitacao/<int:sala_id>/excluir', methods=['POST'])
@login_required
def excluir_sala_visitacao(sala_id):
    """
    Excluir uma sala de visitação existente.
    
    Args:
        sala_id (int): ID da sala de visitação a ser excluída
        
    Returns:
        Redirecionamento para a página de listagem de salas
    """
    # Verificar permissões do usuário (apenas administradores)
    if current_user.perfil.lower() != 'administrador':
        flash('Você não tem permissão para excluir salas de visitação.', 'danger')
        return redirect(url_for('evento_routes.home'))
    
    # Buscar a sala pelo ID
    sala = SalaVisitacao.query.get_or_404(sala_id)
    
    # Verificar se existem agendamentos relacionados
    agendamentos = Agendamento.query.filter_by(sala_id=sala_id).count()
    if agendamentos > 0:
        flash(f'Não é possível excluir esta sala pois existem {agendamentos} agendamentos associados a ela.', 'warning')
        return redirect(url_for('agendamento_routes.salas_visitacao', evento_id=sala.evento_id))
    
    # Guardar o evento_id para usar no redirecionamento
    evento_id = sala.evento_id
    
    # Excluir a sala
    try:
        db.session.delete(sala)
        db.session.commit()
        flash(f'Sala "{sala.nome}" excluída com sucesso!', 'success')
    except Exception as e:
        db.session.rollback()
        flash(f'Erro ao excluir sala: {str(e)}', 'danger')
    
    # Redirecionar para a lista de salas do evento
    return redirect(url_for('agendamento_routes.salas_visitacao', evento_id=evento_id))


@agendamento_routes.route('/agendamentos/exportar/pdf', methods=['GET'])
@login_required
def exportar_agendamentos_pdf():
    """Exporta a lista de agendamentos em PDF"""
    # Implementar lógica para gerar PDF
    # Pode usar bibliotecas como ReportLab, WeasyPrint, etc.
    
    # Exemplo simples com ReportLab
    from reportlab.lib.pagesizes import letter
    from reportlab.lib import colors
    from reportlab.platypus import SimpleDocTemplate, Table, TableStyle, Paragraph, Spacer
    from reportlab.lib.styles import getSampleStyleSheet
    from io import BytesIO
    
    # Criar o buffer de memória para o PDF
    buffer = BytesIO()
    
    # Configurar o documento
    doc = SimpleDocTemplate(buffer, pagesize=letter)
    elements = []
    
    # Título
    styles = getSampleStyleSheet()
    elements.append(Paragraph("Relatório de Agendamentos", styles['Title']))
    elements.append(Spacer(1, 12))
    
    # Filtrar agendamentos (usar mesma lógica de filtragem da view)
    # Adaptar conforme necessário
    if current_user.tipo == 'admin':
        agendamentos = AgendamentoVisita.query.all()
    elif current_user.tipo == 'cliente':
        agendamentos = AgendamentoVisita.query.filter_by(
            cliente_id=current_user.id
        ).all()
    else:
        agendamentos = AgendamentoVisita.query.filter_by(
            professor_id=current_user.id
        ).all()
    
    # Dados da tabela
    data = [['ID', 'Escola', 'Professor', 'Data', 'Horário', 'Turma', 'Status']]
    
    for agendamento in agendamentos:
        data.append([
            str(agendamento.id),
            agendamento.escola_nome,
            agendamento.professor.nome,
            agendamento.horario.data.strftime('%d/%m/%Y'),
            f"{agendamento.horario.hora_inicio} - {agendamento.horario.hora_fim}",
            agendamento.turma,
            agendamento.status.capitalize()
        ])
    
    # Criar tabela
    table = Table(data)
    table.setStyle(TableStyle([
        ('BACKGROUND', (0, 0), (-1, 0), colors.grey),
        ('TEXTCOLOR', (0, 0), (-1, 0), colors.whitesmoke),
        ('ALIGN', (0, 0), (-1, -1), 'CENTER'),
        ('FONTNAME', (0, 0), (-1, 0), 'Helvetica-Bold'),
        ('BOTTOMPADDING', (0, 0), (-1, 0), 12),
        ('BACKGROUND', (0, 1), (-1, -1), colors.beige),
        ('GRID', (0, 0), (-1, -1), 1, colors.black)
    ]))
    
    elements.append(table)
    
    # Construir PDF
    doc.build(elements)
    
    # Preparar o response
    buffer.seek(0)
    return send_file(
        buffer,
        as_attachment=True,
        download_name="agendamentos.pdf",
        mimetype="application/pdf"
    )

@agendamento_routes.route('/agendamentos/exportar/csv', methods=['GET'])
@login_required
def exportar_agendamentos_csv():
    """Exporta a lista de agendamentos em CSV"""
    import csv
    from io import StringIO
    
    # Filtrar agendamentos (usar mesma lógica de filtragem da view)
    if current_user.tipo == 'admin':
        agendamentos = AgendamentoVisita.query.all()
    elif current_user.tipo == 'cliente':
        agendamentos = AgendamentoVisita.query.filter_by(
            cliente_id=current_user.id
        ).all()
    else:
        agendamentos = AgendamentoVisita.query.filter_by(
            professor_id=current_user.id
        ).all()
    
    # Criar o buffer de memória para o CSV
    output = StringIO()
    writer = csv.writer(output)
    
    # Escrever cabeçalho
    writer.writerow(['ID', 'Escola', 'Professor', 'Data', 'Horário', 'Turma', 'Nível de Ensino', 
                    'Quantidade de Alunos', 'Status', 'Data do Agendamento'])
    
    # Escrever dados
    for agendamento in agendamentos:
        writer.writerow([
            agendamento.id,
            agendamento.escola_nome,
            agendamento.professor.nome,
            agendamento.horario.data.strftime('%d/%m/%Y'),
            f"{agendamento.horario.hora_inicio} - {agendamento.horario.hora_fim}",
            agendamento.turma,
            agendamento.nivel_ensino,
            agendamento.quantidade_alunos,
            agendamento.status,
            agendamento.data_agendamento.strftime('%d/%m/%Y %H:%M')
        ])
    
    # Preparar o response
    output.seek(0)
    return Response(
        output,
        mimetype="text/csv",
        headers={"Content-Disposition": "attachment;filename=agendamentos.csv"}
    )

@agendamento_routes.route('/visualizar/<int:agendamento_id>', methods=['GET'])
@login_required
def visualizar_agendamento(agendamento_id):
    """
    Rota para visualizar os detalhes de um agendamento específico.
    
    :param agendamento_id: ID do agendamento a ser visualizado
    :return: Template renderizado com os detalhes do agendamento ou resposta JSON
    """
    # Buscar o agendamento pelo ID
    agendamento = AgendamentoVisita.query.get(agendamento_id)

    # Retornar 404 apropriado se não encontrado
    if not agendamento:
        if request.headers.get('Accept') == 'application/json':
            return jsonify({'erro': 'Agendamento não encontrado'}), 404
        abort(404)
    
    # Verificar permissões (somente o professor que criou ou um administrador pode ver)
    if current_user.id != agendamento.professor_id and not current_user.is_admin:
        abort(403, "Você não tem permissão para visualizar este agendamento")
    
    # Buscar informações adicionais
    # Se as salas estiverem armazenadas como IDs separados por vírgula
    salas_ids = []
    if agendamento.salas_selecionadas:
        salas_ids = [int(sala_id.strip()) for sala_id in agendamento.salas_selecionadas.split(',')]
        
    # Determinar o formato de resposta (HTML ou JSON)
    if request.headers.get('Accept') == 'application/json':
        # Resposta JSON para API
        return jsonify({
            'id': agendamento.id,
            'horario': {
                'id': agendamento.horario.id,
                'data': agendamento.horario.data.strftime('%d/%m/%Y'),
                'hora_inicio': agendamento.horario.hora_inicio.strftime('%H:%M'),
                'hora_fim': agendamento.horario.hora_fim.strftime('%H:%M')
            },
            'professor': {
                'id': agendamento.professor.id,
                'nome': agendamento.professor.nome,
                'email': agendamento.professor.email
            },
            'escola': {
                'nome': agendamento.escola_nome,
                'codigo_inep': agendamento.escola_codigo_inep
            },
            'turma': agendamento.turma,
            'nivel_ensino': agendamento.nivel_ensino,
            'quantidade_alunos': agendamento.quantidade_alunos,
            'status': agendamento.status,
            'checkin_realizado': agendamento.checkin_realizado,
            'data_agendamento': agendamento.data_agendamento.strftime('%d/%m/%Y %H:%M') if agendamento.data_agendamento else None,
            'data_cancelamento': agendamento.data_cancelamento.strftime('%d/%m/%Y %H:%M') if agendamento.data_cancelamento else None,
            'data_checkin': agendamento.data_checkin.strftime('%d/%m/%Y %H:%M') if agendamento.data_checkin else None,
            'qr_code_token': agendamento.qr_code_token,
            'salas_selecionadas': salas_ids
        })
    
    # Resposta HTML para interface web
    return render_template(
        'visualizar.html',
        agendamento=agendamento,
        salas_ids=salas_ids
    )
    
@agendamento_routes.route('/editar_agendamento/<int:agendamento_id>', methods=['GET', 'POST'])
@login_required
def editar_agendamento(agendamento_id):
    """Editar um agendamento de visita existente."""

    # Busca o agendamento no banco de dados
    agendamento = AgendamentoVisita.query.get_or_404(agendamento_id)
    
    # Verifica permissões (apenas o próprio professor, administradores ou clientes podem editar)
    if current_user.tipo not in ['admin', 'cliente'] and current_user.id != agendamento.professor_id:
        flash('Você não tem permissão para editar este agendamento.', 'danger')
        return redirect(url_for('agendamento_routes.listar_agendamentos'))
    
    # Busca horários disponíveis para edição utilizando vagas restantes
    horarios_disponiveis = (
        HorarioVisitacao.query
        .filter(HorarioVisitacao.vagas_disponiveis > 0)
        .all()
    )
    # Adiciona o horário atual do agendamento, caso ele não esteja mais disponível
    if agendamento.horario not in horarios_disponiveis:
        horarios_disponiveis.append(agendamento.horario)
    
    # Carrega as possíveis salas para visitação
    from models import SalaVisitacao
    salas = SalaVisitacao.query.all()
    
    # Pega as salas já selecionadas
    salas_selecionadas = []
    if agendamento.salas_selecionadas:
        salas_selecionadas = [int(sala_id) for sala_id in agendamento.salas_selecionadas.split(',')]
    
    if request.method == 'POST':
        # Captura os dados do formulário
        horario_id = request.form.get('horario_id')
        escola_nome = request.form.get('escola_nome')
        escola_codigo_inep = request.form.get('escola_codigo_inep')
        turma = request.form.get('turma')
        nivel_ensino = request.form.get('nivel_ensino')
        quantidade_alunos = request.form.get('quantidade_alunos')
        salas_ids = request.form.getlist('salas')
        
        # Validação básica
        if not all([horario_id, escola_nome, turma, nivel_ensino, quantidade_alunos]):
            flash('Por favor, preencha todos os campos obrigatórios.', 'danger')
            return render_template(
                'editar_agendamento.html',
                agendamento=agendamento,
                horarios=horarios_disponiveis,
                salas=salas,
                salas_selecionadas=salas_selecionadas
            )
        
        try:
            # Atualiza os dados do agendamento
            agendamento.horario_id = horario_id
            agendamento.escola_nome = escola_nome
            agendamento.escola_codigo_inep = escola_codigo_inep
            agendamento.turma = turma
            agendamento.nivel_ensino = nivel_ensino
            agendamento.quantidade_alunos = int(quantidade_alunos)
            
            # Atualiza as salas selecionadas
            agendamento.salas_selecionadas = ','.join(salas_ids) if salas_ids else None
            
            db.session.commit()
            flash('Agendamento atualizado com sucesso!', 'success')
            return redirect(url_for('agendamento_routes.listar_agendamentos'))
            
        except Exception as e:
            db.session.rollback()
            flash(f'Erro ao atualizar agendamento: {str(e)}', 'danger')
    
    # Renderiza o template com os dados do agendamento
    return render_template(
        'editar_agendamento.html',
        agendamento=agendamento,
        horarios=horarios_disponiveis,
        salas=salas,
        salas_selecionadas=salas_selecionadas
    )
    
@agendamento_routes.route(
    '/atualizar_status/<int:agendamento_id>', methods=['PUT', 'POST']
)
@login_required
def atualizar_status_agendamento(agendamento_id):
    """Atualiza o status de um agendamento de visita.

    Parâmetros:
        agendamento_id: ID do agendamento a ser atualizado

    Corpo da requisição:
        {
            "status": "confirmado|cancelado|realizado",
            "checkin_realizado": true|false  (opcional)
        }

    Também aceita envio via POST com dados de formulário.

    Retorna:
        200: Agendamento atualizado com sucesso
        400: Dados inválidos
        403: Usuário não tem permissão
        404: Agendamento não encontrado
    """
    # Buscar o agendamento pelo ID
    agendamento = AgendamentoVisita.query.get(agendamento_id)
    
    # Verificar se o agendamento existe
    if not agendamento:
        return jsonify({"erro": "Agendamento não encontrado"}), 404
    
    # Verificar permissões: apenas o professor que criou ou um administrador pode alterar
    if current_user.id != agendamento.professor_id and not current_user.is_admin:
        return jsonify({"erro": "Você não tem permissão para alterar este agendamento"}), 403
    
    # Obter os dados do request
    dados = request.get_json(silent=True)
    if not dados:
        dados = request.form.to_dict()

    if not dados:
        if request.method == 'POST':
            flash('Nenhum dado fornecido', 'danger')
            return redirect(url_for('agendamento_routes.listar_agendamentos'))
        return jsonify({"erro": "Nenhum dado fornecido"}), 400
    
    # Validar o status
    novo_status = dados.get('status')
    if novo_status and novo_status not in ['confirmado', 'cancelado', 'realizado']:
        return jsonify({"erro": "Status inválido. Use 'confirmado', 'cancelado' ou 'realizado'"}), 400
    
    # Atualizar o status
    if novo_status:
        agendamento.status = novo_status
        
        # Se for cancelado, registrar a data de cancelamento
        if novo_status == 'cancelado' and not agendamento.data_cancelamento:
            agendamento.data_cancelamento = datetime.utcnow()
    
    # Verificar se houve alteração no check-in
    if 'checkin_realizado' in dados:
        checkin = dados.get('checkin_realizado')
        if isinstance(checkin, str):
            checkin = checkin.lower() in ['true', '1', 'on']
        
        # Se check-in está sendo realizado agora
        if checkin and not agendamento.checkin_realizado:
            agendamento.checkin_realizado = True
            agendamento.data_checkin = datetime.utcnow()
            # Se houve check-in e o status não foi alterado, atualizar para 'realizado'
            if not novo_status:
                agendamento.status = 'realizado'
        # Se check-in está sendo desfeito
        elif not checkin and agendamento.checkin_realizado:
            agendamento.checkin_realizado = False
            agendamento.data_checkin = None
    
    try:
        # Salvar as alterações no banco de dados
        db.session.commit()

        if request.is_json or request.method == 'PUT':
            resposta = {
                "mensagem": "Agendamento atualizado com sucesso",
                "agendamento": {
                    "id": agendamento.id,
                    "status": agendamento.status,
                    "checkin_realizado": agendamento.checkin_realizado,
                    "data_checkin": (
                        agendamento.data_checkin.isoformat()
                        if agendamento.data_checkin
                        else None
                    ),
                    "data_cancelamento": (
                        agendamento.data_cancelamento.isoformat()
                        if agendamento.data_cancelamento
                        else None
                    ),
                },
            }
            return jsonify(resposta), 200

        flash('Agendamento atualizado com sucesso', 'success')
        return redirect(url_for('agendamento_routes.listar_agendamentos'))

    except Exception as e:
        db.session.rollback()
        if request.is_json or request.method == 'PUT':
            return jsonify(
                {"erro": f"Erro ao atualizar agendamento: {str(e)}"}
            ), 500
        flash('Erro ao atualizar agendamento', 'danger')
        return redirect(url_for('agendamento_routes.listar_agendamentos'))

# Rota para realizar check-in via QR Code
@agendamento_routes.route('/checkin/<string:qr_code_token>', methods=['POST'])
@login_required
def checkin_agendamento(qr_code_token):
    """
    Realiza o check-in de um agendamento através do token QR Code.
    
    Parâmetros:
    - qr_code_token: Token único do QR Code do agendamento
    
    Retorna:
    - 200: Check-in realizado com sucesso
    - 403: Usuário não tem permissão
    - 404: Agendamento não encontrado
    - 409: Check-in já realizado
    """
    # Buscar o agendamento pelo token do QR Code
    agendamento = AgendamentoVisita.query.filter_by(qr_code_token=qr_code_token).first()
    
    # Verificar se o agendamento existe
    if not agendamento:
        return jsonify({"erro": "Agendamento não encontrado"}), 404
    
    # Verificar se o check-in já foi realizado
    if agendamento.checkin_realizado:
        return jsonify({"erro": "Check-in já foi realizado para este agendamento"}), 409
    
    # Verificar permissões: apenas o professor que criou ou um administrador pode realizar check-in
    if current_user.id != agendamento.professor_id and not current_user.is_admin:
        return jsonify({"erro": "Você não tem permissão para realizar check-in neste agendamento"}), 403
    
    # Realizar o check-in
    agendamento.checkin_realizado = True
    agendamento.data_checkin = datetime.utcnow()
    agendamento.status = 'realizado'
    
    try:
        # Salvar as alterações no banco de dados
        db.session.commit()
        
        # Formatar resposta
        resposta = {
            "mensagem": "Check-in realizado com sucesso",
            "agendamento": {
                "id": agendamento.id,
                "status": agendamento.status,
                "checkin_realizado": agendamento.checkin_realizado,
                "data_checkin": agendamento.data_checkin.isoformat()
            }
        }
        
        return jsonify(resposta), 200
        
    except Exception as e:
        db.session.rollback()
        return jsonify({"erro": f"Erro ao realizar check-in: {str(e)}"}), 500

@agendamento_routes.route('/agendamentos', methods=['GET'])
@login_required
def listar_agendamentos():
    """
    Lista os agendamentos de visitas com opções de filtro.
    Administradores veem todos os agendamentos, professores veem apenas os próprios.
    """
    # Definir os parâmetros de filtro
    page = request.args.get('page', 1, type=int)
    data_inicio = request.args.get('data_inicio')
    data_fim = request.args.get('data_fim')
    status = request.args.get('status')
    participante_id = request.args.get('participante_id')
    oficina_id = request.args.get('oficina_id')
    cliente_id = request.args.get('cliente_id')

    # Base da query
    query = AgendamentoVisita.query

    # Filtrar por tipo de usuário
    if current_user.tipo in ['participante', 'professor']:
        query = query.filter(AgendamentoVisita.professor_id == current_user.id)
    elif current_user.tipo == 'cliente':
        query = query.filter(AgendamentoVisita.cliente_id == current_user.id)
    
    # Filtros dos parâmetros da URL
    if data_inicio:
        data_inicio_dt = datetime.strptime(data_inicio, '%Y-%m-%d')
        query = query.filter(AgendamentoVisita.horario.has(data_agendamento >= data_inicio_dt))
    
    if data_fim:
        data_fim_dt = datetime.strptime(data_fim, '%Y-%m-%d')
        query = query.filter(AgendamentoVisita.horario.has(data_agendamento <= data_fim_dt))
    
    if status:
        query = query.filter(AgendamentoVisita.status == status)
    
    if participante_id:
        query = query.filter(AgendamentoVisita.professor_id == participante_id)
    
    if oficina_id:
        # Se você relacionar agendamentos com oficinas
        # query = query.filter(AgendamentoVisita.oficina_id == oficina_id)
        pass
    
    if cliente_id and current_user.tipo == 'admin':
        query = query.filter(AgendamentoVisita.cliente_id == cliente_id)
    
    # Ordenação
    query = query.order_by(AgendamentoVisita.data_agendamento.desc())
    
    # Paginação
    pagination = query.paginate(page=page, per_page=10, error_out=False)
    agendamentos = pagination.items
    
    # Dados para os filtros de formulário
    oficinas = Oficina.query.all()
    participantes = Usuario.query.filter_by(tipo='participante').all()
    clientes = []
    if current_user.tipo == 'admin':
        clientes = Cliente.query.all()
    
    return render_template(
        'listar_agendamentos.html',
        agendamentos=agendamentos,
        pagination=pagination,
        oficinas=oficinas,
        participantes=participantes,
        clientes=clientes
    )
    
@agendamento_routes.route('/processar_qrcode_agendamento', methods=['POST'])
@login_required
def processar_qrcode_agendamento():
    """
    Processa o QR Code lido e retorna informações sobre o agendamento.
    """
    if not request.is_json:
        return jsonify({
            'success': False,
            'message': 'Formato de requisição inválido. Envie um JSON.'
        }), 400
    
    data = request.get_json()
    token = data.get('token')
    
    if not token:
        return jsonify({
            'success': False,
            'message': 'Token não fornecido.'
        }), 400
    
    try:
        # Busca o agendamento pelo token do QR Code
        agendamento = AgendamentoVisita.query.filter_by(qr_code_token=token).first()
        
        if not agendamento:
            return jsonify({
                'success': False,
                'message': 'Agendamento não encontrado. Verifique o QR Code e tente novamente.'
            }), 404
        
        # Verifica se o agendamento foi cancelado
        if agendamento.status == 'cancelado':
            return jsonify({
                'success': False,
                'message': 'Este agendamento foi cancelado.'
            }), 400
        
        # Verifica se o check-in já foi realizado
        if agendamento.checkin_realizado:
            return jsonify({
                'success': False,
                'message': 'Check-in já realizado para este agendamento.',
                'redirect': url_for('agendamento_routes.confirmar_checkin_agendamento', token=token)
            }), 200
        
        # Redireciona para a página de confirmação de check-in
        return jsonify({
            'success': True,
            'message': 'Agendamento encontrado!',
            'redirect': url_for('agendamento_routes.confirmar_checkin_agendamento', token=token)
        }), 200
    
    except Exception as e:
        logger.error("Erro ao processar QR code: %s", str(e))
        return jsonify({
            'success': False,
            'message': f'Erro ao processar o QR Code: {str(e)}'
        }), 500

      
@agendamento_routes.route('/confirmar_checkin_agendamento/<token>', methods=['GET', 'POST'])
@login_required
def confirmar_checkin_agendamento(token):
    """
    Exibe página de confirmação e processa o check-in de um agendamento via QR code.
    """
    # Busca o agendamento pelo token
    agendamento = AgendamentoVisita.query.filter_by(qr_code_token=token).first()
    
    if not agendamento:
        flash('Agendamento não encontrado. Verifique o QR Code e tente novamente.', 'danger')
        return redirect(url_for('agendamento_routes.checkin_qr_agendamento'))
    
    # Busca informações relacionadas
    evento = Evento.query.get(agendamento.horario.evento_id)
    horario = agendamento.horario
    
    # Se for POST, realiza o check-in
    if request.method == 'POST':
        try:
            # Atualiza o status do agendamento
            if not agendamento.checkin_realizado:
                agendamento.checkin_realizado = True
                agendamento.data_checkin = datetime.utcnow()
                agendamento.status = 'realizado'
                
                # Processa os alunos presentes
                alunos_presentes = request.form.getlist('alunos_presentes')
                for aluno in agendamento.alunos:
                    aluno.presente = str(aluno.id) in alunos_presentes
                
                db.session.commit()
                
                flash('Check-in realizado com sucesso!', 'success')
            else:
                flash('Este agendamento já teve check-in realizado anteriormente.', 'warning')
            
            return redirect(url_for('dashboard_routes.dashboard_cliente'))
        
        except Exception as e:
            db.session.rollback()
            flash(f'Erro ao processar check-in: {str(e)}', 'danger')
    
    # Renderiza a página de confirmação
    return render_template('checkin/confirmar_checkin.html',
                          agendamento=agendamento,
                          evento=evento,
                          horario=horario)


@agendamento_routes.route('/checkin_qr_agendamento', methods=['GET'])
@login_required
def checkin_qr_agendamento():
    """
    Página para escanear QR code para check-in de agendamentos.
    """
    token = request.args.get('token')
    
    # Se um token foi fornecido via parâmetro de URL, redireciona para a confirmação
    if token:
        agendamento = AgendamentoVisita.query.filter_by(qr_code_token=token).first()
        if agendamento:
            return redirect(url_for('agendamento_routes.confirmar_checkin_agendamento', token=token))
        else:
            flash('Agendamento não encontrado. Verifique o token e tente novamente.', 'danger')
    
    # Renderiza a página do scanner QR Code
    return render_template("checkin/checkin_qr_agendamento.html")

# Adicione isto ao seu arquivo routes.py
@agendamento_routes.route('/professor/eventos_disponiveis')
def professor_eventos_disponiveis():
    
    # Buscar eventos disponíveis para o professor
    eventos = Evento.query.filter_by(cliente_id=current_user.cliente_id).all()
    
    # Renderizar o template com os eventos
    return render_template('professor/eventos_disponiveis.html', eventos=eventos)

@agendamento_routes.route('/cadastro_professor', methods=['GET', 'POST'])
def cadastro_professor():
    if request.method == 'POST':
        # Coletar dados do formulário
        nome = request.form.get('nome')
        email = request.form.get('email')
        cpf = request.form.get('cpf')
        senha = request.form.get('senha')
        formacao = request.form.get('formacao')

        # Verificar se email ou CPF já existem
        usuario_existente = Usuario.query.filter(
            (Usuario.email == email) | (Usuario.cpf == cpf)
        ).first()

        if usuario_existente:
            flash('Email ou CPF já cadastrado!', 'danger')
            return render_template("auth/cadastro_professor.html")

        # Criar novo usuário professor
        novo_professor = Usuario(
            nome=nome,
            email=email,
            cpf=cpf,
            senha=generate_password_hash(senha),
            formacao=formacao,
            tipo='professor'
        )

        try:
            db.session.add(novo_professor)
            db.session.commit()
            flash('Cadastro realizado com sucesso!', 'success')
            return redirect(url_for('auth_routes.login'))
        except Exception as e:
            db.session.rollback()
            flash(f'Erro ao cadastrar: {str(e)}', 'danger')

    return render_template("auth/cadastro_professor.html")

@agendamento_routes.route('/agendar_visita/<int:horario_id>', methods=['GET', 'POST'])
@login_required
def agendar_visita(horario_id):
    """Permite que professores ou clientes agendem visitas."""
    is_professor = getattr(current_user, 'is_professor', lambda: False)()
    is_cliente = getattr(current_user, 'is_cliente', lambda: False)()
    if not (is_professor or is_cliente):
        msg = 'Apenas professores ou clientes podem fazer agendamentos.'
        flash(msg, 'danger')
        return redirect(
            url_for('dashboard_participante_routes.dashboard_participante')
        )

    horario = HorarioVisitacao.query.get_or_404(horario_id)

    if request.method == 'POST':
        # Coletar detalhes do agendamento
        escola_nome = request.form.get('escola_nome')
        turma = request.form.get('turma')
        nivel_ensino = request.form.get('nivel_ensino')
        try:
            quantidade_alunos = int(request.form.get('quantidade_alunos', 0))
            if quantidade_alunos <= 0:
                raise ValueError
        except ValueError:
            flash('Quantidade de alunos inválida.', 'danger')
            return redirect(url_for('agendamento_routes.agendar_visita', horario_id=horario_id))

        # Validar vagas disponíveis
        if quantidade_alunos > horario.vagas_disponiveis:
            flash('Quantidade de alunos excede vagas disponíveis.', 'danger')
            return redirect(url_for('agendamento_routes.agendar_visita', horario_id=horario_id))

        # Validar usuário/cliente
        professor_id = None
        cliente_id = None
        usuario_id = None
        if is_professor:
            professor = Usuario.query.get(current_user.id)
            if not professor:
                flash('Professor não encontrado.', 'danger')
                return redirect(
                    url_for('agendamento_routes.agendar_visita', horario_id=horario_id)
                )
            professor_id = professor.id
            usuario_id = professor.id
        else:
            cliente = Cliente.query.get(current_user.id)
            if not cliente:
                flash('Cliente não encontrado.', 'danger')
                return redirect(
                    url_for('agendamento_routes.agendar_visita', horario_id=horario_id)
                )
            cliente_id = cliente.id

        # Criar agendamento
        novo_agendamento = AgendamentoVisita(
            horario_id=horario.id,
<<<<<<< HEAD
            professor_id=current_user.id,
            cliente_id=current_user.cliente_id,
=======
            professor_id=professor_id,
            usuario_id=usuario_id,
            cliente_id=cliente_id,
>>>>>>> 5d99c4d6
            escola_nome=escola_nome,
            turma=turma,
            nivel_ensino=nivel_ensino,
            quantidade_alunos=quantidade_alunos,
        )

        # Reduzir vagas disponíveis
        horario.vagas_disponiveis -= quantidade_alunos

        try:
            db.session.add(novo_agendamento)
            db.session.commit()
            flash('Agendamento realizado com sucesso!', 'success')
            return redirect(url_for('dashboard_participante_routes.dashboard_participante'))
        except Exception as e:
            db.session.rollback()
            flash(f'Erro ao agendar: {str(e)}', 'danger')

    return render_template('agendamento/agendar_visita.html', horario=horario)

@agendamento_routes.route('/adicionar_alunos', methods=['GET', 'POST'])
@login_required
def adicionar_alunos():
    """
    Rota para adicionar alunos (participantes) em lote ou individualmente.
    Suporta upload de arquivo CSV/Excel e também entrada manual de dados.
    """
    if current_user.tipo not in ['admin', 'cliente']:
        flash('Você não tem permissão para adicionar alunos.', 'danger')
        return redirect(url_for('dashboard_routes.dashboard'))

    if request.method == 'POST':
        # Verifica se há upload de arquivo
        arquivo = request.files.get('arquivo')
        
        # Verifica se há entrada manual
        nome = request.form.get('nome')
        cpf = request.form.get('cpf')
        email = request.form.get('email')
        formacao = request.form.get('formacao')
        estados = request.form.getlist('estados[]')
        cidades = request.form.getlist('cidades[]')

        # Processamento de upload de arquivo
        if arquivo and arquivo.filename:
            if not (arquivo and arquivo.filename and arquivo_permitido(arquivo.filename)):
                flash('Arquivo inválido. Utilize um Excel (.xlsx).', 'danger')
                return redirect(url_for('agendamento_routes.adicionar_alunos'))

            # Limite opcional de tamanho do arquivo (5 MB)
            MAX_FILE_SIZE = 5 * 1024 * 1024
            arquivo.seek(0, os.SEEK_END)
            if arquivo.tell() > MAX_FILE_SIZE:
                flash('Arquivo muito grande. Limite de 5MB.', 'danger')
                return redirect(url_for('agendamento_routes.adicionar_alunos'))
            arquivo.seek(0)

            try:
                # Usa Pandas para ler o arquivo de upload
                df = pd.read_excel(arquivo, dtype={'cpf': str})
            except Exception as e:
                flash(f'Erro ao ler o arquivo: {str(e)}', 'danger')
                logger.error('Erro ao ler planilha de alunos: %s', e)
                return redirect(url_for('agendamento_routes.adicionar_alunos'))

            try:
                # Verificar colunas obrigatórias
                colunas_obrigatorias = ['nome', 'cpf', 'email', 'formacao']
                if not all(col in df.columns for col in colunas_obrigatorias):
                    flash(f"Erro: O arquivo deve conter as colunas: {', '.join(colunas_obrigatorias)}", "danger")
                    return redirect(url_for('agendamento_routes.adicionar_alunos'))

                # Processamento em lote
                alunos_adicionados = 0
                for _, row in df.iterrows():
                    cpf_str = str(row['cpf']).strip()

                    # Verifica se o usuário já existe
                    usuario_existente = Usuario.query.filter(
                        (Usuario.cpf == cpf_str) | (Usuario.email == row['email'])
                    ).first()

                    if usuario_existente:
                        logger.warning("Usuário %s já existe. Pulando...", row['nome'])
                        continue

                    novo_usuario = Usuario(
                        nome=row['nome'],
                        cpf=cpf_str,
                        email=row['email'],
                        senha=generate_password_hash(str(row['cpf'])),  # Senha inicial como CPF
                        formacao=row.get('formacao', 'Não informada'),
                        tipo='participante',
                        cliente_id=current_user.id  # Vincula ao cliente logado
                    )

                    # Tratamento de estados e cidades do arquivo, se existirem
                    if 'estados' in df.columns and 'cidades' in df.columns:
                        novo_usuario.estados = str(row.get('estados', ''))
                        novo_usuario.cidades = str(row.get('cidades', ''))

                    db.session.add(novo_usuario)
                    alunos_adicionados += 1

                db.session.commit()
                flash(f"✅ {alunos_adicionados} alunos importados com sucesso!", "success")
                return redirect(url_for('dashboard_routes.dashboard'))

            except Exception as e:
                db.session.rollback()
                flash(f"Erro ao processar arquivo: {str(e)}", "danger")
                logger.error("Erro na importação: %s", e)
                return redirect(url_for('agendamento_routes.adicionar_alunos'))

        # Processamento de entrada manual
        elif nome and cpf and email and formacao:
            try:
                # Verifica se o usuário já existe
                usuario_existente = Usuario.query.filter(
                    (Usuario.cpf == cpf) | (Usuario.email == email)
                ).first()

                if usuario_existente:
                    flash(f"Usuário com CPF {cpf} ou email {email} já existe.", "warning")
                    return redirect(url_for('agendamento_routes.adicionar_alunos'))

                novo_usuario = Usuario(
                    nome=nome,
                    cpf=cpf,
                    email=email,
                    senha=generate_password_hash(cpf),  # Senha inicial como CPF
                    formacao=formacao,
                    tipo='participante',
                    cliente_id=current_user.id,  # Vincula ao cliente logado
                    estados=','.join(estados) if estados else None,
                    cidades=','.join(cidades) if cidades else None
                )

                db.session.add(novo_usuario)
                db.session.commit()
                flash("Aluno adicionado com sucesso!", "success")
                return redirect(url_for('dashboard_routes.dashboard'))

            except Exception as e:
                db.session.rollback()
                flash(f"Erro ao adicionar aluno: {str(e)}", "danger")
                logger.error("Erro na adição manual: %s", e)
                return redirect(url_for('agendamento_routes.adicionar_alunos'))

        else:
            flash("Dados insuficientes para adicionar aluno.", "warning")
            return redirect(url_for('agendamento_routes.adicionar_alunos'))

    # GET: Renderiza o formulário
    estados = obter_estados()
    return render_template('professor/adicionar_alunos.html', estados=estados)

@agendamento_routes.route('/importar_alunos', methods=['GET', 'POST'])
@login_required
def importar_alunos():
    """
    Rota específica para importação em lote de alunos (participantes).
    Suporta upload de arquivos Excel e CSV.
    """
    if current_user.tipo not in ['admin', 'cliente']:
        flash('Você não tem permissão para importar alunos.', 'danger')
        return redirect(url_for('dashboard_routes.dashboard'))

    if request.method == 'POST':
        # Verifica se há upload de arquivo
        arquivo = request.files.get('arquivo')
        
        if not arquivo or not arquivo.filename:
            flash('Nenhum arquivo selecionado.', 'warning')
            return redirect(url_for('agendamento_routes.importar_alunos'))

        try:
            # Determina o tipo de arquivo e usa a biblioteca correta
            if arquivo.filename.endswith(('.xlsx', '.xls')):
                df = pd.read_excel(arquivo, dtype={'cpf': str})
            elif arquivo.filename.endswith('.csv'):
                df = pd.read_csv(arquivo, dtype={'cpf': str})
            else:
                flash('Formato de arquivo não suportado. Use .xlsx, .xls ou .csv', 'danger')
                return redirect(url_for('agendamento_routes.importar_alunos'))
            
            # Verificar colunas obrigatórias
            colunas_obrigatorias = ['nome', 'cpf', 'email', 'formacao']
            colunas_faltantes = [col for col in colunas_obrigatorias if col not in df.columns]
            
            if colunas_faltantes:
                flash(f"Erro: Colunas faltantes no arquivo: {', '.join(colunas_faltantes)}", "danger")
                return redirect(url_for('agendamento_routes.importar_alunos'))

            # Processamento em lote
            alunos_adicionados = 0
            alunos_duplicados = 0
            alunos_invalidos = 0

            # Criar log de importação
            log_importacao = []

            for index, row in df.iterrows():
                try:
                    # Limpeza e validação de dados
                    nome = str(row['nome']).strip()
                    cpf = str(row['cpf']).strip()
                    email = str(row['email']).strip().lower()
                    formacao = str(row.get('formacao', 'Não informada')).strip()

                    # Validações básicas
                    if not nome or not cpf or not email:
                        log_importacao.append(f"Linha {index + 2}: Dados incompletos")
                        alunos_invalidos += 1
                        continue

                    # Verifica se o usuário já existe
                    usuario_existente = Usuario.query.filter(
                        (Usuario.cpf == cpf) | (Usuario.email == email)
                    ).first()

                    if usuario_existente:
                        log_importacao.append(f"Linha {index + 2}: Usuário já existe (CPF ou email duplicado)")
                        alunos_duplicados += 1
                        continue

                    # Tratamento de estados e cidades (se existirem no arquivo)
                    estados = row.get('estados', '') if 'estados' in df.columns else ''
                    cidades = row.get('cidades', '') if 'cidades' in df.columns else ''

                    # Cria novo usuário
                    novo_usuario = Usuario(
                        nome=nome,
                        cpf=cpf,
                        email=email,
                        senha=generate_password_hash(cpf),  # Senha inicial como CPF
                        formacao=formacao,
                        tipo='participante',
                        cliente_id=current_user.id,  # Vincula ao cliente logado
                        estados=str(estados),
                        cidades=str(cidades)
                    )
                    
                    db.session.add(novo_usuario)
                    alunos_adicionados += 1
                    log_importacao.append(f"Linha {index + 2}: Usuário {nome} importado com sucesso")

                except Exception as e:
                    log_importacao.append(f"Linha {index + 2}: Erro - {str(e)}")
                    alunos_invalidos += 1

            # Commit final
            db.session.commit()

            # Criar arquivo de log
            log_filename = f"log_importacao_{datetime.now().strftime('%Y%m%d_%H%M%S')}.txt"
            log_path = os.path.join('static', 'logs', log_filename)
            os.makedirs(os.path.dirname(log_path), exist_ok=True)
            
            with open(log_path, 'w', encoding='utf-8') as log_file:
                log_file.write("\n".join(log_importacao))

            # Mensagem resumo
            flash(f"""
                Importação concluída:
                ✅ Alunos adicionados: {alunos_adicionados}
                ⚠️ Alunos duplicados: {alunos_duplicados}
                ❌ Alunos inválidos: {alunos_invalidos}
                📄 Log de importação salvo.
            """, "info")

            # Redireciona com o log
            return render_template('resultado_importacao.html', 
                                   adicionados=alunos_adicionados, 
                                   duplicados=alunos_duplicados, 
                                   invalidos=alunos_invalidos,
                                   log_filename=log_filename)

        except Exception as e:
            db.session.rollback()
            flash(f"Erro ao processar arquivo: {str(e)}", "danger")
            logger.error("Erro na importação: %s", e)
            return redirect(url_for('agendamento_routes.importar_alunos'))

    # GET: Renderiza o formulário de importação
    return render_template('importar_alunos.html')

@agendamento_routes.route('/cancelar_agendamento/<int:agendamento_id>', methods=['POST'])
@login_required
def cancelar_agendamento(agendamento_id):
    # Busca o agendamento no banco de dados
    agendamento = AgendamentoVisita.query.get_or_404(agendamento_id)

    # Verifica se o usuário é o professor que fez o agendamento ou admin
    if current_user.tipo != 'admin' and current_user.id != agendamento.professor_id:
        flash("Você não tem permissão para cancelar este agendamento!", "danger")
        return redirect(url_for('dashboard_routes.dashboard'))

    # Atualiza o status do agendamento para cancelado e a data do cancelamento
    agendamento.status = 'cancelado'
    agendamento.data_cancelamento = datetime.utcnow()

    # Atualiza a capacidade do horário, devolvendo as vagas
    horario = agendamento.horario
    horario.vagas_disponiveis += agendamento.quantidade_alunos

    try:
        db.session.commit()
        flash("Agendamento cancelado com sucesso!", "success")
    except Exception as e:
        db.session.rollback()
        flash(f"Erro ao cancelar agendamento: {str(e)}", "danger")

    return redirect(url_for('dashboard_professor.dashboard_professor' if current_user.tipo == 'participante' else 'dashboard_routes.dashboard'))

@agendamento_routes.route('/eventos_disponiveis', methods=['GET'])
@login_required
def eventos_disponiveis():
    if current_user.tipo != 'participante':
        flash('Acesso negado! Esta área é exclusiva para participantes.', 'danger')
        return redirect(url_for('dashboard_routes.dashboard'))

    eventos = Evento.query.filter(Evento.data_inicio >= datetime.utcnow()).order_by(Evento.data_inicio).all()

    return render_template('eventos_disponiveis.html', eventos=eventos)

@agendamento_routes.route('/listar_eventos_disponiveis', methods=['GET'])
@login_required
def listar_eventos_disponiveis():
    if current_user.tipo != 'professor':
        flash('Acesso negado!', 'danger')
        return redirect(url_for('dashboard_routes.dashboard'))

    eventos = Evento.query.all()
    return render_template('eventos_disponiveis.html', eventos=eventos)


@agendamento_routes.route('/detalhes_agendamento/<int:agendamento_id>')
@login_required
def detalhes_agendamento(agendamento_id):
    if current_user.tipo != 'professor':
        flash("Acesso negado!", "danger")
        return redirect(url_for('dashboard_professor.dashboard_professor'))

    # Buscar o agendamento no banco de dados
    agendamento = AgendamentoVisita.query.get_or_404(agendamento_id)

    # Buscar informações do horário e evento associados ao agendamento
    horario = HorarioVisitacao.query.get(agendamento.horario_id)
    evento = Evento.query.get(horario.evento_id) if horario else None

    # Buscar lista de alunos vinculados ao agendamento
    alunos = AlunoVisitante.query.filter_by(agendamento_id=agendamento.id).all()

    return render_template(
        'professor/detalhes_agendamento.html',
        agendamento=agendamento,
        horario=horario,
        evento=evento,
        alunos=alunos
    )

@agendamento_routes.route('/professor/meus_agendamentos')
@login_required
def meus_agendamentos():
    # Apenas participantes (professores) podem acessar
    if current_user.tipo != 'professor':
        flash('Acesso negado! Esta área é exclusiva para professores.', 'danger')
        return redirect(url_for('auth_routes.login'))
    
    # Filtros
    status = request.args.get('status')
    
    # Base da consulta
    query = AgendamentoVisita.query.filter_by(professor_id=current_user.id)
    
    # Aplicar filtros
    if status:
        query = query.filter(AgendamentoVisita.status == status)
    
    # Ordenar por data/horário
    agendamentos = query.join(
        HorarioVisitacao, AgendamentoVisita.horario_id == HorarioVisitacao.id
    ).order_by(
        HorarioVisitacao.data,
        HorarioVisitacao.horario_inicio
    ).all()
    
    return render_template(
        'professor/meus_agendamentos.html',
        agendamentos=agendamentos,
        status_filtro=status,
        today=date.today,
        hoje=date.today()
    )


@agendamento_routes.route('/participante/meus_agendamentos')
@login_required
def meus_agendamentos_participante():
    """Lista agendamentos do participante logado."""
    if current_user.tipo != 'participante':
        flash('Acesso negado! Esta área é exclusiva para participantes.', 'danger')
        return redirect(url_for('dashboard_routes.dashboard'))

    status = request.args.get('status')

    query = AgendamentoVisita.query.filter_by(professor_id=current_user.id)
    if status:
        query = query.filter(AgendamentoVisita.status == status)

    agendamentos = query.join(
        HorarioVisitacao, AgendamentoVisita.horario_id == HorarioVisitacao.id
    ).order_by(
        HorarioVisitacao.data,
        HorarioVisitacao.horario_inicio
    ).all()

    return render_template(
        'participante/meus_agendamentos.html',
        agendamentos=agendamentos,
        status_filtro=status,
        today=date.today,
        hoje=date.today()
    )


@agendamento_routes.route('/professor/cancelar_agendamento/<int:agendamento_id>', methods=['GET', 'POST'])
@login_required
def cancelar_agendamento_professor(agendamento_id):
    # Apenas participantes (professores) podem acessar
    if current_user.tipo != 'professor':
        flash('Acesso negado! Esta área é exclusiva para professores.', 'danger')
        return redirect(url_for('dashboard_routes.dashboard'))
    
    agendamento = AgendamentoVisita.query.get_or_404(agendamento_id)
    
    # Verificar se o agendamento pertence ao professor
    if agendamento.professor_id != current_user.id:
        flash('Acesso negado! Este agendamento não pertence a você.', 'danger')
        return redirect(url_for('agendamento_routes.meus_agendamentos'))
    
    # Verificar se o agendamento já foi cancelado
    if agendamento.status == 'cancelado':
        flash('Este agendamento já foi cancelado!', 'warning')
        return redirect(url_for('agendamento_routes.meus_agendamentos'))
    
    # Verificar se o agendamento já foi realizado
    if agendamento.status == 'realizado':
        flash('Este agendamento já foi realizado e não pode ser cancelado!', 'warning')
        return redirect(url_for('agendamento_routes.meus_agendamentos'))
    
    # Verificar prazo de cancelamento
    horario = agendamento.horario
    config = ConfiguracaoAgendamento.query.filter_by(evento_id=horario.evento_id).first()
    
    if config:
        # Calcular prazo limite para cancelamento
        data_hora_visita = datetime.combine(horario.data, horario.horario_inicio)
        prazo_limite = data_hora_visita - timedelta(hours=config.prazo_cancelamento)
        
        # Verificar se está dentro do prazo
        if datetime.utcnow() > prazo_limite:
            # Cancelamento fora do prazo - bloquear professor
            data_final_bloqueio = datetime.utcnow() + timedelta(days=config.tempo_bloqueio)
            
            # Criar registro de bloqueio
            bloqueio = ProfessorBloqueado(
                professor_id=current_user.id,
                evento_id=horario.evento_id,
                data_final=data_final_bloqueio,
                motivo=f"Cancelamento fora do prazo ({config.prazo_cancelamento}h antes) para o agendamento #{agendamento.id}"
            )
            db.session.add(bloqueio)
            
            flash(f'Atenção! Cancelamento fora do prazo. Você ficará bloqueado por {config.tempo_bloqueio} dias para novos agendamentos neste evento.', 'warning')
    
    if request.method == 'POST':
        # Restaurar vagas
        horario.vagas_disponiveis += agendamento.quantidade_alunos
        
        # Cancelar agendamento
        agendamento.status = 'cancelado'
        agendamento.data_cancelamento = datetime.utcnow()
        
        try:
            db.session.commit()
            flash('Agendamento cancelado com sucesso!', 'success')
            return redirect(url_for('agendamento_routes.meus_agendamentos'))
        except Exception as e:
            db.session.rollback()
            flash(f'Erro ao cancelar agendamento: {str(e)}', 'danger')
    
    prazo_limite = data_hora_visita - timedelta(hours=config.prazo_cancelamento)
    
    return render_template(
        'professor/cancelar_agendamento.html',
        agendamento=agendamento,
        horario=horario,
        prazo_limite=prazo_limite
    )


@agendamento_routes.route('/participante/cancelar_agendamento/<int:agendamento_id>', methods=['GET', 'POST'])
@login_required
def cancelar_agendamento_participante(agendamento_id):
    """Permite que o participante cancele seu agendamento."""
    if current_user.tipo != 'participante':
        flash('Acesso negado! Esta área é exclusiva para participantes.', 'danger')
        return redirect(url_for('dashboard_routes.dashboard'))

    agendamento = AgendamentoVisita.query.get_or_404(agendamento_id)

    if agendamento.professor_id != current_user.id:
        flash('Acesso negado! Este agendamento não pertence a você.', 'danger')
        return redirect(url_for('agendamento_routes.meus_agendamentos_participante'))

    if agendamento.status == 'cancelado':
        flash('Este agendamento já foi cancelado!', 'warning')
        return redirect(url_for('agendamento_routes.meus_agendamentos_participante'))

    horario = agendamento.horario

    if request.method == 'POST':
        horario.vagas_disponiveis += agendamento.quantidade_alunos
        agendamento.status = 'cancelado'
        agendamento.data_cancelamento = datetime.utcnow()
        try:
            db.session.commit()
            flash('Agendamento cancelado com sucesso!', 'success')
            return redirect(url_for('agendamento_routes.meus_agendamentos_participante'))
        except Exception as e:
            db.session.rollback()
            flash(f'Erro ao cancelar agendamento: {str(e)}', 'danger')

    return render_template(
        'participante/cancelar_agendamento.html',
        agendamento=agendamento,
        horario=horario
    )




@agendamento_routes.route('/presenca_aluno/<int:aluno_id>', methods=['POST'])
@login_required
def marcar_presenca_aluno(aluno_id):
    """
    Marca presença individual de um aluno
    """
    if current_user.tipo != 'cliente':
        flash('Acesso negado!', 'danger')
        return redirect(url_for('dashboard_routes.dashboard'))
    
    aluno = AlunoVisitante.query.get_or_404(aluno_id)
    agendamento = aluno.agendamento
    
    # Verificar se o agendamento pertence a um evento do cliente
    evento_id = agendamento.horario.evento_id
    evento = Evento.query.get(evento_id)
    
    if evento.cliente_id != current_user.id:
        flash('Este agendamento não pertence a um evento seu', 'danger')
        return redirect(url_for('dashboard_routes.dashboard_cliente'))
    
    # Alternar estado de presença
    aluno.presente = not aluno.presente
    
    try:
        db.session.commit()
        if aluno.presente:
            flash(f'Presença de {aluno.nome} registrada com sucesso!', 'success')
        else:
            flash(f'Presença de {aluno.nome} removida com sucesso!', 'info')
    except Exception as e:
        db.session.rollback()
        flash(f'Erro ao marcar presença: {str(e)}', 'danger')
    
    return redirect(url_for('agendamento_routes.detalhes_agendamento', agendamento_id=agendamento.id))


@agendamento_routes.route('/qrcode_agendamento/<int:agendamento_id>', methods=['GET'])
@login_required
def qrcode_agendamento(agendamento_id):
    agendamento = AgendamentoVisita.query.get_or_404(agendamento_id)

    if current_user.id not in (agendamento.professor_id, agendamento.horario.evento.cliente_id):
        abort(403)

    # Dados que estarão no QR Code
    qr_data = f"Agendamento ID: {agendamento.id}, Evento: {agendamento.horario.evento.nome}, Data: {agendamento.horario.data.strftime('%d/%m/%Y')}"

    # Gerando QR Code
    qr = qrcode.QRCode(version=1, box_size=10, border=5)
    qr.add_data(qr_data)
    qr.make(fit=True)
    img = qr.make_image(fill='black', back_color='white')

    # Envia o QR Code como imagem
    buf = io.BytesIO()
    img.save(buf, 'PNG')
    buf.seek(0)

    return send_file(buf, mimetype='image/png', as_attachment=False, download_name=f'qrcode_agendamento_{agendamento.id}.png')

@agendamento_routes.route('/api/horarios_disponiveis', methods=['GET'])
@login_required
def horarios_disponiveis_api():
    if current_user.tipo != 'professor':
        return jsonify({"error": "Acesso não permitido"}), 403
    evento_id = request.args.get('evento_id', type=int)
    if not evento_id:
        return jsonify({"error": "Parâmetro evento_id é obrigatório"}), 400

    evento = Evento.query.get_or_404(evento_id)

    bloqueio = ProfessorBloqueado.query.filter_by(
        professor_id=current_user.id,
        evento_id=evento_id
    ).filter(ProfessorBloqueado.data_final >= datetime.utcnow()).first()

    if bloqueio:
        return jsonify({"error": "Você não tem permissão para visualizar este evento"}), 403

    horarios = HorarioVisitacao.query.filter(
        HorarioVisitacao.evento_id == evento_id,
        HorarioVisitacao.vagas_disponiveis > 0
    ).all()

    eventos = []

    for horario in horarios:
        eventos.append({
            "id": horario.id,
            "title": f"Disponível ({horario.vagas_disponiveis} vagas)",
            "start": f"{horario.data}T{horario.horario_inicio}",
            "end": f"{horario.data}T{horario.horario_fim}",
            "url": url_for('agendamento_routes.agendar_visita', horario_id=horario.id)
        })

    return jsonify(eventos)
@agendamento_routes.route("/importar_oficinas", methods=["POST"])
@login_required
def importar_oficinas():
    """
    Exemplo de rota para importar oficinas de um arquivo Excel (.xlsx).
    Inclui o cadastro da própria oficina e também das datas (OficinaDia).
    """
    # 1. Obter o evento selecionado e validar
    evento_id = request.form.get("evento_id", type=int)
    evento = Evento.query.get(evento_id) if evento_id else None
    if not evento or evento.cliente_id != current_user.id:
        flash("Evento inválido ou não pertence a você!", "danger")
        return redirect(url_for('dashboard_routes.dashboard_cliente'))

    # 2. Verificar se foi enviado um arquivo
    if "arquivo" not in request.files:
        flash("Nenhum arquivo enviado!", "danger")
        return redirect(url_for('dashboard_routes.dashboard_cliente'))
    
    arquivo = request.files["arquivo"]
    if arquivo.filename == "":
        flash("Nenhum arquivo selecionado.", "danger")
        return redirect(url_for('dashboard_routes.dashboard_cliente'))

    # Verifica se a extensão é permitida (.xlsx)
    if not (arquivo_permitido(arquivo.filename) and arquivo.filename.rsplit('.', 1)[1].lower() == "xlsx"):
        flash("Formato de arquivo inválido. Envie um arquivo Excel (.xlsx)", "danger")
        return redirect(url_for('dashboard_routes.dashboard_cliente'))

    # 3. Salvar o arquivo em local temporário
    from werkzeug.utils import secure_filename
    import os
    filename = secure_filename(arquivo.filename)
    filepath = os.path.join(current_app.config["UPLOAD_FOLDER"], filename)
    arquivo.save(filepath)

    import pandas as pd
    from datetime import datetime
    from models import Oficina, OficinaDia
    from sqlalchemy.exc import IntegrityError

    try:
        # 3. Ler o arquivo Excel
        df = pd.read_excel(filepath)
        df.columns = df.columns.str.strip()  # tirar espaços extras do nome das colunas

        # Exemplo de colunas que esperamos:
        #   titulo, descricao, ministrante_id, vagas, carga_horaria,
        #   estado, cidade, datas, horarios_inicio, horarios_fim
        #
        # Onde:
        #   - "datas" pode ser uma string com várias datas separadas por vírgula, ex: "01/05/2025,02/05/2025"
        #   - "horarios_inicio" idem, ex: "08:00,09:00"
        #   - "horarios_fim" idem, ex: "12:00,13:00"
        #   - O número de datas deve bater com o número de horários_inicio e horários_fim
        
        colunas_obrigatorias = [
            "titulo", "descricao", "ministrante_id",
            "vagas", "carga_horaria", "estado", "cidade",
            "datas", "horarios_inicio", "horarios_fim"
        ]
        for col in colunas_obrigatorias:
            if col not in df.columns:
                flash(f"Erro: Coluna '{col}' não encontrada no arquivo Excel!", "danger")
                os.remove(filepath)
                return redirect(url_for('dashboard_routes.dashboard_cliente'))

        # 4. Percorrer cada linha do DataFrame e criar as oficinas
        total_oficinas_criadas = 0
        for index, row in df.iterrows():
            try:
                # Converter alguns campos para o tipo adequado
                 # Tratar ministrante_id
                raw_m_id = row["ministrante_id"]
                if pd.isna(raw_m_id) or raw_m_id == '':
                    # Se estiver vazio, defina None ou crie lógica de fallback
                    ministrante_id = None
                else:
                    ministrante_id = int(raw_m_id)  # aqui converte para int, se tiver valor
                
                 # Tratar vagas
                raw_vagas = row["vagas"]
                if pd.isna(raw_vagas) or raw_vagas == '':
                    vagas = 0
                else:
                    vagas = int(raw_vagas)
                    
                carga_horaria = str(row["carga_horaria"])
                estado = str(row["estado"]).upper().strip()  # ex: "SP"
                cidade = str(row["cidade"]).strip()

                # Criar a oficina principal
                nova_oficina = Oficina(
                    titulo=row["titulo"],
                    descricao=row["descricao"],
                    ministrante_id=ministrante_id,
                    vagas=vagas,
                    carga_horaria=carga_horaria,
                    estado=estado,
                    cidade=cidade,
                    evento_id=evento_id,
                    cliente_id=current_user.id
                )

                db.session.add(nova_oficina)
                db.session.flush()  # para garantir que nova_oficina.id exista

                # Lendo as datas e horários
                # Supondo que cada coluna seja uma string com valores separados por vírgula
                datas_str = str(row["datas"]).strip()                # ex.: "01/05/2025,02/05/2025"
                horarios_inicio_str = str(row["horarios_inicio"]).strip()  # ex.: "08:00,09:00"
                horarios_fim_str = str(row["horarios_fim"]).strip()        # ex.: "12:00,13:00"

                datas_list = datas_str.split(",")
                hi_list = horarios_inicio_str.split(",")
                hf_list = horarios_fim_str.split(",")

                # Checa se todos os arrays têm mesmo tamanho
                if not (len(datas_list) == len(hi_list) == len(hf_list)):
                    raise ValueError(f"As colunas 'datas', 'horarios_inicio' e 'horarios_fim' devem ter a mesma quantidade de itens na linha {index+1}.")

                # 5. Para cada data, criar um registro OficinaDia
                for i in range(len(datas_list)):
                    data_str = datas_list[i].strip()
                    hi_str = hi_list[i].strip()
                    hf_str = hf_list[i].strip()

                    # Converter data_str para datetime.date (formato padrão dd/mm/yyyy)
                    try:
                        data_formatada = datetime.strptime(data_str, "%d/%m/%Y").date()
                    except ValueError:
                        raise ValueError(f"Data inválida na linha {index+1}: '{data_str}'. Formato esperado: DD/MM/YYYY.")

                    novo_dia = OficinaDia(
                        oficina_id=nova_oficina.id,
                        data=data_formatada,
                        horario_inicio=hi_str,
                        horario_fim=hf_str
                    )
                    db.session.add(novo_dia)

                db.session.commit()
                total_oficinas_criadas += 1
            
            except IntegrityError as e:
                db.session.rollback()
                current_app.logger.error(f"[Linha {index+1}] Erro de integridade: {e}")
            except Exception as e:
                db.session.rollback()
                current_app.logger.error(f"[Linha {index+1}] Erro ao criar oficina: {e}")

        flash(f"Foram importadas {total_oficinas_criadas} oficinas com sucesso, incluindo as datas!", "success")
    
    except Exception as e:
        db.session.rollback()
        flash(f"Erro ao processar o arquivo: {str(e)}", "danger")

    # Remover o arquivo temporário e redirecionar de volta
    os.remove(filepath)
    return redirect(url_for('dashboard_routes.dashboard_cliente'))

<|MERGE_RESOLUTION|>--- conflicted
+++ resolved
@@ -1162,15 +1162,10 @@
                                 professor_id = usuario.id
 
                         agendamento = AgendamentoVisita(
-                            horario_id=horario.id,
-<<<<<<< HEAD
+
                             professor_id=current_user.id,
                             cliente_id=current_user.cliente_id,
-=======
-                            professor_id=professor_id,
-                            usuario_id=usuario_id,
-                            cliente_id=cliente_id,
->>>>>>> 5d99c4d6
+
                             escola_nome=escola_nome,
                             turma=turma,
                             nivel_ensino=faixa_etaria,
@@ -3213,14 +3208,10 @@
         # Criar agendamento
         novo_agendamento = AgendamentoVisita(
             horario_id=horario.id,
-<<<<<<< HEAD
+
             professor_id=current_user.id,
             cliente_id=current_user.cliente_id,
-=======
-            professor_id=professor_id,
-            usuario_id=usuario_id,
-            cliente_id=cliente_id,
->>>>>>> 5d99c4d6
+
             escola_nome=escola_nome,
             turma=turma,
             nivel_ensino=nivel_ensino,
