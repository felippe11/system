--- conflicted
+++ resolved
@@ -579,11 +579,10 @@
         + totais['pendentes']
     )
 
-<<<<<<< HEAD
+
     agendamentos_query = (
-=======
-    agendamentos = (
->>>>>>> aaacba60
+
+
         db.session.query(AgendamentoVisita)
         .outerjoin(
             HorarioVisitacao, AgendamentoVisita.horario_id == HorarioVisitacao.id
