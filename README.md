# systemiafaptwo

A Flask-based management system.

## Configuracao

Defina as variaveis de ambiente abaixo antes de iniciar a aplicacao (veja
`\.env.example` para um modelo completo):

```bash
export MAIL_USERNAME="seu_email@gmail.com"
export MAIL_PASSWORD="sua_senha"
export GOOGLE_CLIENT_ID="<cliente_id_do_google>"
export GOOGLE_CLIENT_SECRET="<cliente_secret_do_google>"
export SECRET_KEY="<sua_chave_secreta>"
export APP_BASE_URL="https://seu-dominio.com"
export RECAPTCHA_PUBLIC_KEY="<sua_chave_publica_recaptcha>"
export RECAPTCHA_PRIVATE_KEY="<sua_chave_privada_recaptcha>"
export DB_ONLINE="<url_do_banco_online>"
export DB_LOCAL="<url_do_banco_local>"
```

As variáveis `GOOGLE_CLIENT_ID` e `GOOGLE_CLIENT_SECRET` são **obrigatórias**
para a autenticação via Gmail. A aplicação encerrará a inicialização caso elas
não estejam definidas no ambiente.

## Banco de Dados

Depois de clonar o repositório ou atualizar o código, instale as dependências
listadas em `requirements.txt` antes de rodar a aplicação ou os testes. Esse
arquivo inclui o `python-dotenv`, usado para carregar automaticamente as
variáveis definidas em `.env`:

```bash
pip install -r requirements.txt
```

Para rodar a suíte de testes ou trabalhar no desenvolvimento, instale também os
pacotes opcionais descritos em `requirements-dev.txt`:

```bash
pip install -r requirements-dev.txt
```

Com o ambiente configurado você pode aplicar as migrações executando:

```bash
flask db upgrade
```

Uma nova revisão `671cbede4123` adiciona os campos `numero_revisores`, `prazo_revisao` e
`modelo_blind` à tabela `reviewer_application`.

`SECRET_KEY` garante que as sessões geradas por uma instância do Flask possam
ser lidas por outra. Em produção, utilize um valor seguro e idêntico em todas as
réplicas do aplicativo.

Essas variaveis substituem o antigo arquivo `credentials.json` utilizado para a
autenticacao com a API do Gmail. O arquivo `token.json` sera gerado apos a
primeira autenticacao.

`APP_BASE_URL` define a URL base para gerar links externos, como o `notification_url` do Mercado Pago. Em desenvolvimento, aponte para um endereço público (ex.: URL do ngrok).

`RECAPTCHA_PUBLIC_KEY` e `RECAPTCHA_PRIVATE_KEY` devem conter as chaves obtidas no [Google reCAPTCHA](https://www.google.com/recaptcha/admin). Sem valores válidos, o CAPTCHA não funcionará em produção.

## Conflito com pacotes `config`

Alguns ambientes podem ter instalado um pacote externo chamado `config`,
causando importações incorretas. Para verificar qual arquivo está sendo usado no
seu projeto, execute:

```python
import config
print(config.__file__)
```

O caminho exibido deve apontar para o `config.py` deste repositório. Caso seja
outro local, ajuste o `PYTHONPATH` ou remova o pacote conflitante.

## Instalação no Windows/WSL

Siga as etapas abaixo para configurar o projeto no Windows ou dentro do WSL:

1. Instale **Python 3.x** e **Git** a partir dos sites oficiais.
2. Crie e ative um ambiente virtual:

```bash
python -m venv venv
venv\Scripts\activate
```

3. Instale as dependências do projeto:

```bash
pip install -r requirements.txt
```

4. Para executar os testes, instale também as dependências de desenvolvimento:
```bash
pip install -r requirements-dev.txt
```
5. Instale e configure o **PostgreSQL** para Windows ou utilize o serviço Linux pelo WSL.
6. Defina as variáveis de ambiente com `set` ou crie um arquivo `.env` lido pelo `python-dotenv` (pode copiar o arquivo `\.env.example`).
7. Aplique as migrações e inicie o servidor:

```bash
flask db upgrade
python app.py  # ou flask run
```

As instruções para Linux continuam as mesmas dentro do WSL.

## Acessibilidade

Para oferecer acessibilidade em Libras e suporte a pessoas cegas:

- Adicione o plugin [VLibras](https://www.gov.br/governodigital/pt-br/vlibras) antes do fechamento da tag `</body>` em `templates/base.html`:

```html
<div vw class="enabled">
    <div vw-access-button class="active"></div>
    <div vw-plugin-wrapper>
        <div class="vw-plugin-top-wrapper"></div>
    </div>
</div>
<script src="https://vlibras.gov.br/app/vlibras-plugin.js"></script>
<script>new window.VLibras.Widget('https://vlibras.gov.br/app');</script>
```

- Inclua um link "Pular para o conteúdo principal" no início do `<body>` e defina o `id` `main-content` na tag `<main>`:

```html
<a href="#main-content" class="visually-hidden-focusable">Pular para o conteúdo principal</a>
<main id="main-content">
    ...
</main>
```

- Verifique se todas as imagens possuem um texto alternativo significativo (`alt`).

## Programacao em PDF

Use a rota `/gerar_folder_evento/<evento_id>` para baixar a programacao do evento no formato de folder. Esta rota gera um PDF em modo paisagem com duas colunas, facilitando a impressao frente e verso.

### Exportar participantes

No dashboard do cliente é possível exportar a lista de inscritos de um evento em dois formatos. Escolha o evento desejado e utilize o botão **Exportar Participantes** para baixar um arquivo XLSX ou PDF contendo os campos padrões e personalizados do cadastro.

### Placas de oficinas

Para sinalizar as atividades de um evento, utilize a rota `/gerar_placas/<evento_id>` ou o botão **Baixar Placas** no dashboard do cliente. Um PDF é gerado com uma página por oficina, contendo título e ministrante.

### Impersonação de clientes

Administradores podem acessar o painel de qualquer cliente clicando em **Acessar** na seção de Gestão de Clientes do dashboard. A navegação mostrará um link "Sair do modo cliente" para retornar à conta de administrador.

### Impersonação de usuários

É possível entrar como qualquer usuário vinculado a um cliente. Utilize o botão **Listar usuários** na tabela de clientes e, em seguida, clique em **Acessar** ao lado do participante desejado. Enquanto estiver nesse modo, a barra superior exibirá "Sair do modo usuário" para retornar ao perfil de administrador.

## Database maintenance

`add_taxa_coluna.py` adiciona a coluna `taxa_diferenciada` na tabela `configuracao_cliente` caso ela ainda nao exista.
`check_and_fix_taxa_column.py` verifica se a coluna esta presente e a cria automaticamente se necessario.
Execute um desses scripts antes de rodar `populate_script.py` caso seu banco nao esteja com as migracoes atualizadas.

## Organização de templates

Para mover arquivos de template para suas pastas corretas, utilize:

```bash
python organizar_templates.py
```

Esse script substitui o antigo `organizar_templates.sh`.

## Deployment

Run the application with Gunicorn using the WSGI entry point from `wsgi.py`. Use `eventlet` workers and bind to the `PORT` environment variable expected by most hosting platforms:

```bash
<<<<<<< HEAD
gunicorn wsgi:app --worker-class eventlet --bind 0.0.0.0:$PORT
=======
gunicorn app:app --worker-class eventlet --workers 4 --timeout 120 --bind 0.0.0.0:$PORT
>>>>>>> ce3cbd74
```

The `eventlet` dependency is included in `requirements.txt`.

Ensure all configuration variables described earlier are set before starting the
server.

## Background jobs

Heavy PDF generation and e-mail sending can block a request. Use Celery to run
these tasks asynchronously. Start a worker with:

```bash
celery -A tasks.celery worker --loglevel=info
```

Set `REDIS_URL` to your broker URI and run the worker alongside Gunicorn.


### Render deploy hook

To trigger redeploys automatically when new commits are pushed, open your web service settings on Render. Under **Deploy Hooks**, click **Enable deploy hook** to generate the URL. Call this endpoint from your CI workflow or repository settings whenever you want Render to rebuild the service.
<|MERGE_RESOLUTION|>--- conflicted
+++ resolved
@@ -178,12 +178,10 @@
 
 Run the application with Gunicorn using the WSGI entry point from `wsgi.py`. Use `eventlet` workers and bind to the `PORT` environment variable expected by most hosting platforms:
 
-```bash
-<<<<<<< HEAD
-gunicorn wsgi:app --worker-class eventlet --bind 0.0.0.0:$PORT
-=======
+```
+
 gunicorn app:app --worker-class eventlet --workers 4 --timeout 120 --bind 0.0.0.0:$PORT
->>>>>>> ce3cbd74
+
 ```
 
 The `eventlet` dependency is included in `requirements.txt`.
