import os
import pytest
from werkzeug.security import generate_password_hash
from flask import Flask
from jinja2 import ChoiceLoader, DictLoader
from flask_migrate import upgrade

from config import Config
from extensions import db, login_manager, migrate
from models import Cliente, Formulario, RevisorProcess
from routes.revisor_routes import revisor_routes

os.environ.setdefault("DB_PASS", "test")


@pytest.fixture
def app():
    templates_path = os.path.join(os.path.dirname(__file__), "..", "templates")
    app = Flask(__name__, template_folder=templates_path)
    app.jinja_loader = ChoiceLoader(
        [DictLoader({"base.html": "{% block content %}{% endblock %}"}), app.jinja_loader]
    )
    app.config["TESTING"] = True
    app.config["WTF_CSRF_ENABLED"] = False
    app.config["SQLALCHEMY_DATABASE_URI"] = "sqlite://"
    app.config["SQLALCHEMY_ENGINE_OPTIONS"] = Config.build_engine_options("sqlite://")
    app.jinja_env.globals["csrf_token"] = lambda: ""

    login_manager.init_app(app)

    @login_manager.user_loader
    def load_user(user_id):
        return Cliente.query.get(int(user_id))

    db.init_app(app)
    migrate.init_app(app, db)
    app.register_blueprint(revisor_routes)

    with app.app_context():
        try:
            upgrade(revision="heads")
        except SystemExit:
            db.create_all()
        cliente = Cliente(
            nome="Cli",
            email="cli@test",
            senha=generate_password_hash("123", method="pbkdf2:sha256"),
        )
        db.session.add(cliente)
        db.session.commit()
    yield app


@pytest.fixture
def client(app):
    return app.test_client()


def test_config_revisor_creates_basic_form(app, client):
    """Posting without formulario_id creates a basic form automatically."""
    from flask_login import login_user, logout_user

    with app.app_context():
        cliente = Cliente.query.filter_by(email="cli@test").first()
        assert Formulario.query.filter_by(cliente_id=cliente.id).count() == 0

        with client:
            with app.test_request_context():
                login_user(cliente)
            resp = client.post(
<<<<<<< HEAD
                "/config_revisor",
                data={
                    "formulario_id": "",
                    "nome": "Proc",
                    "status": "ativo",
                    "num_etapas": 1,
                    "stage_name": ["Etapa 1"],
                },
=======
                "/revisor/processos",
                data={"formulario_id": "", "num_etapas": 1, "stage_name": ["Etapa 1"]},
>>>>>>> 0d3d24e7
            )
            with app.test_request_context():
                logout_user()

        assert resp.status_code == 201
        proc_id = resp.get_json()["id"]
        form = Formulario.query.filter_by(cliente_id=cliente.id).first()
        assert form is not None
        campos = {c.nome: c for c in form.campos}
        assert {"nome", "email"} <= set(campos)
        assert campos["nome"].obrigatorio is True
        assert campos["email"].obrigatorio is True
        proc = RevisorProcess.query.get(proc_id)
        assert proc is not None and proc.formulario_id == form.id<|MERGE_RESOLUTION|>--- conflicted
+++ resolved
@@ -68,7 +68,7 @@
             with app.test_request_context():
                 login_user(cliente)
             resp = client.post(
-<<<<<<< HEAD
+
                 "/config_revisor",
                 data={
                     "formulario_id": "",
@@ -77,10 +77,7 @@
                     "num_etapas": 1,
                     "stage_name": ["Etapa 1"],
                 },
-=======
-                "/revisor/processos",
-                data={"formulario_id": "", "num_etapas": 1, "stage_name": ["Etapa 1"]},
->>>>>>> 0d3d24e7
+
             )
             with app.test_request_context():
                 logout_user()
