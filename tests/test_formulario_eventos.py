import pytest
from werkzeug.security import generate_password_hash
from config import Config

Config.SQLALCHEMY_DATABASE_URI = 'sqlite://'
Config.SQLALCHEMY_ENGINE_OPTIONS = Config.build_engine_options(Config.SQLALCHEMY_DATABASE_URI)

from app import create_app
from extensions import db
from models import Cliente, Evento, Formulario

@pytest.fixture
def app():
    app = create_app()
    app.config['TESTING'] = True
    app.config['WTF_CSRF_ENABLED'] = False
    app.config['SQLALCHEMY_DATABASE_URI'] = 'sqlite://'
    with app.app_context():
        db.create_all()
        cliente = Cliente(nome='Cli', email='cli@test', senha=generate_password_hash('123'))
        db.session.add(cliente)
        db.session.commit()
        form = Formulario(nome='F1', cliente_id=cliente.id)
        ev1 = Evento(cliente_id=cliente.id, nome='E1', inscricao_gratuita=True, publico=True)
        ev2 = Evento(cliente_id=cliente.id, nome='E2', inscricao_gratuita=True, publico=True)
        db.session.add_all([form, ev1, ev2])
        db.session.commit()
    yield app

@pytest.fixture
def client(app):
    return app.test_client()


def login(client, email, senha):
    return client.post('/login', data={'email': email, 'senha': senha}, follow_redirects=True)


def test_atribuir_eventos(client, app):
    with app.app_context():
        cliente = Cliente.query.first()
        form = Formulario.query.first()
        ev1 = Evento.query.filter_by(nome='E1').first()
        ev2 = Evento.query.filter_by(nome='E2').first()

    login(client, 'cli@test', '123')
    resp = client.post(
        f'/formularios/{form.id}/eventos',
        data={'eventos': [ev1.id, ev2.id]},
        follow_redirects=True,
    )
    assert resp.status_code == 200
    with app.app_context():
        form = Formulario.query.get(form.id)
        assert {e.id for e in form.eventos} == {ev1.id, ev2.id}


<<<<<<< HEAD
def test_criar_formulario_com_eventos(client, app):
    with app.app_context():
        ev1 = Evento.query.filter_by(nome='E1').first()
        ev2 = Evento.query.filter_by(nome='E2').first()

    login(client, 'cli@test', '123')
    resp = client.post(
        '/formularios/novo',
        data={'nome': 'F2', 'eventos[]': [ev1.id, ev2.id]},
=======
def test_editar_formulario_persiste_eventos(client, app):
    with app.app_context():
        form = Formulario.query.first()
        ev1 = Evento.query.filter_by(nome='E1').first()
        ev2 = Evento.query.filter_by(nome='E2').first()
        form.eventos.append(ev1)
        db.session.commit()
        form_id = form.id

    login(client, 'cli@test', '123')
    resp = client.post(
        f'/formularios/{form_id}/editar',
        data={'nome': 'F1 edit', 'descricao': 'desc', 'eventos': [ev1.id, ev2.id]},
>>>>>>> f34e7f9c
        follow_redirects=True,
    )
    assert resp.status_code == 200
    with app.app_context():
<<<<<<< HEAD
        form = Formulario.query.filter_by(nome='F2').first()
        assert form is not None
=======
        form = Formulario.query.get(form_id)
>>>>>>> f34e7f9c
        assert {e.id for e in form.eventos} == {ev1.id, ev2.id}<|MERGE_RESOLUTION|>--- conflicted
+++ resolved
@@ -55,7 +55,7 @@
         assert {e.id for e in form.eventos} == {ev1.id, ev2.id}
 
 
-<<<<<<< HEAD
+
 def test_criar_formulario_com_eventos(client, app):
     with app.app_context():
         ev1 = Evento.query.filter_by(nome='E1').first()
@@ -65,7 +65,7 @@
     resp = client.post(
         '/formularios/novo',
         data={'nome': 'F2', 'eventos[]': [ev1.id, ev2.id]},
-=======
+
 def test_editar_formulario_persiste_eventos(client, app):
     with app.app_context():
         form = Formulario.query.first()
@@ -79,15 +79,12 @@
     resp = client.post(
         f'/formularios/{form_id}/editar',
         data={'nome': 'F1 edit', 'descricao': 'desc', 'eventos': [ev1.id, ev2.id]},
->>>>>>> f34e7f9c
+
         follow_redirects=True,
     )
     assert resp.status_code == 200
     with app.app_context():
-<<<<<<< HEAD
+
         form = Formulario.query.filter_by(nome='F2').first()
-        assert form is not None
-=======
-        form = Formulario.query.get(form_id)
->>>>>>> f34e7f9c
+       
         assert {e.id for e in form.eventos} == {ev1.id, ev2.id}