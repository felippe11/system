import os
from datetime import date, timedelta
import pytest
from werkzeug.security import generate_password_hash
from config import Config
Config.SQLALCHEMY_DATABASE_URI = 'sqlite://'
Config.SQLALCHEMY_ENGINE_OPTIONS = Config.build_engine_options(Config.SQLALCHEMY_DATABASE_URI)

from flask import Flask
from extensions import db, login_manager, migrate
from flask_migrate import upgrade

from models import Cliente, Formulario, RevisorProcess, Evento
from routes.revisor_routes import revisor_routes

@pytest.fixture
def app():
    templates_path = os.path.join(os.path.dirname(__file__), '..', 'templates')
    app = Flask(__name__, template_folder=templates_path)
    app.config['TESTING'] = True
    app.config['WTF_CSRF_ENABLED'] = False
    app.config['SQLALCHEMY_DATABASE_URI'] = 'sqlite://'
    app.config['SQLALCHEMY_ENGINE_OPTIONS'] = Config.build_engine_options('sqlite://')
    login_manager.init_app(app)
    db.init_app(app)
    migrate.init_app(app, db)
    app.register_blueprint(revisor_routes)
    with app.app_context():
        try:
            upgrade(revision="heads")
        except SystemExit:
            db.create_all()
        c1 = Cliente(nome='C1', email='c1@test', senha=generate_password_hash('123'))
        c2 = Cliente(nome='C2', email='c2@test', senha=generate_password_hash('123'))
        db.session.add_all([c1, c2])
        db.session.commit()
        f1 = Formulario(nome='F1', cliente_id=c1.id)
        f2 = Formulario(nome='F2', cliente_id=c2.id)
        db.session.add_all([f1, f2])
        db.session.commit()
        e1 = Evento(cliente_id=c1.id, nome='E1', inscricao_gratuita=True, publico=True)
        e2 = Evento(cliente_id=c2.id, nome='E2', inscricao_gratuita=True, publico=True)
        db.session.add_all([e1, e2])
        db.session.commit()
<<<<<<< HEAD
        e1.formularios.append(f1)
        e2.formularios.append(f2)
        db.session.commit()
        db.session.add(
            RevisorProcess(
                cliente_id=c1.id,
                formulario_id=f1.id,
                num_etapas=1,
                availability_start=date.today() - timedelta(days=1),
                availability_end=date.today() + timedelta(days=1),
                exibir_para_participantes=True,
            )
=======

        proc1 = RevisorProcess(
            cliente_id=c1.id,
            formulario_id=f1.id,
            num_etapas=1,
            availability_start=date.today() - timedelta(days=1),
            availability_end=date.today() + timedelta(days=1),
            exibir_para_participantes=True,
            eventos=[e1],
>>>>>>> fce2d962
        )
        proc2 = RevisorProcess(
            cliente_id=c2.id,
            formulario_id=f2.id,
            num_etapas=1,
            availability_start=date.today() - timedelta(days=3),
            availability_end=date.today() - timedelta(days=1),
            exibir_para_participantes=True,
            eventos=[e2],
        )
        proc3 = RevisorProcess(
            cliente_id=c1.id,
            formulario_id=f1.id,
            num_etapas=1,
            exibir_para_participantes=False,

        )
        db.session.add_all([proc1, proc2, proc3])
        db.session.commit()
    yield app

@pytest.fixture
def client(app):
    return app.test_client()


def test_process_creation_with_dates(app):
    with app.app_context():
        proc = RevisorProcess.query.filter_by(exibir_para_participantes=True).first()
        assert proc.availability_start is not None
        assert proc.availability_end is not None
        start = proc.availability_start.date() if hasattr(proc.availability_start, 'date') else proc.availability_start
        end = proc.availability_end.date() if hasattr(proc.availability_end, 'date') else proc.availability_end
        assert start <= date.today() <= end



def test_visibility_flag_filters(app):
    with app.app_context():
        visible = (
            RevisorProcess.query
            .join(RevisorProcess.formulario)
            .join(Formulario.eventos)
            .filter(RevisorProcess.exibir_para_participantes.is_(True))
            .all()
        )
        hidden = (
            RevisorProcess.query
            .join(RevisorProcess.formulario)
            .join(Formulario.eventos)
            .filter(RevisorProcess.exibir_para_participantes.is_(False))
            .all()
        )
        assert len(visible) == 2
        assert len(hidden) == 1


def test_eligible_events_route(client, app):
    resp = client.get('/revisor/eligible_events')
    assert resp.status_code == 200
    data = resp.get_json()
    with app.app_context():
        e1 = Evento.query.filter_by(nome='E1').first()
    assert data == [{'id': e1.id, 'nome': 'E1'}]


def test_config_route_saves_availability(client, app):
    with app.app_context():
        cliente = Cliente.query.filter_by(email='c1@test').first()
        formulario = Formulario.query.filter_by(cliente_id=cliente.id).first()
        start = date.today()
        end = start + timedelta(days=2)

        from flask_login import login_user, logout_user

        with client:
            with app.test_request_context():
                login_user(cliente)
            resp = client.post(
                '/config_revisor',
                data={
                    'formulario_id': formulario.id,
                    'num_etapas': 1,
                    'stage_name': ['Etapa 1'],
                    'availability_start': start.strftime('%Y-%m-%d'),
                    'availability_end': end.strftime('%Y-%m-%d'),
                    'exibir_participantes': 'on',
                },
            )
            with app.test_request_context():
                logout_user()

        assert resp.status_code in (302, 200)
        proc = RevisorProcess.query.filter_by(cliente_id=cliente.id).first()
        assert proc.availability_start.date() == start
        assert proc.availability_end.date() == end
<|MERGE_RESOLUTION|>--- conflicted
+++ resolved
@@ -42,7 +42,7 @@
         e2 = Evento(cliente_id=c2.id, nome='E2', inscricao_gratuita=True, publico=True)
         db.session.add_all([e1, e2])
         db.session.commit()
-<<<<<<< HEAD
+
         e1.formularios.append(f1)
         e2.formularios.append(f2)
         db.session.commit()
@@ -55,7 +55,7 @@
                 availability_end=date.today() + timedelta(days=1),
                 exibir_para_participantes=True,
             )
-=======
+
 
         proc1 = RevisorProcess(
             cliente_id=c1.id,
@@ -65,7 +65,7 @@
             availability_end=date.today() + timedelta(days=1),
             exibir_para_participantes=True,
             eventos=[e1],
->>>>>>> fce2d962
+
         )
         proc2 = RevisorProcess(
             cliente_id=c2.id,
