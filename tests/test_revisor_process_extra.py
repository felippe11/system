--- conflicted
+++ resolved
@@ -1,233 +1,228 @@
-import os
-from datetime import date, timedelta
-import pytest
-from werkzeug.security import generate_password_hash
-from config import Config
-from jinja2 import ChoiceLoader, DictLoader
-Config.SQLALCHEMY_DATABASE_URI = 'sqlite://'
-Config.SQLALCHEMY_ENGINE_OPTIONS = Config.build_engine_options(Config.SQLALCHEMY_DATABASE_URI)
-
-from flask import Flask
-from extensions import db, login_manager, migrate
-from flask_migrate import upgrade
-
-from models import Cliente, Formulario, RevisorProcess, Evento
-from routes.revisor_routes import revisor_routes
-
-@pytest.fixture
-def app():
-    templates_path = os.path.join(os.path.dirname(__file__), '..', 'templates')
-    app = Flask(__name__, template_folder=templates_path)
-    app.jinja_loader = ChoiceLoader([
-        DictLoader({'base.html': '{% block content %}{% endblock %}'}),
-        app.jinja_loader,
-    ])
-    app.config['TESTING'] = True
-    app.config['WTF_CSRF_ENABLED'] = False
-    app.config['SQLALCHEMY_DATABASE_URI'] = 'sqlite://'
-    app.config['SQLALCHEMY_ENGINE_OPTIONS'] = Config.build_engine_options('sqlite://')
-    app.jinja_env.globals['csrf_token'] = lambda: ''
-    login_manager.init_app(app)
-    @login_manager.user_loader
-    def load_user(user_id):
-        return Cliente.query.get(int(user_id))
-    db.init_app(app)
-    migrate.init_app(app, db)
-    app.register_blueprint(revisor_routes)
-    with app.app_context():
-        try:
-            upgrade(revision="heads")
-        except SystemExit:
-            db.create_all()
-        c1 = Cliente(nome='C1', email='c1@test', senha=generate_password_hash('123'))
-        c2 = Cliente(nome='C2', email='c2@test', senha=generate_password_hash('123'))
-        db.session.add_all([c1, c2])
-        db.session.commit()
-        f1 = Formulario(nome='F1', cliente_id=c1.id)
-        f2 = Formulario(nome='F2', cliente_id=c2.id)
-        db.session.add_all([f1, f2])
-        db.session.commit()
-        e1 = Evento(cliente_id=c1.id, nome='E1', inscricao_gratuita=True, publico=True)
-        e2 = Evento(cliente_id=c2.id, nome='E2', inscricao_gratuita=True, publico=True)
-        db.session.add_all([e1, e2])
-        db.session.commit()
-
-        e1.formularios.append(f1)
-        e2.formularios.append(f2)
-        db.session.commit()
-        proc1 = RevisorProcess(
-            cliente_id=c1.id,
-            formulario_id=f1.id,
-            num_etapas=1,
-            availability_start=date.today() - timedelta(days=1),
-            availability_end=date.today() + timedelta(days=1),
-<<<<<<< HEAD
-            exibir_para_participantes=True,
-            eventos=[e1],
-
-        )
-=======
-            exibir_para_participantes=True,
-            eventos=[e1],
-
-        )
->>>>>>> 4502eb0d
-        proc2 = RevisorProcess(
-            cliente_id=c2.id,
-            formulario_id=f2.id,
-            num_etapas=1,
-            availability_start=date.today() - timedelta(days=3),
-            availability_end=date.today() - timedelta(days=1),
-            exibir_para_participantes=True,
-            eventos=[e2],
-        )
-        proc3 = RevisorProcess(
-            cliente_id=c1.id,
-            formulario_id=f1.id,
-            num_etapas=1,
-            exibir_para_participantes=False,
-
-        )
-        db.session.add_all([proc1, proc2, proc3])
-        db.session.commit()
-    yield app
-
-@pytest.fixture
-def client(app):
-    return app.test_client()
-
-
-def test_process_creation_with_dates(app):
-    with app.app_context():
-        proc = RevisorProcess.query.filter_by(exibir_para_participantes=True).first()
-        assert proc.availability_start is not None
-        assert proc.availability_end is not None
-        start = proc.availability_start.date() if hasattr(proc.availability_start, 'date') else proc.availability_start
-        end = proc.availability_end.date() if hasattr(proc.availability_end, 'date') else proc.availability_end
-        assert start <= date.today() <= end
-
-
-
-def test_visibility_flag_filters(app):
-    with app.app_context():
-        visible = (
-            RevisorProcess.query
-            .join(RevisorProcess.formulario)
-            .join(Formulario.eventos)
-            .filter(RevisorProcess.exibir_para_participantes.is_(True))
-            .all()
-        )
-        hidden = (
-            RevisorProcess.query
-            .join(RevisorProcess.formulario)
-            .join(Formulario.eventos)
-            .filter(RevisorProcess.exibir_para_participantes.is_(False))
-            .all()
-        )
-        assert len(visible) == 2
-        assert len(hidden) == 1
-
-
-def test_eligible_events_route(client, app):
-    resp = client.get('/revisor/eligible_events')
-    assert resp.status_code == 200
-    data = resp.get_json()
-    with app.app_context():
-        e1 = Evento.query.filter_by(nome='E1').first()
-    assert data == [{'id': e1.id, 'nome': 'E1'}]
-
-
-def test_select_event_route(client):
-    resp = client.get('/processo_seletivo')
-    assert resp.status_code == 200
-    html = resp.get_data(as_text=True)
-    assert 'E1' in html
-    assert 'E2' not in html
-
-
-def test_revisorprocess_eventos_relationship(app):
-    with app.app_context():
-        proc = RevisorProcess.query.filter_by(exibir_para_participantes=True).first()
-        nomes = {e.nome for e in proc.eventos}
-        assert nomes == {'E1'}
-
-def test_config_route_saves_availability(client, app):
-    with app.app_context():
-        cliente = Cliente.query.filter_by(email='c1@test').first()
-        formulario = Formulario.query.filter_by(cliente_id=cliente.id).first()
-        start = date.today()
-        end = start + timedelta(days=2)
-
-        from flask_login import login_user, logout_user
-
-        with client:
-            with app.test_request_context():
-                login_user(cliente)
-            resp = client.post(
-                '/config_revisor',
-                data={
-                    'formulario_id': formulario.id,
-                    'num_etapas': 1,
-                    'stage_name': ['Etapa 1'],
-                    'availability_start': start.strftime('%Y-%m-%d'),
-                    'availability_end': end.strftime('%Y-%m-%d'),
-                    'exibir_participantes': 'on',
-                },
-            )
-            with app.test_request_context():
-                logout_user()
-
-        assert resp.status_code in (302, 200)
-        proc = RevisorProcess.query.filter_by(cliente_id=cliente.id).first()
-        assert proc.availability_start.date() == start
-        assert proc.availability_end.date() == end
-
-
-def test_config_route_saves_eventos(client, app):
-    with app.app_context():
-        cliente = Cliente.query.filter_by(email='c1@test').first()
-        formulario = Formulario.query.filter_by(cliente_id=cliente.id).first()
-        evento = Evento.query.filter_by(cliente_id=cliente.id).first()
-
-        from flask_login import login_user, logout_user
-
-        with client:
-            with app.test_request_context():
-                login_user(cliente)
-            resp = client.post(
-                '/config_revisor',
-                data={
-                    'formulario_id': formulario.id,
-                    'num_etapas': 1,
-                    'stage_name': ['Etapa 1'],
-                    'eventos_ids': [evento.id],
-                },
-            )
-            with app.test_request_context():
-                logout_user()
-
-        assert resp.status_code in (302, 200)
-        proc = RevisorProcess.query.filter_by(cliente_id=cliente.id).first()
-        assert [e.id for e in proc.eventos] == [evento.id]
-
-
-def test_config_route_renders_eventos(client, app):
-    with app.app_context():
-        cliente = Cliente.query.filter_by(email='c1@test').first()
-        evento = Evento.query.filter_by(cliente_id=cliente.id).first()
-
-        from flask_login import login_user, logout_user
-
-        with client:
-            with app.test_request_context():
-                login_user(cliente)
-            resp = client.get('/config_revisor')
-            with app.test_request_context():
-                logout_user()
-
-    assert resp.status_code == 200
-    html = resp.get_data(as_text=True)
-    assert evento.nome in html
-    assert f'value="{evento.id}" selected' in html
-    assert 'E2' not in html
-
+import os
+from datetime import date, timedelta
+import pytest
+from werkzeug.security import generate_password_hash
+from config import Config
+from jinja2 import ChoiceLoader, DictLoader
+Config.SQLALCHEMY_DATABASE_URI = 'sqlite://'
+Config.SQLALCHEMY_ENGINE_OPTIONS = Config.build_engine_options(Config.SQLALCHEMY_DATABASE_URI)
+
+from flask import Flask
+from extensions import db, login_manager, migrate
+from flask_migrate import upgrade
+
+from models import Cliente, Formulario, RevisorProcess, Evento
+from routes.revisor_routes import revisor_routes
+
+@pytest.fixture
+def app():
+    templates_path = os.path.join(os.path.dirname(__file__), '..', 'templates')
+    app = Flask(__name__, template_folder=templates_path)
+    app.jinja_loader = ChoiceLoader([
+        DictLoader({'base.html': '{% block content %}{% endblock %}'}),
+        app.jinja_loader,
+    ])
+    app.config['TESTING'] = True
+    app.config['WTF_CSRF_ENABLED'] = False
+    app.config['SQLALCHEMY_DATABASE_URI'] = 'sqlite://'
+    app.config['SQLALCHEMY_ENGINE_OPTIONS'] = Config.build_engine_options('sqlite://')
+    app.jinja_env.globals['csrf_token'] = lambda: ''
+    login_manager.init_app(app)
+    @login_manager.user_loader
+    def load_user(user_id):
+        return Cliente.query.get(int(user_id))
+    db.init_app(app)
+    migrate.init_app(app, db)
+    app.register_blueprint(revisor_routes)
+    with app.app_context():
+        try:
+            upgrade(revision="heads")
+        except SystemExit:
+            db.create_all()
+        c1 = Cliente(nome='C1', email='c1@test', senha=generate_password_hash('123'))
+        c2 = Cliente(nome='C2', email='c2@test', senha=generate_password_hash('123'))
+        db.session.add_all([c1, c2])
+        db.session.commit()
+        f1 = Formulario(nome='F1', cliente_id=c1.id)
+        f2 = Formulario(nome='F2', cliente_id=c2.id)
+        db.session.add_all([f1, f2])
+        db.session.commit()
+        e1 = Evento(cliente_id=c1.id, nome='E1', inscricao_gratuita=True, publico=True)
+        e2 = Evento(cliente_id=c2.id, nome='E2', inscricao_gratuita=True, publico=True)
+        db.session.add_all([e1, e2])
+        db.session.commit()
+
+        e1.formularios.append(f1)
+        e2.formularios.append(f2)
+        db.session.commit()
+        proc1 = RevisorProcess(
+            cliente_id=c1.id,
+            formulario_id=f1.id,
+            num_etapas=1,
+            availability_start=date.today() - timedelta(days=1),
+            availability_end=date.today() + timedelta(days=1),
+
+            exibir_para_participantes=True,
+            eventos=[e1],
+
+        )
+
+        proc2 = RevisorProcess(
+            cliente_id=c2.id,
+            formulario_id=f2.id,
+            num_etapas=1,
+            availability_start=date.today() - timedelta(days=3),
+            availability_end=date.today() - timedelta(days=1),
+            exibir_para_participantes=True,
+            eventos=[e2],
+        )
+        proc3 = RevisorProcess(
+            cliente_id=c1.id,
+            formulario_id=f1.id,
+            num_etapas=1,
+            exibir_para_participantes=False,
+
+        )
+        db.session.add_all([proc1, proc2, proc3])
+        db.session.commit()
+    yield app
+
+@pytest.fixture
+def client(app):
+    return app.test_client()
+
+
+def test_process_creation_with_dates(app):
+    with app.app_context():
+        proc = RevisorProcess.query.filter_by(exibir_para_participantes=True).first()
+        assert proc.availability_start is not None
+        assert proc.availability_end is not None
+        start = proc.availability_start.date() if hasattr(proc.availability_start, 'date') else proc.availability_start
+        end = proc.availability_end.date() if hasattr(proc.availability_end, 'date') else proc.availability_end
+        assert start <= date.today() <= end
+
+
+
+def test_visibility_flag_filters(app):
+    with app.app_context():
+        visible = (
+            RevisorProcess.query
+            .join(RevisorProcess.formulario)
+            .join(Formulario.eventos)
+            .filter(RevisorProcess.exibir_para_participantes.is_(True))
+            .all()
+        )
+        hidden = (
+            RevisorProcess.query
+            .join(RevisorProcess.formulario)
+            .join(Formulario.eventos)
+            .filter(RevisorProcess.exibir_para_participantes.is_(False))
+            .all()
+        )
+        assert len(visible) == 2
+        assert len(hidden) == 1
+
+
+def test_eligible_events_route(client, app):
+    resp = client.get('/revisor/eligible_events')
+    assert resp.status_code == 200
+    data = resp.get_json()
+    with app.app_context():
+        e1 = Evento.query.filter_by(nome='E1').first()
+    assert data == [{'id': e1.id, 'nome': 'E1'}]
+
+
+def test_select_event_route(client):
+    resp = client.get('/processo_seletivo')
+    assert resp.status_code == 200
+    html = resp.get_data(as_text=True)
+    assert 'E1' in html
+    assert 'E2' not in html
+
+
+def test_revisorprocess_eventos_relationship(app):
+    with app.app_context():
+        proc = RevisorProcess.query.filter_by(exibir_para_participantes=True).first()
+        nomes = {e.nome for e in proc.eventos}
+        assert nomes == {'E1'}
+
+def test_config_route_saves_availability(client, app):
+    with app.app_context():
+        cliente = Cliente.query.filter_by(email='c1@test').first()
+        formulario = Formulario.query.filter_by(cliente_id=cliente.id).first()
+        start = date.today()
+        end = start + timedelta(days=2)
+
+        from flask_login import login_user, logout_user
+
+        with client:
+            with app.test_request_context():
+                login_user(cliente)
+            resp = client.post(
+                '/config_revisor',
+                data={
+                    'formulario_id': formulario.id,
+                    'num_etapas': 1,
+                    'stage_name': ['Etapa 1'],
+                    'availability_start': start.strftime('%Y-%m-%d'),
+                    'availability_end': end.strftime('%Y-%m-%d'),
+                    'exibir_participantes': 'on',
+                },
+            )
+            with app.test_request_context():
+                logout_user()
+
+        assert resp.status_code in (302, 200)
+        proc = RevisorProcess.query.filter_by(cliente_id=cliente.id).first()
+        assert proc.availability_start.date() == start
+        assert proc.availability_end.date() == end
+
+
+def test_config_route_saves_eventos(client, app):
+    with app.app_context():
+        cliente = Cliente.query.filter_by(email='c1@test').first()
+        formulario = Formulario.query.filter_by(cliente_id=cliente.id).first()
+        evento = Evento.query.filter_by(cliente_id=cliente.id).first()
+
+        from flask_login import login_user, logout_user
+
+        with client:
+            with app.test_request_context():
+                login_user(cliente)
+            resp = client.post(
+                '/config_revisor',
+                data={
+                    'formulario_id': formulario.id,
+                    'num_etapas': 1,
+                    'stage_name': ['Etapa 1'],
+                    'eventos_ids': [evento.id],
+                },
+            )
+            with app.test_request_context():
+                logout_user()
+
+        assert resp.status_code in (302, 200)
+        proc = RevisorProcess.query.filter_by(cliente_id=cliente.id).first()
+        assert [e.id for e in proc.eventos] == [evento.id]
+
+
+def test_config_route_renders_eventos(client, app):
+    with app.app_context():
+        cliente = Cliente.query.filter_by(email='c1@test').first()
+        evento = Evento.query.filter_by(cliente_id=cliente.id).first()
+
+        from flask_login import login_user, logout_user
+
+        with client:
+            with app.test_request_context():
+                login_user(cliente)
+            resp = client.get('/config_revisor')
+            with app.test_request_context():
+                logout_user()
+
+    assert resp.status_code == 200
+    html = resp.get_data(as_text=True)
+    assert evento.nome in html
+    assert f'value="{evento.id}" selected' in html
+    assert 'E2' not in html
+