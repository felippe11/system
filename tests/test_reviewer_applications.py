--- conflicted
+++ resolved
@@ -71,10 +71,7 @@
 
 from app import create_app
 from extensions import db, login_manager
-<<<<<<< HEAD
-=======
-
->>>>>>> 0d3d24e7
+
 from models import (
     Usuario,
     Cliente,
