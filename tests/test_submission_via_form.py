import io
import pytest
from werkzeug.security import generate_password_hash
from config import Config
Config.SQLALCHEMY_DATABASE_URI = 'sqlite://'
Config.SQLALCHEMY_ENGINE_OPTIONS = Config.build_engine_options(Config.SQLALCHEMY_DATABASE_URI)

from app import create_app
from extensions import db
from models import (
    Cliente,
    Evento,
    Usuario,
    ConfiguracaoCliente,
    Formulario,
<<<<<<< HEAD
    CampoFormulario,
=======
    CampoFormulario,
>>>>>>> 52c56760
    RespostaFormulario,
    Submission,
)


@pytest.fixture
def app():
    app = create_app()
    app.config['TESTING'] = True
    app.config['WTF_CSRF_ENABLED'] = False
    app.config['SQLALCHEMY_DATABASE_URI'] = 'sqlite://'
    with app.app_context():
        db.create_all()
        cliente = Cliente(nome='Cli', email='cli@test', senha=generate_password_hash('123'))
        db.session.add(cliente)
        db.session.commit()
        evento = Evento(cliente_id=cliente.id, nome='EV', submissao_aberta=True)
        db.session.add(evento)
        db.session.commit()
        usuario = Usuario(
            nome='Part',
            cpf='1',
            email='part@test',
            senha=generate_password_hash('123'),
            formacao='x',
            tipo='participante',
            cliente_id=cliente.id,
            evento_id=evento.id,
        )
        db.session.add(usuario)
        db.session.commit()
        form = Formulario(nome='FSub', cliente_id=cliente.id, is_submission_form=True)
        db.session.add(form)
        db.session.commit()
        campo_text = CampoFormulario(
            formulario_id=form.id, nome='Titulo', tipo='text'
        )
        db.session.add(campo_text)
        db.session.commit()
        campo_file = CampoFormulario(
            formulario_id=form.id, nome='Arquivo', tipo='file', obrigatorio=True
        )
        db.session.add(campo_file)
        db.session.commit()
        config = ConfiguracaoCliente(
            cliente_id=cliente.id,
            formulario_submissao_id=form.id,
            habilitar_submissao_trabalhos=True,
        )
        db.session.add(config)
        db.session.commit()
    yield app


@pytest.fixture
def client(app):
    return app.test_client()


def login(client, email, senha):
    return client.post('/login', data={'email': email, 'senha': senha}, follow_redirects=True)


def test_get_submission_form(client, app):
    login(client, 'part@test', '123')
    resp = client.get('/submeter_trabalho')
    assert resp.status_code == 200
    with app.app_context():
        campo = CampoFormulario.query.filter_by(tipo='file').first()
        assert f'name="file_{campo.id}"'.encode() in resp.data


def test_submission_creates_record(client, app):
    login(client, 'part@test', '123')
    with app.app_context():
        campo_text = CampoFormulario.query.filter_by(tipo='text').first()
        campo_file = CampoFormulario.query.filter_by(tipo='file').first()
    data = {
        str(campo_text.id): 'Meu Titulo',
        f'file_{campo_file.id}': (io.BytesIO(b'PDF'), 'teste.pdf'),
    }
    resp = client.post(
        '/submeter_trabalho',
        data=data,
        content_type='multipart/form-data',
        follow_redirects=True,
    )
    assert resp.status_code == 200
    with app.app_context():
        assert Submission.query.count() == 1
<<<<<<< HEAD
        assert RespostaFormulario.query.count() == 1
=======
        assert RespostaFormulario.query.count() == 1
>>>>>>> 52c56760
<|MERGE_RESOLUTION|>--- conflicted
+++ resolved
@@ -1,115 +1,111 @@
-import io
-import pytest
-from werkzeug.security import generate_password_hash
-from config import Config
-Config.SQLALCHEMY_DATABASE_URI = 'sqlite://'
-Config.SQLALCHEMY_ENGINE_OPTIONS = Config.build_engine_options(Config.SQLALCHEMY_DATABASE_URI)
-
-from app import create_app
-from extensions import db
-from models import (
-    Cliente,
-    Evento,
-    Usuario,
-    ConfiguracaoCliente,
-    Formulario,
-<<<<<<< HEAD
-    CampoFormulario,
-=======
-    CampoFormulario,
->>>>>>> 52c56760
-    RespostaFormulario,
-    Submission,
-)
-
-
-@pytest.fixture
-def app():
-    app = create_app()
-    app.config['TESTING'] = True
-    app.config['WTF_CSRF_ENABLED'] = False
-    app.config['SQLALCHEMY_DATABASE_URI'] = 'sqlite://'
-    with app.app_context():
-        db.create_all()
-        cliente = Cliente(nome='Cli', email='cli@test', senha=generate_password_hash('123'))
-        db.session.add(cliente)
-        db.session.commit()
-        evento = Evento(cliente_id=cliente.id, nome='EV', submissao_aberta=True)
-        db.session.add(evento)
-        db.session.commit()
-        usuario = Usuario(
-            nome='Part',
-            cpf='1',
-            email='part@test',
-            senha=generate_password_hash('123'),
-            formacao='x',
-            tipo='participante',
-            cliente_id=cliente.id,
-            evento_id=evento.id,
-        )
-        db.session.add(usuario)
-        db.session.commit()
-        form = Formulario(nome='FSub', cliente_id=cliente.id, is_submission_form=True)
-        db.session.add(form)
-        db.session.commit()
-        campo_text = CampoFormulario(
-            formulario_id=form.id, nome='Titulo', tipo='text'
-        )
-        db.session.add(campo_text)
-        db.session.commit()
-        campo_file = CampoFormulario(
-            formulario_id=form.id, nome='Arquivo', tipo='file', obrigatorio=True
-        )
-        db.session.add(campo_file)
-        db.session.commit()
-        config = ConfiguracaoCliente(
-            cliente_id=cliente.id,
-            formulario_submissao_id=form.id,
-            habilitar_submissao_trabalhos=True,
-        )
-        db.session.add(config)
-        db.session.commit()
-    yield app
-
-
-@pytest.fixture
-def client(app):
-    return app.test_client()
-
-
-def login(client, email, senha):
-    return client.post('/login', data={'email': email, 'senha': senha}, follow_redirects=True)
-
-
-def test_get_submission_form(client, app):
-    login(client, 'part@test', '123')
-    resp = client.get('/submeter_trabalho')
-    assert resp.status_code == 200
-    with app.app_context():
-        campo = CampoFormulario.query.filter_by(tipo='file').first()
-        assert f'name="file_{campo.id}"'.encode() in resp.data
-
-
-def test_submission_creates_record(client, app):
-    login(client, 'part@test', '123')
-    with app.app_context():
-        campo_text = CampoFormulario.query.filter_by(tipo='text').first()
-        campo_file = CampoFormulario.query.filter_by(tipo='file').first()
-    data = {
-        str(campo_text.id): 'Meu Titulo',
-        f'file_{campo_file.id}': (io.BytesIO(b'PDF'), 'teste.pdf'),
-    }
-    resp = client.post(
-        '/submeter_trabalho',
-        data=data,
-        content_type='multipart/form-data',
-        follow_redirects=True,
-    )
-    assert resp.status_code == 200
-    with app.app_context():
-        assert Submission.query.count() == 1
-<<<<<<< HEAD
-        assert RespostaFormulario.query.count() == 1
-=======
-        assert RespostaFormulario.query.count() == 1
->>>>>>> 52c56760
+import io
+import pytest
+from werkzeug.security import generate_password_hash
+from config import Config
+Config.SQLALCHEMY_DATABASE_URI = 'sqlite://'
+Config.SQLALCHEMY_ENGINE_OPTIONS = Config.build_engine_options(Config.SQLALCHEMY_DATABASE_URI)
+
+from app import create_app
+from extensions import db
+from models import (
+    Cliente,
+    Evento,
+    Usuario,
+    ConfiguracaoCliente,
+    Formulario,
+
+    CampoFormulario,
+
+    RespostaFormulario,
+    Submission,
+)
+
+
+@pytest.fixture
+def app():
+    app = create_app()
+    app.config['TESTING'] = True
+    app.config['WTF_CSRF_ENABLED'] = False
+    app.config['SQLALCHEMY_DATABASE_URI'] = 'sqlite://'
+    with app.app_context():
+        db.create_all()
+        cliente = Cliente(nome='Cli', email='cli@test', senha=generate_password_hash('123'))
+        db.session.add(cliente)
+        db.session.commit()
+        evento = Evento(cliente_id=cliente.id, nome='EV', submissao_aberta=True)
+        db.session.add(evento)
+        db.session.commit()
+        usuario = Usuario(
+            nome='Part',
+            cpf='1',
+            email='part@test',
+            senha=generate_password_hash('123'),
+            formacao='x',
+            tipo='participante',
+            cliente_id=cliente.id,
+            evento_id=evento.id,
+        )
+        db.session.add(usuario)
+        db.session.commit()
+        form = Formulario(nome='FSub', cliente_id=cliente.id, is_submission_form=True)
+        db.session.add(form)
+        db.session.commit()
+        campo_text = CampoFormulario(
+            formulario_id=form.id, nome='Titulo', tipo='text'
+        )
+        db.session.add(campo_text)
+        db.session.commit()
+        campo_file = CampoFormulario(
+            formulario_id=form.id, nome='Arquivo', tipo='file', obrigatorio=True
+        )
+        db.session.add(campo_file)
+        db.session.commit()
+        config = ConfiguracaoCliente(
+            cliente_id=cliente.id,
+            formulario_submissao_id=form.id,
+            habilitar_submissao_trabalhos=True,
+        )
+        db.session.add(config)
+        db.session.commit()
+    yield app
+
+
+@pytest.fixture
+def client(app):
+    return app.test_client()
+
+
+def login(client, email, senha):
+    return client.post('/login', data={'email': email, 'senha': senha}, follow_redirects=True)
+
+
+def test_get_submission_form(client, app):
+    login(client, 'part@test', '123')
+    resp = client.get('/submeter_trabalho')
+    assert resp.status_code == 200
+    with app.app_context():
+        campo = CampoFormulario.query.filter_by(tipo='file').first()
+        assert f'name="file_{campo.id}"'.encode() in resp.data
+
+
+def test_submission_creates_record(client, app):
+    login(client, 'part@test', '123')
+    with app.app_context():
+        campo_text = CampoFormulario.query.filter_by(tipo='text').first()
+        campo_file = CampoFormulario.query.filter_by(tipo='file').first()
+    data = {
+        str(campo_text.id): 'Meu Titulo',
+        f'file_{campo_file.id}': (io.BytesIO(b'PDF'), 'teste.pdf'),
+    }
+    resp = client.post(
+        '/submeter_trabalho',
+        data=data,
+        content_type='multipart/form-data',
+        follow_redirects=True,
+    )
+    assert resp.status_code == 200
+    with app.app_context():
+        assert Submission.query.count() == 1
+
+        assert RespostaFormulario.query.count() == 1
+