import os
import sys
import types
import pytest
from werkzeug.security import generate_password_hash
from datetime import date, time
from flask import Blueprint

os.environ.setdefault('SECRET_KEY', 'testing')
os.environ.setdefault('GOOGLE_CLIENT_ID', 'x')
os.environ.setdefault('GOOGLE_CLIENT_SECRET', 'x')

from config import Config

utils_stub = types.ModuleType('utils')
utils_stub.__path__ = []
taxa_service = types.ModuleType('utils.taxa_service')
taxa_service.calcular_taxa_cliente = lambda *a, **k: {
    'taxa_aplicada': 0,
    'usando_taxa_diferenciada': False
}
taxa_service.calcular_taxas_clientes = lambda *a, **k: []
utils_stub.taxa_service = taxa_service
utils_stub.preco_com_taxa = lambda *a, **k: 1
utils_stub.obter_estados = lambda *a, **k: []
utils_stub.external_url = lambda *a, **k: ''
utils_stub.gerar_comprovante_pdf = lambda *a, **k: ''
utils_stub.enviar_email = lambda *a, **k: None
utils_stub.formatar_brasilia = lambda *a, **k: ''
utils_stub.determinar_turno = lambda *a, **k: ''
dia_semana_mod = types.ModuleType('utils.dia_semana')
dia_semana_mod.dia_semana = lambda *a, **k: ''
utils_stub.dia_semana = dia_semana_mod
sys.modules.setdefault('utils', utils_stub)
sys.modules.setdefault('utils.taxa_service', taxa_service)
<<<<<<< HEAD
sys.modules.setdefault('utils.dia_semana', dia_semana_mod)
=======
dia_semana_stub = types.ModuleType('utils.dia_semana')
dia_semana_stub.dia_semana = lambda *a, **k: ''
sys.modules.setdefault('utils.dia_semana', dia_semana_stub)
>>>>>>> 928ffd4b
utils_security = types.ModuleType('utils.security')
utils_security.sanitize_input = lambda x: x
utils_security.password_is_strong = lambda x: True
sys.modules.setdefault('utils.security', utils_security)
utils_mfa = types.ModuleType('utils.mfa')
utils_mfa.mfa_required = lambda f: f
sys.modules.setdefault('utils.mfa', utils_mfa)
pdf_service_stub = types.ModuleType('services.pdf_service')
pdf_service_stub.gerar_pdf_respostas = lambda *a, **k: None
pdf_service_stub.gerar_comprovante_pdf = lambda *a, **k: ''
pdf_service_stub.gerar_certificados_pdf = lambda *a, **k: ''
pdf_service_stub.gerar_certificado_personalizado = lambda *a, **k: ''
pdf_service_stub.gerar_pdf_comprovante_agendamento = lambda *a, **k: ''
pdf_service_stub.gerar_pdf_inscritos_pdf = lambda *a, **k: ''
pdf_service_stub.gerar_lista_frequencia_pdf = lambda *a, **k: ''
pdf_service_stub.gerar_pdf_feedback = lambda *a, **k: ''
pdf_service_stub.gerar_etiquetas = lambda *a, **k: None
pdf_service_stub.gerar_lista_frequencia = lambda *a, **k: None
pdf_service_stub.gerar_certificados = lambda *a, **k: None
pdf_service_stub.gerar_evento_qrcode_pdf = lambda *a, **k: None
pdf_service_stub.gerar_qrcode_token = lambda *a, **k: None
pdf_service_stub.gerar_programacao_evento_pdf = lambda *a, **k: None
pdf_service_stub.gerar_placas_oficinas_pdf = lambda *a, **k: None
pdf_service_stub.exportar_checkins_pdf_opcoes = lambda *a, **k: None
pdf_service_stub.gerar_revisor_details_pdf = lambda *a, **k: None
sys.modules.setdefault('services.pdf_service', pdf_service_stub)
arquivo_utils_stub = types.ModuleType('utils.arquivo_utils')
arquivo_utils_stub.arquivo_permitido = lambda *a, **k: True
sys.modules.setdefault('utils.arquivo_utils', arquivo_utils_stub)
sys.modules.setdefault('pandas', types.ModuleType('pandas'))
sys.modules.setdefault('qrcode', types.ModuleType('qrcode'))
sys.modules.setdefault('openpyxl', types.ModuleType('openpyxl'))
sys.modules['openpyxl'].Workbook = object
agendamento_stub = types.ModuleType('routes.agendamento_routes')
agendamento_stub.agendamento_routes = object()
sys.modules.setdefault('routes.agendamento_routes', agendamento_stub)
pil_stub = types.ModuleType('PIL')
pil_stub.Image = types.SimpleNamespace(new=lambda *a, **k: None, open=lambda *a, **k: None)
pil_stub.ImageDraw = types.SimpleNamespace(Draw=lambda *a, **k: None)
pil_stub.ImageFont = types.SimpleNamespace(truetype=lambda *a, **k: None)
sys.modules.setdefault('PIL', pil_stub)
sys.modules.setdefault('requests', types.ModuleType('requests'))
sys.modules.setdefault('reportlab', types.ModuleType('reportlab'))
sys.modules.setdefault('reportlab.lib', types.ModuleType('reportlab.lib'))
sys.modules.setdefault('reportlab.lib.pagesizes', types.ModuleType('reportlab.lib.pagesizes'))
sys.modules['reportlab.lib.pagesizes'].letter = None
sys.modules['reportlab.lib.pagesizes'].landscape = None
sys.modules['reportlab.lib.pagesizes'].A4 = None
sys.modules.setdefault('reportlab.lib.units', types.ModuleType('reportlab.lib.units'))
sys.modules['reportlab.lib.units'].inch = None
sys.modules['reportlab.lib.units'].mm = None
sys.modules.setdefault('reportlab.pdfgen', types.ModuleType('reportlab.pdfgen'))
sys.modules.setdefault('reportlab.pdfgen.canvas', types.ModuleType('reportlab.pdfgen.canvas'))
sys.modules.setdefault('reportlab.lib.colors', types.ModuleType('reportlab.lib.colors'))
sys.modules.setdefault('reportlab.platypus', types.ModuleType('reportlab.platypus'))
reportlab_platypus = sys.modules['reportlab.platypus']
reportlab_platypus.SimpleDocTemplate = object
reportlab_platypus.Table = object
reportlab_platypus.TableStyle = object
reportlab_platypus.Paragraph = object
reportlab_platypus.Spacer = object
sys.modules.setdefault('reportlab.lib.styles', types.ModuleType('reportlab.lib.styles'))
sys.modules['reportlab.lib.styles'].getSampleStyleSheet = lambda: None

agendamento_stub = types.ModuleType('routes.agendamento_routes')
agendamento_stub.agendamento_routes = Blueprint('agendamento_routes', __name__)
sys.modules.setdefault('routes.agendamento_routes', agendamento_stub)

Config.SQLALCHEMY_DATABASE_URI = 'sqlite:///:memory:'
Config.SQLALCHEMY_ENGINE_OPTIONS = Config.build_engine_options(Config.SQLALCHEMY_DATABASE_URI)

from app import create_app
from extensions import db
from models import (
    Evento,
    Oficina,
    Inscricao,
    ConfiguracaoCliente,
    HorarioVisitacao,
    AgendamentoVisita,
    AlunoVisitante,
    Checkin,
)
from models.user import Cliente, Usuario, Ministrante
<<<<<<< HEAD
=======
from models.event import (
    ConfiguracaoCliente,
    HorarioVisitacao,
    AgendamentoVisita,
    AlunoVisitante,
    Checkin,
)
>>>>>>> 928ffd4b

@pytest.fixture
def app():
    import routes

    def minimal_register_routes(app):
        from routes.auth_routes import auth_routes
        from routes.checkin_routes import checkin_routes

        app.register_blueprint(auth_routes)
        app.register_blueprint(checkin_routes)

    routes.register_routes = minimal_register_routes

    app = create_app()
    app.config['TESTING'] = True
    app.config['WTF_CSRF_ENABLED'] = False
    app.config['SQLALCHEMY_DATABASE_URI'] = 'sqlite:///:memory:'
    with app.app_context():
        db.create_all()
        cliente = Cliente(nome='Cli', email='cli@test', senha=generate_password_hash('123'))
        db.session.add(cliente)
        db.session.commit()

        db.session.add(
            ConfiguracaoCliente(cliente_id=cliente.id, permitir_checkin_global=True)
        )
        db.session.commit()

        evento = Evento(
            cliente_id=cliente.id,
            nome='Evento',
            habilitar_lotes=False,
            inscricao_gratuita=True,
        )
        db.session.add(evento)
        db.session.commit()

        ministrante = Ministrante(
            nome='Min',
            formacao='F',
            categorias_formacao=None,
            foto=None,
            areas_atuacao='a',
            cpf='mcpf',
            pix='1',
            cidade='C',
            estado='ST',
            email='min@test',
            senha=generate_password_hash('123'),
            cliente_id=cliente.id,
        )
        db.session.add(ministrante)
        db.session.commit()

        oficina = Oficina(
            titulo='Oficina',
            descricao='Desc',
            ministrante_id=ministrante.id,
            vagas=10,
            carga_horaria='2h',
            estado='ST',
            cidade='City',
            cliente_id=cliente.id,
            evento_id=evento.id,
            opcoes_checkin='correct,other',
            palavra_correta='correct',
        )
        db.session.add(oficina)
        db.session.commit()

        participante = Usuario(
            nome='Part',
            cpf='111',
            email='part@test',
            senha=generate_password_hash('p123'),
            formacao='F',
            tipo='participante',
            cliente_id=cliente.id,
        )
        db.session.add(participante)
        db.session.commit()

        insc_oficina = Inscricao(
            usuario_id=participante.id,
            cliente_id=cliente.id,
            oficina_id=oficina.id,
            status_pagamento='approved',
        )
        insc_evento = Inscricao(
            usuario_id=participante.id,
            cliente_id=cliente.id,
            evento_id=evento.id,
            status_pagamento='approved',
        )
        db.session.add_all([insc_oficina, insc_evento])
        db.session.commit()

        professor = Usuario(
            nome='Prof',
            cpf='222',
            email='prof@test',
            senha=generate_password_hash('p123'),
            formacao='F',
            tipo='professor',
        )
        db.session.add(professor)
        db.session.commit()

        horario = HorarioVisitacao(
            evento_id=evento.id,
            data=date.today(),
            horario_inicio=time(9, 0),
            horario_fim=time(10, 0),
            capacidade_total=30,
            vagas_disponiveis=30,
        )
        db.session.add(horario)
        db.session.commit()

        agendamento = AgendamentoVisita(
            horario_id=horario.id,
            professor_id=professor.id,
            escola_nome='Escola',
            turma='T1',
            nivel_ensino='fundamental',
            quantidade_alunos=10,
            status='confirmado',
        )
        db.session.add(agendamento)
        db.session.commit()

        aluno = AlunoVisitante(agendamento_id=agendamento.id, nome='Aluno1')
        db.session.add(aluno)
        db.session.commit()
    yield app

@pytest.fixture
def client(app):
    return app.test_client()


def login(client, email, senha):
    return client.post('/login', data={'email': email, 'senha': senha}, follow_redirects=False)


def test_leitor_checkin_json_success(client, app):
    with app.app_context():
        token = Inscricao.query.filter(Inscricao.evento_id.isnot(None)).first().qr_code_token
        participante = Usuario.query.filter_by(email='part@test').first()
        evento = Evento.query.first()
    login(client, 'cli@test', '123')
    resp = client.post('/leitor_checkin_json', json={'token': token})
    assert resp.status_code == 200
    data = resp.get_json()
    assert data['status'] == 'success'
    with app.app_context():
        assert Checkin.query.filter_by(usuario_id=participante.id, evento_id=evento.id).count() == 1


def test_leitor_checkin_json_invalid(client, app):
    login(client, 'cli@test', '123')
    resp = client.post('/leitor_checkin_json', json={'token': 'invalid'})
    assert resp.status_code == 404
    assert resp.get_json()['status'] == 'error'


def test_leitor_checkin_json_prefers_oficina(client, app):
    with app.app_context():
        participante = Usuario.query.filter_by(email='part@test').first()
        evento = Evento.query.first()
        oficina = Oficina.query.first()
        insc = Inscricao(usuario_id=participante.id,
                          cliente_id=oficina.cliente_id,
                          oficina_id=oficina.id,
                          evento_id=evento.id,
                          status_pagamento='approved')
        db.session.add(insc)
        db.session.commit()
        token = insc.qr_code_token
    login(client, 'cli@test', '123')
    resp = client.post('/leitor_checkin_json', json={'token': token})
    assert resp.status_code == 200
    data = resp.get_json()
    assert data['status'] == 'success'
    with app.app_context():
        chk = Checkin.query.filter_by(usuario_id=participante.id, oficina_id=oficina.id).first()
        assert chk is not None
        assert chk.evento_id == evento.id
        assert chk.cliente_id == oficina.cliente_id
    resp = client.get('/lista_checkins_json')
    assert resp.status_code == 200
    data = resp.get_json()
    assert any(c.get('oficina') == oficina.titulo for c in data['checkins'])


def test_checkin_correct_password(client, app):
    with app.app_context():
        oficina = Oficina.query.first()
        participante = Usuario.query.filter_by(email='part@test').first()
    login(client, 'part@test', 'p123')
    resp = client.post(f'/checkin/{oficina.id}', data={'palavra_escolhida': 'correct'})
    assert resp.status_code == 302
    with app.app_context():
        assert Checkin.query.filter_by(usuario_id=participante.id, oficina_id=oficina.id).count() == 1


def test_checkin_wrong_password(client, app):
    with app.app_context():
        oficina = Oficina.query.first()
        participante = Usuario.query.filter_by(email='part@test').first()
        insc = Inscricao.query.filter_by(oficina_id=oficina.id, usuario_id=participante.id).first()
    login(client, 'part@test', 'p123')
    resp = client.post(f'/checkin/{oficina.id}', data={'palavra_escolhida': 'wrong'})
    assert resp.status_code == 302
    with app.app_context():
        refreshed = Inscricao.query.get(insc.id)
        assert refreshed.checkin_attempts == 1
        assert Checkin.query.filter_by(usuario_id=participante.id, oficina_id=oficina.id).count() == 0


def test_processar_qrcode_success(client, app):
    with app.app_context():
        agendamento = AgendamentoVisita.query.first()
    login(client, 'cli@test', '123')
    resp = client.post('/processar_qrcode', json={'token': agendamento.qr_code_token})
    assert resp.status_code == 200
    data = resp.get_json()
    assert data['success'] is True
    assert str(agendamento.id) in data['redirect']


def test_confirmar_checkin_post(client, app):
    with app.app_context():
        agendamento = AgendamentoVisita.query.first()
        aluno = agendamento.alunos[0]
    login(client, 'cli@test', '123')
    resp = client.post(f'/confirmar_checkin/{agendamento.id}', data={'alunos_presentes': str(aluno.id)})
    assert resp.status_code == 302
    with app.app_context():
        ag = AgendamentoVisita.query.get(agendamento.id)
        assert ag.checkin_realizado is True
        assert ag.status == 'realizado'
        assert ag.alunos[0].presente is True
        assert ag.data_checkin is not None


def test_processar_qrcode_invalid(client, app):
    login(client, 'cli@test', '123')
    resp = client.post('/processar_qrcode', json={'token': 'bad'})
    assert resp.status_code == 200
    data = resp.get_json()
    assert data['success'] is False
    assert 'Agendamento n' in data['message']


def test_lista_checkins_json_related_ids(client, app):
    """Check-ins sem cliente_id devem aparecer se vinculados por oficina ou usuário."""
    with app.app_context():
        oficina = Oficina.query.first()
        participante = Usuario.query.filter_by(email='part@test').first()
        professor = Usuario.query.filter_by(email='prof@test').first()

        chk_usuario = Checkin(usuario_id=participante.id,
                              palavra_chave='manual')
        chk_oficina = Checkin(usuario_id=professor.id,
                              oficina_id=oficina.id,
                              palavra_chave='QR-OFICINA')
        db.session.add_all([chk_usuario, chk_oficina])
        db.session.commit()

    login(client, 'cli@test', '123')
    resp = client.get('/lista_checkins_json')
    assert resp.status_code == 200
    data = resp.get_json()
    assert data['status'] == 'success'
    nomes = [c['participante'] for c in data['checkins']]
    assert 'Part' in nomes
    assert 'Prof' in nomes


def test_leitor_checkin_json_other_client_denied(client, app):
    """Check-in deve falhar se o token pertencer a outro cliente."""
    with app.app_context():
        other = Cliente(nome='Other', email='other@test', senha=generate_password_hash('123'))
        db.session.add(other)
        db.session.commit()

        evento = Evento(cliente_id=other.id, nome='E2', habilitar_lotes=False, inscricao_gratuita=True)
        db.session.add(evento)
        db.session.commit()

        participante = Usuario.query.filter_by(email='part@test').first()
        insc = Inscricao(usuario_id=participante.id, cliente_id=other.id,
                         evento_id=evento.id, status_pagamento='approved')
        db.session.add(insc)
        db.session.commit()

        token = insc.qr_code_token

    login(client, 'cli@test', '123')
    resp = client.post('/leitor_checkin_json', json={'token': token})
    assert resp.status_code == 403
    data = resp.get_json()
    assert data['status'] == 'error'


<<<<<<< HEAD
def test_checkin_manual_denied_for_participante(client, app):
    """Participants should not perform manual check-ins."""
    with app.app_context():
        participante = Usuario.query.filter_by(email='part@test').first()
        oficina = Oficina.query.first()

    login(client, 'part@test', 'p123')
    resp = client.post(
        f'/cliente/checkin_manual/{participante.id}/{oficina.id}',
        headers={'Referer': '/origem'},
    )
    assert resp.status_code == 302
    with client.session_transaction() as sess:
        assert ('danger', 'Acesso negado!') in sess.get('_flashes', [])
    with app.app_context():
        assert (
            Checkin.query.filter_by(
                usuario_id=participante.id, oficina_id=oficina.id
            ).count()
            == 0
        )
=======
def test_leitor_checkin_html_success(client, app):
    with app.app_context():
        token = (
            Inscricao.query.filter(Inscricao.evento_id.isnot(None))
            .first()
            .qr_code_token
        )
        participante = Usuario.query.filter_by(email='part@test').first()
        evento = Evento.query.first()
    login(client, 'cli@test', '123')
    resp = client.get('/leitor_checkin', query_string={'token': token})
    assert resp.status_code == 302
    with app.app_context():
        assert (
            Checkin.query.filter_by(
                usuario_id=participante.id, evento_id=evento.id
            ).count()
            == 1
        )


def test_leitor_checkin_html_other_client_denied(client, app):
    with app.app_context():
        other = Cliente(
            nome='Other',
            email='otherhtml@test',
            senha=generate_password_hash('123'),
        )
        db.session.add(other)
        db.session.commit()

        evento = Evento(
            cliente_id=other.id,
            nome='E2',
            habilitar_lotes=False,
            inscricao_gratuita=True,
        )
        db.session.add(evento)
        db.session.commit()

        participante = Usuario.query.filter_by(email='part@test').first()
        insc = Inscricao(
            usuario_id=participante.id,
            cliente_id=other.id,
            evento_id=evento.id,
            status_pagamento='approved',
        )
        db.session.add(insc)
        db.session.commit()
        token = insc.qr_code_token

    login(client, 'cli@test', '123')
    resp = client.get(
        '/leitor_checkin',
        query_string={'token': token},
        headers={'X-Requested-With': 'XMLHttpRequest'},
    )
    assert resp.status_code == 403
    data = resp.get_json()
    assert data['status'] in ('erro', 'error')
    with app.app_context():
        assert Checkin.query.filter_by(evento_id=evento.id).count() == 0
>>>>>>> 928ffd4b
<|MERGE_RESOLUTION|>--- conflicted
+++ resolved
@@ -33,13 +33,13 @@
 utils_stub.dia_semana = dia_semana_mod
 sys.modules.setdefault('utils', utils_stub)
 sys.modules.setdefault('utils.taxa_service', taxa_service)
-<<<<<<< HEAD
-sys.modules.setdefault('utils.dia_semana', dia_semana_mod)
-=======
-dia_semana_stub = types.ModuleType('utils.dia_semana')
-dia_semana_stub.dia_semana = lambda *a, **k: ''
-sys.modules.setdefault('utils.dia_semana', dia_semana_stub)
->>>>>>> 928ffd4b
+# utils.dia_semana stub/unificação
+if 'dia_semana_mod' in globals() and isinstance(dia_semana_mod, types.ModuleType):
+    sys.modules.setdefault('utils.dia_semana', dia_semana_mod)
+else:
+    dia_semana_stub = types.ModuleType('utils.dia_semana')
+    dia_semana_stub.dia_semana = lambda *a, **k: ''
+    sys.modules.setdefault('utils.dia_semana', dia_semana_stub)
 utils_security = types.ModuleType('utils.security')
 utils_security.sanitize_input = lambda x: x
 utils_security.password_is_strong = lambda x: True
@@ -124,8 +124,6 @@
     Checkin,
 )
 from models.user import Cliente, Usuario, Ministrante
-<<<<<<< HEAD
-=======
 from models.event import (
     ConfiguracaoCliente,
     HorarioVisitacao,
@@ -133,7 +131,7 @@
     AlunoVisitante,
     Checkin,
 )
->>>>>>> 928ffd4b
+
 
 @pytest.fixture
 def app():
@@ -441,7 +439,6 @@
     assert data['status'] == 'error'
 
 
-<<<<<<< HEAD
 def test_checkin_manual_denied_for_participante(client, app):
     """Participants should not perform manual check-ins."""
     with app.app_context():
@@ -463,7 +460,8 @@
             ).count()
             == 0
         )
-=======
+
+
 def test_leitor_checkin_html_success(client, app):
     with app.app_context():
         token = (
@@ -473,9 +471,13 @@
         )
         participante = Usuario.query.filter_by(email='part@test').first()
         evento = Evento.query.first()
-    login(client, 'cli@test', '123')
+
+    # login como cliente (operador do leitor de check-in)
+    login(client, 'cli@test', '123')
+
     resp = client.get('/leitor_checkin', query_string={'token': token})
-    assert resp.status_code == 302
+    assert resp.status_code == 302  # redireciona após registrar o check-in
+
     with app.app_context():
         assert (
             Checkin.query.filter_by(
@@ -515,7 +517,9 @@
         db.session.commit()
         token = insc.qr_code_token
 
-    login(client, 'cli@test', '123')
+    # operador logado pertence a outro cliente
+    login(client, 'cli@test', '123')
+
     resp = client.get(
         '/leitor_checkin',
         query_string={'token': token},
@@ -524,6 +528,6 @@
     assert resp.status_code == 403
     data = resp.get_json()
     assert data['status'] in ('erro', 'error')
+
     with app.app_context():
         assert Checkin.query.filter_by(evento_id=evento.id).count() == 0
->>>>>>> 928ffd4b
