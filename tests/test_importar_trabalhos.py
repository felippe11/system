import io
import json
import os
<<<<<<< HEAD
import pandas as pd
import pytest
from extensions import db
from models import WorkMetadata


def make_excel():
    df = pd.DataFrame(
        {
            "titulo": ["T1"],
            "categoria": ["C1"],
            "rede_ensino": ["Rede1"],
            "etapa_ensino": ["Etapa1"],
            "pdf_url": ["http://example.com/doc.pdf"],
            "resumo": ["R1"],
            "extra": ["E1"],
        }
    )
    buffer = io.BytesIO()
    with pd.ExcelWriter(buffer, engine="xlsxwriter") as writer:
        df.to_excel(writer, index=False)
    buffer.seek(0)
    return buffer, df


@pytest.fixture
def app():
    os.environ.setdefault("SECRET_KEY", "test")
=======

import pandas as pd
import pytest

from extensions import db
from models import WorkMetadata


def make_excel():
    df = pd.DataFrame(
        {
            "t": ["T1"],
            "cat": ["C1"],
            "rede": ["R1"],
            "et": ["E1"],
            "pdf": ["L1"],
        }
    )
    buffer = io.BytesIO()
    with pd.ExcelWriter(buffer, engine="xlsxwriter") as writer:
        df.to_excel(writer, index=False)
    buffer.seek(0)
    return buffer, df


@pytest.fixture
def app():
    os.environ.setdefault("SECRET_KEY", "test")
>>>>>>> 398ae093
    os.environ.setdefault("GOOGLE_CLIENT_ID", "x")
    os.environ.setdefault("GOOGLE_CLIENT_SECRET", "x")
    os.environ.setdefault("DB_ONLINE", "sqlite:///:memory:")
    os.environ.setdefault("DB_PASS", "test")
<<<<<<< HEAD
    from app import create_app
=======
    from app import create_app
>>>>>>> 398ae093

    app = create_app()
    app.config["TESTING"] = True
    app.config["WTF_CSRF_ENABLED"] = False
    app.config["LOGIN_DISABLED"] = True
    app.config["SQLALCHEMY_DATABASE_URI"] = "sqlite:///:memory:"
    with app.app_context():
        db.create_all()
    yield app


@pytest.fixture
def client(app):
    return app.test_client()


<<<<<<< HEAD
def test_upload_and_persist(client, app):
    excel, df = make_excel()
    resp = client.post(
        "/importar_trabalhos",
        data={"arquivo": (excel, "dados.xlsx")},
        content_type="multipart/form-data",
    )
    assert resp.status_code == 200
    assert b"titulo" in resp.data
    assert b"categoria" in resp.data
=======
def test_upload_and_persist(client, app):
    excel, df = make_excel()
    resp = client.post(
        "/importar_trabalhos",
        data={"arquivo": (excel, "dados.xlsx")},
        content_type="multipart/form-data",
    )
    assert resp.status_code == 200
    assert b"name=\"titulo\"" in resp.data
    assert b"<option value=\"t\"" in resp.data
>>>>>>> 398ae093

    data_json = df.to_dict(orient="records")
    resp = client.post(
        "/importar_trabalhos",
        data={
<<<<<<< HEAD
            "columns": [
                "titulo",
                "categoria",
                "rede_ensino",
                "etapa_ensino",
                "pdf_url",
            ],
=======
            "titulo": "t",
            "categoria": "cat",
            "rede_ensino": "rede",
            "etapa": "et",
            "link_pdf": "pdf",
>>>>>>> 398ae093
            "data": json.dumps(data_json),
        },
        follow_redirects=True,
    )
    assert resp.status_code == 200
    with app.app_context():
        rows = WorkMetadata.query.all()
        assert len(rows) == 1
<<<<<<< HEAD
        row = rows[0]
        assert row.titulo == "T1"
        assert row.categoria == "C1"
        assert row.rede_ensino == "Rede1"
        assert row.etapa_ensino == "Etapa1"
        assert row.pdf_url == "http://example.com/doc.pdf"
        assert row.data == {
            "titulo": "T1",
            "categoria": "C1",
            "rede_ensino": "Rede1",
            "etapa_ensino": "Etapa1",
            "pdf_url": "http://example.com/doc.pdf",
=======
        assert rows[0].data == {
            "titulo": "T1",
            "categoria": "C1",
            "rede_ensino": "R1",
            "etapa": "E1",
            "link_pdf": "L1",
>>>>>>> 398ae093
        }<|MERGE_RESOLUTION|>--- conflicted
+++ resolved
@@ -1,160 +1,95 @@
-import io
-import json
-import os
-<<<<<<< HEAD
-import pandas as pd
-import pytest
-from extensions import db
-from models import WorkMetadata
-
-
-def make_excel():
-    df = pd.DataFrame(
-        {
-            "titulo": ["T1"],
-            "categoria": ["C1"],
-            "rede_ensino": ["Rede1"],
-            "etapa_ensino": ["Etapa1"],
-            "pdf_url": ["http://example.com/doc.pdf"],
-            "resumo": ["R1"],
-            "extra": ["E1"],
-        }
-    )
-    buffer = io.BytesIO()
-    with pd.ExcelWriter(buffer, engine="xlsxwriter") as writer:
-        df.to_excel(writer, index=False)
-    buffer.seek(0)
-    return buffer, df
-
-
-@pytest.fixture
-def app():
-    os.environ.setdefault("SECRET_KEY", "test")
-=======
-
-import pandas as pd
-import pytest
-
-from extensions import db
-from models import WorkMetadata
-
-
-def make_excel():
-    df = pd.DataFrame(
-        {
-            "t": ["T1"],
-            "cat": ["C1"],
-            "rede": ["R1"],
-            "et": ["E1"],
-            "pdf": ["L1"],
-        }
-    )
-    buffer = io.BytesIO()
-    with pd.ExcelWriter(buffer, engine="xlsxwriter") as writer:
-        df.to_excel(writer, index=False)
-    buffer.seek(0)
-    return buffer, df
-
-
-@pytest.fixture
-def app():
-    os.environ.setdefault("SECRET_KEY", "test")
->>>>>>> 398ae093
-    os.environ.setdefault("GOOGLE_CLIENT_ID", "x")
-    os.environ.setdefault("GOOGLE_CLIENT_SECRET", "x")
-    os.environ.setdefault("DB_ONLINE", "sqlite:///:memory:")
-    os.environ.setdefault("DB_PASS", "test")
-<<<<<<< HEAD
-    from app import create_app
-=======
-    from app import create_app
->>>>>>> 398ae093
-
-    app = create_app()
-    app.config["TESTING"] = True
-    app.config["WTF_CSRF_ENABLED"] = False
-    app.config["LOGIN_DISABLED"] = True
-    app.config["SQLALCHEMY_DATABASE_URI"] = "sqlite:///:memory:"
-    with app.app_context():
-        db.create_all()
-    yield app
-
-
-@pytest.fixture
-def client(app):
-    return app.test_client()
-
-
-<<<<<<< HEAD
-def test_upload_and_persist(client, app):
-    excel, df = make_excel()
-    resp = client.post(
-        "/importar_trabalhos",
-        data={"arquivo": (excel, "dados.xlsx")},
-        content_type="multipart/form-data",
-    )
-    assert resp.status_code == 200
-    assert b"titulo" in resp.data
-    assert b"categoria" in resp.data
-=======
-def test_upload_and_persist(client, app):
-    excel, df = make_excel()
-    resp = client.post(
-        "/importar_trabalhos",
-        data={"arquivo": (excel, "dados.xlsx")},
-        content_type="multipart/form-data",
-    )
-    assert resp.status_code == 200
-    assert b"name=\"titulo\"" in resp.data
-    assert b"<option value=\"t\"" in resp.data
->>>>>>> 398ae093
-
-    data_json = df.to_dict(orient="records")
-    resp = client.post(
-        "/importar_trabalhos",
-        data={
-<<<<<<< HEAD
-            "columns": [
-                "titulo",
-                "categoria",
-                "rede_ensino",
-                "etapa_ensino",
-                "pdf_url",
-            ],
-=======
-            "titulo": "t",
-            "categoria": "cat",
-            "rede_ensino": "rede",
-            "etapa": "et",
-            "link_pdf": "pdf",
->>>>>>> 398ae093
-            "data": json.dumps(data_json),
-        },
-        follow_redirects=True,
-    )
-    assert resp.status_code == 200
-    with app.app_context():
-        rows = WorkMetadata.query.all()
-        assert len(rows) == 1
-<<<<<<< HEAD
-        row = rows[0]
-        assert row.titulo == "T1"
-        assert row.categoria == "C1"
-        assert row.rede_ensino == "Rede1"
-        assert row.etapa_ensino == "Etapa1"
-        assert row.pdf_url == "http://example.com/doc.pdf"
-        assert row.data == {
-            "titulo": "T1",
-            "categoria": "C1",
-            "rede_ensino": "Rede1",
-            "etapa_ensino": "Etapa1",
-            "pdf_url": "http://example.com/doc.pdf",
-=======
-        assert rows[0].data == {
-            "titulo": "T1",
-            "categoria": "C1",
-            "rede_ensino": "R1",
-            "etapa": "E1",
-            "link_pdf": "L1",
->>>>>>> 398ae093
-        }+import io
+import json
+import os
+import pandas as pd
+import pytest
+from extensions import db
+from models import WorkMetadata
+
+
+def make_excel():
+    df = pd.DataFrame(
+        {
+            "titulo": ["T1"],
+            "categoria": ["C1"],
+            "rede_ensino": ["Rede1"],
+            "etapa_ensino": ["Etapa1"],
+            "pdf_url": ["http://example.com/doc.pdf"],
+            "resumo": ["R1"],
+            "extra": ["E1"],
+        }
+    )
+    buffer = io.BytesIO()
+    with pd.ExcelWriter(buffer, engine="xlsxwriter") as writer:
+        df.to_excel(writer, index=False)
+    buffer.seek(0)
+    return buffer, df
+
+
+@pytest.fixture
+def app():
+    os.environ.setdefault("SECRET_KEY", "test")
+    os.environ.setdefault("GOOGLE_CLIENT_ID", "x")
+    os.environ.setdefault("GOOGLE_CLIENT_SECRET", "x")
+    os.environ.setdefault("DB_ONLINE", "sqlite:///:memory:")
+    os.environ.setdefault("DB_PASS", "test")
+    from app import create_app
+
+    app = create_app()
+    app.config["TESTING"] = True
+    app.config["WTF_CSRF_ENABLED"] = False
+    app.config["LOGIN_DISABLED"] = True
+    app.config["SQLALCHEMY_DATABASE_URI"] = "sqlite:///:memory:"
+    with app.app_context():
+        db.create_all()
+    yield app
+
+
+@pytest.fixture
+def client(app):
+    return app.test_client()
+
+
+def test_upload_and_persist(client, app):
+    excel, df = make_excel()
+    resp = client.post(
+        "/importar_trabalhos",
+        data={"arquivo": (excel, "dados.xlsx")},
+        content_type="multipart/form-data",
+    )
+    assert resp.status_code == 200
+    assert b"titulo" in resp.data
+    assert b"categoria" in resp.data
+
+    data_json = df.to_dict(orient="records")
+    resp = client.post(
+        "/importar_trabalhos",
+        data={
+            "columns": [
+                "titulo",
+                "categoria",
+                "rede_ensino",
+                "etapa_ensino",
+                "pdf_url",
+            ],
+            "data": json.dumps(data_json),
+        },
+        follow_redirects=True,
+    )
+    assert resp.status_code == 200
+    with app.app_context():
+        rows = WorkMetadata.query.all()
+        assert len(rows) == 1
+        row = rows[0]
+        assert row.titulo == "T1"
+        assert row.categoria == "C1"
+        assert row.rede_ensino == "Rede1"
+        assert row.etapa_ensino == "Etapa1"
+        assert row.pdf_url == "http://example.com/doc.pdf"
+        assert row.data == {
+            "titulo": "T1",
+            "categoria": "C1",
+            "rede_ensino": "Rede1",
+            "etapa_ensino": "Etapa1",
+            "pdf_url": "http://example.com/doc.pdf",
+        }