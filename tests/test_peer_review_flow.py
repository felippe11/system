import io
import pytest
from werkzeug.security import generate_password_hash
from config import Config
Config.SQLALCHEMY_DATABASE_URI = 'sqlite://'
Config.SQLALCHEMY_ENGINE_OPTIONS = Config.build_engine_options(Config.SQLALCHEMY_DATABASE_URI)

from flask import Flask
from extensions import db, login_manager

import sys
import types

# Stub mercadopago to avoid optional dependency issues BEFORE importing routes
mercadopago_stub = types.ModuleType('mercadopago')
mercadopago_stub.SDK = lambda *a, **k: None
sys.modules.setdefault('mercadopago', mercadopago_stub)

from models import (
    Usuario,
    Cliente,
    Evento,
    Submission,
    Review,
    Assignment,
)
from routes.auth_routes import auth_routes
from routes.trabalho_routes import trabalho_routes
from routes.peer_review_routes import peer_review_routes
from routes.submission_routes import submission_routes
from flask import Blueprint

# Minimal dashboard blueprints used for login redirects
dashboard_routes = Blueprint('dashboard_routes', __name__)

@dashboard_routes.route('/dashboard')
def dashboard():
    return 'dashboard'

@dashboard_routes.route('/dashboard_admin')
def dashboard_admin():
    return 'dashboard admin'

dashboard_professor_bp = Blueprint('dashboard_professor', __name__)

@dashboard_professor_bp.route('/dashboard_professor')
def dashboard_professor():
    return 'dashboard professor'


@pytest.fixture
def app():
    app = Flask(__name__)
    app.config['TESTING'] = True
    app.config['WTF_CSRF_ENABLED'] = False
    app.config['UPLOAD_FOLDER'] = 'uploads'
    app.config['SQLALCHEMY_DATABASE_URI'] = 'sqlite://'
    app.config['SQLALCHEMY_ENGINE_OPTIONS'] = Config.build_engine_options('sqlite://')
    app.secret_key = 'test'

    login_manager.init_app(app)
    db.init_app(app)

    app.register_blueprint(auth_routes)
    app.register_blueprint(trabalho_routes)
    app.register_blueprint(peer_review_routes)
    app.register_blueprint(submission_routes)
    app.register_blueprint(dashboard_routes)
    app.register_blueprint(dashboard_professor_bp)

    with app.app_context():
        db.create_all()
        cliente = Cliente(nome='Cli', email='cli@test', senha=generate_password_hash('123'))
        admin = Usuario(nome='Admin', cpf='1', email='admin@test', senha=generate_password_hash('123'), formacao='x', tipo='admin')
        reviewer = Usuario(nome='Rev', cpf='2', email='rev@test', senha=generate_password_hash('123'), formacao='x', tipo='professor')
        author = Usuario(nome='Author', cpf='3', email='author@test', senha=generate_password_hash('123'), formacao='x', tipo='participante')
        db.session.add_all([cliente, admin, reviewer, author])
        db.session.commit()
        evento = Evento(cliente_id=cliente.id, nome='Evento', habilitar_lotes=False, inscricao_gratuita=True)
        db.session.add(evento)
        db.session.commit()
    yield app


@pytest.fixture
def client(app):
    return app.test_client()


def login(client, email, senha):
    return client.post('/login', data={'email': email, 'senha': senha}, follow_redirects=True)


def test_submission_and_reviewer_flow(client, app):
    resp = client.post('/submissions', data={'title': 'Work', 'content': 'Body', 'email': 'author@test'})
    assert resp.status_code == 201
    payload = resp.get_json()
    locator = payload['locator']
    code = payload['code']

    with app.app_context():
        sub = Submission.query.filter_by(locator=locator).first()
<<<<<<< HEAD
        evento = Evento.query.first()
        author = Usuario.query.filter_by(email='author@test').first()
        sub.evento_id = evento.id
        sub.author_id = author.id
        db.session.commit()
=======
>>>>>>> 52c56760
        reviewer = Usuario.query.filter_by(email='rev@test').first()
        sub_id = sub.id
        reviewer_id = reviewer.id

    login(client, 'admin@test', '123')
    resp = client.post('/assign_reviews', json={sub_id: [reviewer_id]})
    assert resp.status_code == 200
    assert resp.get_json()['success']

    with app.app_context():
        rev = Review.query.filter_by(submission_id=sub_id, reviewer_id=reviewer_id).first()
        assert rev and rev.locator
        assert len(rev.access_code) == 8
        access = rev.access_code
        rev_id = rev.id
        loc = rev.locator

    resp = client.post(f'/review/{loc}', data={'codigo': access, 'nota': '7'}, follow_redirects=False)
    assert resp.status_code in (302, 200)

    with app.app_context():
        rev = Review.query.get(rev_id)
        assert rev.finished_at is not None
        assert rev.note == 7
        assignment = Assignment.query.filter_by(submission_id=sub_id, reviewer_id=reviewer_id).first()
        assert assignment.completed is True

    login(client, 'cli@test', '123')
    resp = client.get('/dashboard/client_reviews')
    assert resp.status_code == 200


def test_control_endpoints_and_dashboard_auth(client, app):
    resp = client.post('/submissions', data={'title': 'T', 'content': 'C', 'email': 'x@y.com'})
    assert resp.status_code == 201
    data = resp.get_json()
    locator = data['locator']
    code = data['code']

    resp = client.get(f'/submissions/{locator}?code={code}')
    assert resp.status_code == 200

    resp = client.get(f'/submissions/{locator}/codes')
    assert resp.status_code == 401

    resp = client.get(f'/submissions/{locator}/codes?code={code}')
    assert resp.status_code == 200
    assert resp.get_json()['locator'] == locator

    resp = client.get('/dashboard/reviewer_reviews')
    assert resp.status_code in (302, 401)<|MERGE_RESOLUTION|>--- conflicted
+++ resolved
@@ -100,14 +100,13 @@
 
     with app.app_context():
         sub = Submission.query.filter_by(locator=locator).first()
-<<<<<<< HEAD
+
         evento = Evento.query.first()
         author = Usuario.query.filter_by(email='author@test').first()
         sub.evento_id = evento.id
         sub.author_id = author.id
         db.session.commit()
-=======
->>>>>>> 52c56760
+
         reviewer = Usuario.query.filter_by(email='rev@test').first()
         sub_id = sub.id
         reviewer_id = reviewer.id
