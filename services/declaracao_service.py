from datetime import datetime
import logging
import os
from typing import TYPE_CHECKING

from flask import current_app, render_template_string

from extensions import db
from models import Checkin, Oficina, Evento, DeclaracaoComparecimento
from models.user import Usuario  # Cliente não é usado aqui
from models.certificado import DeclaracaoTemplate

if TYPE_CHECKING:
    # Apenas para type checkers/IDE — não executa em runtime
    from weasyprint import HTML, CSS  # noqa: F401

logger = logging.getLogger(__name__)


# ------------------------------- #
# Helpers
# ------------------------------- #
def _import_weasyprint():
    """
    Importa o WeasyPrint apenas quando necessário.
    Evita quebrar a inicialização do app (db upgrade, etc.)
    caso as DLLs não estejam presentes no Windows.
    """
    try:
        from weasyprint import HTML, CSS  # type: ignore
        return HTML, CSS
    except Exception as e:
        raise RuntimeError(
            "WeasyPrint não está disponível no ambiente. "
            "No Windows, prefira instalar: pip install \"weasyprint[binary]==66.0\" "
            "ou configure as dependências do GTK/Pango no PATH. "
            "Alternativamente, gere o PDF em um ambiente Linux/WSL."
        ) from e


# ------------------------------- #
# API pública
# ------------------------------- #
def gerar_declaracao_participacao(usuario_id, evento_id, tipo='individual'):
    """Gera declaração de participação para um usuário."""
    try:
        usuario = Usuario.query.get(usuario_id)
        evento = Evento.query.get(evento_id)

        if not usuario or not evento:
            logger.error(f"Usuário {usuario_id} ou evento {evento_id} não encontrado")
            return None

        # Buscar template
        template = _buscar_template_declaracao(evento.cliente_id, tipo)
        if not template:
            logger.warning(f"Template de declaração não encontrado para cliente {evento.cliente_id}")
            template = _criar_template_padrao(evento.cliente_id, tipo)

        # Calcular dados de participação
        dados_participacao = _calcular_dados_participacao(usuario_id, evento_id)

        # Gerar arquivo PDF
        arquivo_path = _gerar_arquivo_declaracao(usuario, evento, dados_participacao, template)

        return arquivo_path

    except Exception as e:
        logger.error(f"Erro ao gerar declaração: {str(e)}")
        return None


def gerar_declaracao_coletiva(evento_id, usuarios_ids=None):
    """Gera declaração coletiva para múltiplos participantes."""
    try:
        evento = Evento.query.get(evento_id)
        if not evento:
            logger.error(f"Evento {evento_id} não encontrado")
            return None

        # Se não especificado, buscar todos os participantes
        if not usuarios_ids:
            usuarios_ids = db.session.query(Checkin.usuario_id)\
                .filter(Checkin.evento_id == evento_id)\
                .distinct().all()
            usuarios_ids = [uid[0] for uid in usuarios_ids]

        # Buscar dados dos usuários
        usuarios = Usuario.query.filter(Usuario.id.in_(usuarios_ids)).all()

        # Buscar template coletivo
        template = _buscar_template_declaracao(evento.cliente_id, 'coletiva')
        if not template:
            template = _criar_template_padrao(evento.cliente_id, 'coletiva')

        # Calcular dados de participação para cada usuário
        dados_usuarios = []
        for usuario in usuarios:
            dados = _calcular_dados_participacao(usuario.id, evento_id)
            dados['usuario'] = usuario
            dados_usuarios.append(dados)

        # Gerar arquivo PDF
        arquivo_path = _gerar_arquivo_declaracao_coletiva(evento, dados_usuarios, template)

        return arquivo_path

    except Exception as e:
        logger.error(f"Erro ao gerar declaração coletiva: {str(e)}")
        return None


<<<<<<< HEAD
def gerar_declaracao_personalizada(
    usuario, evento, participacao, template, cliente
):
    """Gera declaração personalizada de comparecimento."""
    from reportlab.lib.pagesizes import A4
    from reportlab.pdfgen import canvas
    from reportlab.lib.utils import ImageReader
    from reportlab.lib.styles import getSampleStyleSheet, ParagraphStyle
    from reportlab.platypus import Paragraph, Frame
    from reportlab.lib.enums import TA_JUSTIFY

    pdf_filename = f"declaracao_{usuario.id}_{evento.id}.pdf"
    pdf_path = os.path.join("static/declaracoes", pdf_filename)
    os.makedirs(os.path.dirname(pdf_path), exist_ok=True)

    c = canvas.Canvas(pdf_path, pagesize=A4)
    width, height = A4

    conteudo_final = template.conteudo
    lista_atividades = ", ".join(
        [ativ["nome"] for ativ in participacao["atividades"]]
    )

    conteudo_final = (
        conteudo_final.replace("{NOME_PARTICIPANTE}", usuario.nome)
        .replace("{NOME_EVENTO}", evento.nome)
        .replace("{TOTAL_CHECKINS}", str(participacao["total_checkins"]))
        .replace(
            "{CARGA_HORARIA_TOTAL}", str(participacao["carga_horaria_total"])
        )
        .replace("{LISTA_ATIVIDADES}", lista_atividades)
        .replace(
            "{DATA_EVENTO}",
            evento.data_inicio.strftime("%d/%m/%Y") if evento.data_inicio else "",
        )
        .replace("{EMAIL_PARTICIPANTE}", getattr(usuario, "email", ""))
    )

    c.setFont("Helvetica-Bold", 20)
    titulo = "DECLARAÇÃO DE COMPARECIMENTO"
    titulo_largura = c.stringWidth(titulo, "Helvetica-Bold", 20)
    c.drawString((width - titulo_largura) / 2, height * 0.85, titulo)

    styles = getSampleStyleSheet()
    style = ParagraphStyle(
        "DeclaracaoStyle",
        parent=styles["Normal"],
        fontSize=12,
        leading=18,
        alignment=TA_JUSTIFY,
        spaceAfter=12,
    )

    frame = Frame(
        width * 0.1,
        height * 0.3,
        width * 0.8,
        height * 0.4,
        leftPadding=0,
        bottomPadding=0,
        rightPadding=0,
        topPadding=0,
    )

    para = Paragraph(conteudo_final, style)
    frame.addFromList([para], c)

    if hasattr(cliente, "logo_certificado") and cliente.logo_certificado:
        logo_path = os.path.join("static", cliente.logo_certificado)
        if os.path.exists(logo_path):
            logo = ImageReader(logo_path)
            c.drawImage(
                logo,
                width * 0.05,
                height * 0.05,
                width=80,
                height=80,
                preserveAspectRatio=True,
            )

    c.setFont("Helvetica", 10)
    data_emissao = f"Emitido em: {datetime.now().strftime('%d/%m/%Y')}"
    c.drawString(width * 0.7, height * 0.1, data_emissao)

    c.setFont("Helvetica", 12)
    c.drawString(width * 0.6, height * 0.2, "_" * 30)
    c.drawString(width * 0.65, height * 0.17, "Assinatura")

    c.save()
    return pdf_path
=======
def liberar_declaracoes_evento(evento_id, template_id=None):
    """Libera declarações de comparecimento para todos os participantes."""
    evento = Evento.query.get(evento_id)
    if not evento:
        raise ValueError("Evento não encontrado")

    template = None
    if template_id:
        template = DeclaracaoTemplate.query.filter_by(
            id=template_id, cliente_id=evento.cliente_id
        ).first()
    if not template:
        template = DeclaracaoTemplate.query.filter_by(
            cliente_id=evento.cliente_id, ativo=True
        ).first()
    if not template:
        raise ValueError("Template não encontrado")

    participantes = (
        db.session.query(Checkin.usuario_id)
        .filter_by(evento_id=evento_id)
        .distinct()
        .all()
    )

    for (usuario_id,) in participantes:
        declaracao = DeclaracaoComparecimento.query.filter_by(
            evento_id=evento_id, usuario_id=usuario_id
        ).first()
        if not declaracao:
            declaracao = DeclaracaoComparecimento(
                cliente_id=evento.cliente_id,
                evento_id=evento_id,
                usuario_id=usuario_id,
                titulo=template.nome,
                conteudo=template.conteudo,
                template_id=template.id,
            )
            db.session.add(declaracao)

        declaracao.status = "liberada"
        declaracao.data_liberacao = datetime.utcnow()
        declaracao.template_id = template.id
        declaracao.titulo = template.nome
        declaracao.conteudo = template.conteudo

    db.session.commit()
    return len(participantes)
>>>>>>> cd8d32e6


# ------------------------------- #
# Templates
# ------------------------------- #
def _buscar_template_declaracao(cliente_id, tipo):
    """Busca template de declaração ativo."""
    return DeclaracaoTemplate.query.filter_by(
        cliente_id=cliente_id,
        tipo=tipo,
        ativo=True
    ).first()


def _criar_template_padrao(cliente_id, tipo):
    """Cria template padrão se não existir."""
    try:
        if tipo == 'individual':
            conteudo = """
            <div style="text-align: center; font-family: Arial, sans-serif; padding: 50px;">
                <h1 style="color: #2c3e50; margin-bottom: 30px;">DECLARAÇÃO DE PARTICIPAÇÃO</h1>

                <p style="font-size: 16px; line-height: 1.6; margin: 30px 0;">
                    Declaramos que <strong>{{ usuario.nome }}</strong>,
                    portador(a) do CPF {{ usuario.cpf }},
                    participou do evento <strong>"{{ evento.nome }}"</strong>,
                    realizado no período de {{ evento.data_inicio.strftime('%d/%m/%Y') }}
                    {% if evento.data_fim %}a {{ evento.data_fim.strftime('%d/%m/%Y') }}{% endif %}.
                </p>

                <p style="font-size: 16px; line-height: 1.6; margin: 30px 0;">
                    O participante esteve presente em {{ dados.total_checkins }} atividade(s),
                    totalizando {{ dados.carga_horaria }} hora(s) de participação.
                </p>

                <div style="margin-top: 80px;">
                    <p>{{ evento.cidade }}, {{ data_atual.strftime('%d de %B de %Y') }}</p>
                </div>

                <div style="margin-top: 100px; border-top: 1px solid #000; width: 300px; margin-left: auto; margin-right: auto; padding-top: 10px;">
                    <p><strong>Coordenação do Evento</strong></p>
                </div>
            </div>
            """
        else:  # coletiva
            conteudo = """
            <div style="font-family: Arial, sans-serif; padding: 50px;">
                <h1 style="text-align: center; color: #2c3e50; margin-bottom: 30px;">DECLARAÇÃO COLETIVA DE PARTICIPAÇÃO</h1>

                <p style="font-size: 16px; line-height: 1.6; margin: 30px 0;">
                    Declaramos que os participantes relacionados abaixo estiveram presentes no evento
                    <strong>"{{ evento.nome }}"</strong>, realizado no período de
                    {{ evento.data_inicio.strftime('%d/%m/%Y') }}
                    {% if evento.data_fim %}a {{ evento.data_fim.strftime('%d/%m/%Y') }}{% endif %}.
                </p>

                <table style="width: 100%; border-collapse: collapse; margin: 30px 0;">
                    <thead>
                        <tr style="background-color: #f8f9fa;">
                            <th style="border: 1px solid #ddd; padding: 12px; text-align: left;">Nome</th>
                            <th style="border: 1px solid #ddd; padding: 12px; text-align: left;">CPF</th>
                            <th style="border: 1px solid #ddd; padding: 12px; text-align: center;">Atividades</th>
                            <th style="border: 1px solid #ddd; padding: 12px; text-align: center;">Carga Horária</th>
                        </tr>
                    </thead>
                    <tbody>
                        {% for dados in dados_usuarios %}
                        <tr>
                            <td style="border: 1px solid #ddd; padding: 12px;">{{ dados.usuario.nome }}</td>
                            <td style="border: 1px solid #ddd; padding: 12px;">{{ dados.usuario.cpf }}</td>
                            <td style="border: 1px solid #ddd; padding: 12px; text-align: center;">{{ dados.total_checkins }}</td>
                            <td style="border: 1px solid #ddd; padding: 12px; text-align: center;">{{ dados.carga_horaria }}h</td>
                        </tr>
                        {% endfor %}
                    </tbody>
                </table>

                <div style="margin-top: 80px; text-align: center;">
                    <p>{{ evento.cidade }}, {{ data_atual.strftime('%d de %B de %Y') }}</p>
                </div>

                <div style="margin-top: 100px; text-align: center;">
                    <div style="border-top: 1px solid #000; width: 300px; margin: 0 auto; padding-top: 10px;">
                        <p><strong>Coordenação do Evento</strong></p>
                    </div>
                </div>
            </div>
            """

        template = DeclaracaoTemplate(
            cliente_id=cliente_id,
            nome=f"Template Padrão - {tipo.title()}",
            tipo=tipo,
            conteudo=conteudo,
            ativo=True
        )

        db.session.add(template)
        db.session.commit()

        return template

    except Exception as e:
        logger.error(f"Erro ao criar template padrão: {str(e)}")
        db.session.rollback()
        return None


# ------------------------------- #
# Cálculo de participação
# ------------------------------- #
def _calcular_dados_participacao(usuario_id, evento_id):
    """Calcula dados de participação do usuário no evento."""
    # Buscar checkins
    checkins = Checkin.query.filter_by(
        usuario_id=usuario_id,
        evento_id=evento_id
    ).all()

    # Buscar oficinas participadas
    oficinas_ids = [c.oficina_id for c in checkins if c.oficina_id]
    oficinas = Oficina.query.filter(Oficina.id.in_(oficinas_ids)).all() if oficinas_ids else []

    # Calcular carga horária
    carga_horaria = sum(oficina.carga_horaria or 0 for oficina in oficinas)

    return {
        'total_checkins': len(checkins),
        'oficinas_participadas': oficinas,
        'carga_horaria': carga_horaria,
        'datas_participacao': [c.data_checkin for c in checkins if c.data_checkin]
    }


# ------------------------------- #
# Geração de arquivos (PDF)
# ------------------------------- #
def _gerar_arquivo_declaracao(usuario, evento, dados_participacao, template):
    """Gera arquivo PDF da declaração individual."""
    try:
        # Criar diretório se não existir
        declaracoes_dir = os.path.join(current_app.static_folder, 'declaracoes')
        os.makedirs(declaracoes_dir, exist_ok=True)

        # Nome do arquivo
        filename = f"declaracao_{usuario.id}_{evento.id}_{datetime.now().strftime('%Y%m%d_%H%M%S')}.pdf"
        arquivo_path = os.path.join(declaracoes_dir, filename)

        # Renderizar template
        html_content = render_template_string(
            template.conteudo,
            usuario=usuario,
            evento=evento,
            dados=dados_participacao,
            data_atual=datetime.now()
        )

        # Importar e gerar PDF
        HTML, CSS = _import_weasyprint()
        HTML(string=html_content).write_pdf(arquivo_path)

        return f"declaracoes/{filename}"

    except Exception as e:
        logger.error(f"Erro ao gerar arquivo de declaração: {str(e)}")
        return None


def _gerar_arquivo_declaracao_coletiva(evento, dados_usuarios, template):
    """Gera arquivo PDF da declaração coletiva."""
    try:
        # Criar diretório se não existir
        declaracoes_dir = os.path.join(current_app.static_folder, 'declaracoes')
        os.makedirs(declaracoes_dir, exist_ok=True)

        # Nome do arquivo
        filename = f"declaracao_coletiva_{evento.id}_{datetime.now().strftime('%Y%m%d_%H%M%S')}.pdf"
        arquivo_path = os.path.join(declaracoes_dir, filename)

        # Renderizar template
        html_content = render_template_string(
            template.conteudo,
            evento=evento,
            dados_usuarios=dados_usuarios,
            data_atual=datetime.now()
        )

        # Importar e gerar PDF
        HTML, CSS = _import_weasyprint()
        HTML(string=html_content).write_pdf(arquivo_path)

        return f"declaracoes/{filename}"

    except Exception as e:
        logger.error(f"Erro ao gerar arquivo de declaração coletiva: {str(e)}")
        return None


# ------------------------------- #
# Consultas auxiliares
# ------------------------------- #
def listar_participantes_evento(evento_id):
    """Lista todos os participantes de um evento com dados de participação."""
    try:
        participantes = db.session.query(Usuario).join(
            Checkin, Usuario.id == Checkin.usuario_id
        ).filter(
            Checkin.evento_id == evento_id
        ).distinct().all()

        dados_participantes = []
        for participante in participantes:
            dados = _calcular_dados_participacao(participante.id, evento_id)
            dados['usuario'] = participante
            dados_participantes.append(dados)

        return dados_participantes

    except Exception as e:
        logger.error(f"Erro ao listar participantes: {str(e)}")
        return []


def validar_participacao(usuario_id, evento_id):
    """Valida se o usuário realmente participou do evento."""
    try:
        checkins = Checkin.query.filter_by(
            usuario_id=usuario_id,
            evento_id=evento_id
        ).count()

        return checkins > 0

    except Exception as e:
        logger.error(f"Erro ao validar participação: {str(e)}")
        return False<|MERGE_RESOLUTION|>--- conflicted
+++ resolved
@@ -110,7 +110,7 @@
         return None
 
 
-<<<<<<< HEAD
+
 def gerar_declaracao_personalizada(
     usuario, evento, participacao, template, cliente
 ):
@@ -201,56 +201,7 @@
 
     c.save()
     return pdf_path
-=======
-def liberar_declaracoes_evento(evento_id, template_id=None):
-    """Libera declarações de comparecimento para todos os participantes."""
-    evento = Evento.query.get(evento_id)
-    if not evento:
-        raise ValueError("Evento não encontrado")
-
-    template = None
-    if template_id:
-        template = DeclaracaoTemplate.query.filter_by(
-            id=template_id, cliente_id=evento.cliente_id
-        ).first()
-    if not template:
-        template = DeclaracaoTemplate.query.filter_by(
-            cliente_id=evento.cliente_id, ativo=True
-        ).first()
-    if not template:
-        raise ValueError("Template não encontrado")
-
-    participantes = (
-        db.session.query(Checkin.usuario_id)
-        .filter_by(evento_id=evento_id)
-        .distinct()
-        .all()
-    )
-
-    for (usuario_id,) in participantes:
-        declaracao = DeclaracaoComparecimento.query.filter_by(
-            evento_id=evento_id, usuario_id=usuario_id
-        ).first()
-        if not declaracao:
-            declaracao = DeclaracaoComparecimento(
-                cliente_id=evento.cliente_id,
-                evento_id=evento_id,
-                usuario_id=usuario_id,
-                titulo=template.nome,
-                conteudo=template.conteudo,
-                template_id=template.id,
-            )
-            db.session.add(declaracao)
-
-        declaracao.status = "liberada"
-        declaracao.data_liberacao = datetime.utcnow()
-        declaracao.template_id = template.id
-        declaracao.titulo = template.nome
-        declaracao.conteudo = template.conteudo
-
-    db.session.commit()
-    return len(participantes)
->>>>>>> cd8d32e6
+
 
 
 # ------------------------------- #
