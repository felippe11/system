--- conflicted
+++ resolved
@@ -1,137 +1,113 @@
-from io import BytesIO
-<<<<<<< HEAD
-from typing import Dict, Any
-import tempfile
-import os
-
-from docx import Document
-from docx2pdf import convert as docx2pdf_convert
-=======
-from typing import List, Dict, Any
-import tempfile
-import os
-import logging
-
-from docx import Document
-from docx2pdf import convert as docx2pdf_convert
-import logging
-
-
-# Modelo de geração de texto carregado sob demanda
-_model = None
-
-
-def _get_model():
-    """Carrega a pipeline de geração de texto somente quando necessário."""
-    global _model
-    if _model is None:
-        try:
-            from transformers import pipeline
-
-            # Usando t5-small para sumarização/geração de texto gratuita
-            _model = pipeline("text2text-generation", model="t5-small")
-        except Exception as exc:  # pragma: no cover - falha apenas em ambiente sem modelo
-            logging.getLogger(__name__).error("Falha ao carregar modelo T5: %s", exc)
-            _model = None
-    return _model
-
-
-def gerar_texto_relatorio(evento, dados_selecionados: List[str]) -> str:
-    """Gera texto de relatório para um evento usando modelo T5.
-
-    Parameters
-    ----------
-    evento: models.Evento
-        Instância do evento.
-    dados_selecionados: List[str]
-        Lista de campos ou informações selecionadas para compor o relatório.
-
-    Returns
-    -------
-    str
-        Texto gerado pelo modelo com base nos dados fornecidos.
-    """
-    entrada = f"Evento: {getattr(evento, 'nome', '')}. " + " ".join(dados_selecionados)
-    model = _get_model()
-    if not model:
-        return "Modelo de geração de texto indisponível."
-    resultado = model(entrada, max_length=200, do_sample=False)
-    return resultado[0]["generated_text"].strip()
->>>>>>> fceb89ce
-
-
-def criar_documento_word(texto: str, cabecalho: str = "", rodape: str = "", dados: Dict[str, Any] | None = None) -> BytesIO:
-    """Cria um documento Word com cabeçalho, rodapé e corpo de texto.
-
-    Parameters
-    ----------
-    texto: str
-        Corpo principal do relatório.
-    cabecalho: str
-        Conteúdo do cabeçalho.
-    rodape: str
-        Conteúdo do rodapé.
-    dados: Dict[str, Any] | None
-        Dados adicionais para inclusão no documento.
-
-    Returns
-    -------
-    BytesIO
-        Documento Word em memória.
-    """
-    doc = Document()
-    section = doc.sections[0]
-    if cabecalho:
-        section.header.paragraphs[0].text = cabecalho
-    if rodape:
-        section.footer.paragraphs[0].text = rodape
-
-    for linha in texto.split("\n"):
-        doc.add_paragraph(linha)
-
-    if dados:
-        for chave, valor in dados.items():
-            doc.add_paragraph(f"{chave}: {valor}")
-
-    buffer = BytesIO()
-    doc.save(buffer)
-    buffer.seek(0)
-    return buffer
-
-
-def converter_para_pdf(docx_bytes: BytesIO) -> BytesIO:
-    """Converte bytes de um documento Word para PDF.
-
-    Parameters
-    ----------
-    docx_bytes: BytesIO
-        Documento Word em memória.
-
-    Returns
-    -------
-    BytesIO
-        PDF gerado a partir do documento Word.
-    """
-    with tempfile.NamedTemporaryFile(suffix=".docx", delete=False) as tmp_docx:
-        tmp_docx.write(docx_bytes.getvalue())
-        tmp_docx.flush()
-        tmp_pdf = tempfile.NamedTemporaryFile(suffix=".pdf", delete=False)
-        tmp_pdf.close()
-        try:
-            docx2pdf_convert(tmp_docx.name, tmp_pdf.name)
-        except Exception as e:
-            logging.error("Falha na conversão com docx2pdf: %s", e)
-            try:
-                import pypandoc
-                pypandoc.convert_file(tmp_docx.name, 'pdf', outputfile=tmp_pdf.name)
-            except Exception as e2:
-                logging.error("Fallback pypandoc também falhou: %s", e2)
-                os.unlink(tmp_docx.name)
-                os.unlink(tmp_pdf.name)
-                docx_bytes.seek(0)
-                return docx_bytes
-        with open(tmp_pdf.name, "rb") as f:
-            pdf_data = f.read()
-    os.unlink(tmp_docx.name)
-    os.unlink(tmp_pdf.name)
-    return BytesIO(pdf_data)+from io import BytesIO
+from typing import List, Dict, Any
+import tempfile
+import os
+import logging
+
+from docx import Document
+from docx2pdf import convert as docx2pdf_convert
+
+# -----------------------------------------------------------------------------
+# Geração de texto (carregamento preguiçoso do modelo)
+# -----------------------------------------------------------------------------
+
+_model = None
+
+def _get_model():
+    """Carrega a pipeline de geração de texto somente quando necessário."""
+    global _model
+    if _model is None:
+        try:
+            from transformers import pipeline
+            # Modelo leve para sumarização/geração
+            _model = pipeline("text2text-generation", model="t5-small")
+        except Exception as exc:  # pragma: no cover
+            logging.getLogger(__name__).error("Falha ao carregar modelo T5: %s", exc)
+            _model = None
+    return _model
+
+
+def gerar_texto_relatorio(evento, dados_selecionados: List[str]) -> str:
+    """Gera texto de relatório para um evento usando modelo T5.
+
+    Parameters
+    ----------
+    evento: models.Evento
+        Instância do evento.
+    dados_selecionados: List[str]
+        Lista de campos/informações selecionadas para compor o relatório.
+
+    Returns
+    -------
+    str
+        Texto gerado com base nos dados fornecidos.
+    """
+    entrada = f"Evento: {getattr(evento, 'nome', '')}. " + " ".join(dados_selecionados)
+    model = _get_model()
+    if not model:
+        return "Modelo de geração de texto indisponível."
+    resultado = model(entrada, max_length=200, do_sample=False)
+    return resultado[0]["generated_text"].strip()
+
+
+# -----------------------------------------------------------------------------
+# Criação de DOCX e conversão para PDF
+# -----------------------------------------------------------------------------
+
+def criar_documento_word(
+    texto: str,
+    cabecalho: str = "",
+    rodape: str = "",
+    dados: Dict[str, Any] | None = None
+) -> BytesIO:
+    """Cria um documento Word com cabeçalho, rodapé e corpo de texto."""
+    doc = Document()
+    section = doc.sections[0]
+    if cabecalho:
+        section.header.paragraphs[0].text = cabecalho
+    if rodape:
+        section.footer.paragraphs[0].text = rodape
+
+    for linha in texto.split("\n"):
+        doc.add_paragraph(linha)
+
+    if dados:
+        for chave, valor in dados.items():
+            doc.add_paragraph(f"{chave}: {valor}")
+
+    buffer = BytesIO()
+    doc.save(buffer)
+    buffer.seek(0)
+    return buffer
+
+
+def converter_para_pdf(docx_bytes: BytesIO) -> BytesIO:
+    """Converte bytes de um documento Word (DOCX) para PDF."""
+    with tempfile.NamedTemporaryFile(suffix=".docx", delete=False) as tmp_docx:
+        tmp_docx.write(docx_bytes.getvalue())
+        tmp_docx.flush()
+        tmp_pdf = tempfile.NamedTemporaryFile(suffix=".pdf", delete=False)
+        tmp_pdf.close()
+        try:
+            # Em Windows/Mac, docx2pdf usa Word. Em Linux headless pode falhar.
+            docx2pdf_convert(tmp_docx.name, tmp_pdf.name)
+        except Exception as e:
+            logging.error("Falha na conversão com docx2pdf: %s", e)
+            # Fallback: pypandoc + LaTeX instalado (ex.: xelatex)
+            try:
+                import pypandoc
+                pypandoc.convert_file(tmp_docx.name, 'pdf', outputfile=tmp_pdf.name)
+            except Exception as e2:
+                logging.error("Fallback pypandoc também falhou: %s", e2)
+                os.unlink(tmp_docx.name)
+                os.unlink(tmp_pdf.name)
+                # Devolve o DOCX se não conseguir converter
+                docx_bytes.seek(0)
+                return docx_bytes
+
+        with open(tmp_pdf.name, "rb") as f:
+            pdf_data = f.read()
+
+    os.unlink(tmp_docx.name)
+    os.unlink(tmp_pdf.name)
+    return BytesIO(pdf_data)