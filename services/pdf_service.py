--- conflicted
+++ resolved
@@ -4001,21 +4001,14 @@
 # Configuração do logger para mensagens de pagamento
 payment_logger = logging.getLogger("payment")
 
-<<<<<<< HEAD
-from services.mp_service import get_sdk
-
-sdk = get_sdk()
-=======
 token = os.getenv("MERCADOPAGO_ACCESS_TOKEN")
 if not token:
-    payment_logger.warning(
-        "⚠️ MERCADOPAGO_ACCESS_TOKEN não definido. "
-        "Funções de pagamento estarão desativadas."
-    )
-    sdk = None
-else:
-    sdk = mercadopago.SDK(token)
->>>>>>> 296afa04
+    raise RuntimeError(
+        "❌ MERCADOPAGO_ACCESS_TOKEN não definido. "
+        "Exporte a variável de ambiente antes de iniciar o servidor."
+    )
+
+sdk = mercadopago.SDK(token)
 
 def criar_preferencia_pagamento(nome, email, descricao, valor, return_url):
     if sdk is None:
@@ -4050,17 +4043,7 @@
 
 # utils.py ou dentro da mesma função
 def criar_preference_mp(usuario, tipo_inscricao, evento):
-<<<<<<< HEAD
-    sdk = get_sdk()
-    if not sdk:
-        raise RuntimeError("Serviço de pagamento desativado.")
-=======
-    if sdk is None:
-        payment_logger.warning(
-            f"Tentativa de criar preferência MP para usuário {usuario.id} sem SDK inicializado"
-        )
-        return None
->>>>>>> 296afa04
+    sdk = mercadopago.SDK(os.getenv("MERCADOPAGO_ACCESS_TOKEN"))
 
     valor_com_taxa = float(preco_com_taxa(tipo_inscricao.preco))
 
