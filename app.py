--- conflicted
+++ resolved
@@ -1,162 +1,144 @@
-<<<<<<< HEAD
-from flask import Flask, url_for as flask_url_for
-from flask_cors import CORS
-from flask_socketio import join_room
-from apscheduler.schedulers.background import BackgroundScheduler
-from datetime import datetime, timedelta
-from config import Config
-from extensions import db, login_manager, migrate, mail, socketio, csrf
-from models import Inscricao
-import pytz
-import logging
-import os
-
-# Configuração centralizada de logging
-logging.basicConfig(
-    level=logging.DEBUG if Config.DEBUG else logging.INFO,
-    format="%(asctime)s [%(levelname)s] %(name)s: %(message)s",
-)
-=======
-from flask import Flask
-from flask_cors import CORS
-from flask_socketio import join_room
-from apscheduler.schedulers.background import BackgroundScheduler
-from datetime import datetime, timedelta
-from config import Config
-from extensions import db, login_manager, migrate, mail, socketio, csrf
-from models import Inscricao
-import pytz
-import logging
-
-# Configuração centralizada de logging
-logging.basicConfig(
-    level=getattr(logging, Config.LOG_LEVEL, logging.INFO),
-    format="%(asctime)s [%(levelname)s] %(name)s: %(message)s",
-)
->>>>>>> 38ca8a9c
-
-from services.mp_service import get_sdk
-from utils.dia_semana import dia_semana
-
-
-def create_app():
-    app = Flask(__name__)
-    app.config.from_object(Config)
-    # Normaliza o URI para garantir que seja uma string
-    app.config["SQLALCHEMY_DATABASE_URI"] = Config.normalize_pg(
-        app.config["SQLALCHEMY_DATABASE_URI"]
-    )
-    # Recalcula as opções de conexão caso o URI tenha sido alterado nos testes
-    app.config["SQLALCHEMY_ENGINE_OPTIONS"] = Config.build_engine_options(
-        app.config["SQLALCHEMY_DATABASE_URI"]
-    )
-    app.jinja_env.add_extension("jinja2.ext.do")
-    app.config["UPLOAD_FOLDER"] = "uploads"
-
-    # Inicialização de extensões
-    socketio.init_app(app)
-    db.init_app(app)
-    login_manager.init_app(app)
-    migrate.init_app(app, db)
-    mail.init_app(app)
-    csrf.init_app(app)
-    CORS(app)
-
-    login_manager.login_view = "auth_routes.login"
-    login_manager.session_protection = "strong"
-
-    # Cache busting para arquivos estáticos
-    def versioned_url_for(endpoint: str, **values):
-        if endpoint == "static":
-            filename = values.get("filename")
-            if filename:
-                file_path = os.path.join(app.static_folder, filename)
-                if os.path.exists(file_path):
-                    values["v"] = int(os.stat(file_path).st_mtime)
-        return flask_url_for(endpoint, **values)
-
-    @app.context_processor
-    def override_url_for():
-        return dict(url_for=versioned_url_for)
-
-    # Filtros Jinja2
-    @app.template_filter("string_to_date")
-    def string_to_date(value):
-        try:
-            return datetime.strptime(value, "%Y-%m-%d").strftime("%d/%m/%Y")
-        except (ValueError, TypeError):
-            return value
-
-    @app.template_filter("brasilia")
-    def brasilia_filter(dt):
-        if dt.tzinfo is None:
-            dt = dt.replace(tzinfo=pytz.utc)
-        dt_brasilia = dt.astimezone(pytz.timezone("America/Sao_Paulo"))
-        return dt_brasilia.strftime("%d/%m/%Y %H:%M:%S")
-
-    @app.template_filter("dia_semana")
-    def dia_semana_filter(value):
-        return dia_semana(value)
-
-    # Registro de rotas
-    from routes import register_routes
-    register_routes(app)
-    
-    # Registro de rotas de diagnóstico (remova ou comente em produção se necessário)
-    try:
-        from routes.debug_recaptcha_routes import debug_recaptcha_routes
-        app.register_blueprint(debug_recaptcha_routes)
-        app.logger.info("Rotas de diagnóstico de reCAPTCHA registradas - REMOVER EM PRODUÇÃO")
-    except ImportError as e:
-        app.logger.warning(f"Não foi possível carregar rotas de diagnóstico: {e}")
-
-    # Agendamento do reconciliador e rotas utilitárias são registrados aqui
-    scheduler = BackgroundScheduler()
-    scheduler.add_job(reconciliar_pendentes, "cron", hour=3, minute=0)
-    scheduler.start()
-
-    @socketio.on("join", namespace="/checkins")
-    def on_join(data):
-        sala = data.get("sala")
-        if sala:
-            join_room(sala)
-
-    @app.route("/time")
-    def current_time():
-        now = datetime.utcnow()
-        return f"Horário de Brasília: {brasilia_filter(now)}"
-
-    return app
-
-
-# Função para reconciliar pagamentos pendentes
-def reconciliar_pendentes():
-    sdk = get_sdk()
-    if not sdk:
-        return
-    ontem = datetime.utcnow() - timedelta(hours=24)
-    pendentes = Inscricao.query.filter(
-        Inscricao.status_pagamento == "pending", Inscricao.created_at < ontem
-    ).all()
-
-    reconciled = []
-    for ins in pendentes:
-        resp = sdk.payment().get(ins.payment_id)
-        if resp["response"]["status"] == "approved":
-            ins.status_pagamento = "approved"
-            reconciled.append(ins)
-
-    if reconciled:
-        try:
-            db.session.commit()
-            logging.info("Reconciled %d pending payments", len(reconciled))
-        except Exception:
-            db.session.rollback()
-            logging.exception("Failed to commit reconciled payments")
-
-
-# Execução da aplicação
-if __name__ == "__main__":
-    # Instância para servidores WSGI como o gunicorn
-    app = create_app()
-    socketio.run(app, debug=True)
+from flask import Flask, url_for as flask_url_for
+from flask_cors import CORS
+from flask_socketio import join_room
+from apscheduler.schedulers.background import BackgroundScheduler
+from datetime import datetime, timedelta
+from config import Config
+from extensions import db, login_manager, migrate, mail, socketio, csrf
+from models import Inscricao
+import pytz
+import logging
+import os
+
+# Configuração centralizada de logging
+logging.basicConfig(
+    level=logging.DEBUG if Config.DEBUG else logging.INFO,
+    format="%(asctime)s [%(levelname)s] %(name)s: %(message)s",
+)
+
+
+from services.mp_service import get_sdk
+from utils.dia_semana import dia_semana
+
+
+def create_app():
+    app = Flask(__name__)
+    app.config.from_object(Config)
+    # Normaliza o URI para garantir que seja uma string
+    app.config["SQLALCHEMY_DATABASE_URI"] = Config.normalize_pg(
+        app.config["SQLALCHEMY_DATABASE_URI"]
+    )
+    # Recalcula as opções de conexão caso o URI tenha sido alterado nos testes
+    app.config["SQLALCHEMY_ENGINE_OPTIONS"] = Config.build_engine_options(
+        app.config["SQLALCHEMY_DATABASE_URI"]
+    )
+    app.jinja_env.add_extension("jinja2.ext.do")
+    app.config["UPLOAD_FOLDER"] = "uploads"
+
+    # Inicialização de extensões
+    socketio.init_app(app)
+    db.init_app(app)
+    login_manager.init_app(app)
+    migrate.init_app(app, db)
+    mail.init_app(app)
+    csrf.init_app(app)
+    CORS(app)
+
+    login_manager.login_view = "auth_routes.login"
+    login_manager.session_protection = "strong"
+
+    # Cache busting para arquivos estáticos
+    def versioned_url_for(endpoint: str, **values):
+        if endpoint == "static":
+            filename = values.get("filename")
+            if filename:
+                file_path = os.path.join(app.static_folder, filename)
+                if os.path.exists(file_path):
+                    values["v"] = int(os.stat(file_path).st_mtime)
+        return flask_url_for(endpoint, **values)
+
+    @app.context_processor
+    def override_url_for():
+        return dict(url_for=versioned_url_for)
+
+    # Filtros Jinja2
+    @app.template_filter("string_to_date")
+    def string_to_date(value):
+        try:
+            return datetime.strptime(value, "%Y-%m-%d").strftime("%d/%m/%Y")
+        except (ValueError, TypeError):
+            return value
+
+    @app.template_filter("brasilia")
+    def brasilia_filter(dt):
+        if dt.tzinfo is None:
+            dt = dt.replace(tzinfo=pytz.utc)
+        dt_brasilia = dt.astimezone(pytz.timezone("America/Sao_Paulo"))
+        return dt_brasilia.strftime("%d/%m/%Y %H:%M:%S")
+
+    @app.template_filter("dia_semana")
+    def dia_semana_filter(value):
+        return dia_semana(value)
+
+    # Registro de rotas
+    from routes import register_routes
+    register_routes(app)
+    
+    # Registro de rotas de diagnóstico (remova ou comente em produção se necessário)
+    try:
+        from routes.debug_recaptcha_routes import debug_recaptcha_routes
+        app.register_blueprint(debug_recaptcha_routes)
+        app.logger.info("Rotas de diagnóstico de reCAPTCHA registradas - REMOVER EM PRODUÇÃO")
+    except ImportError as e:
+        app.logger.warning(f"Não foi possível carregar rotas de diagnóstico: {e}")
+
+    # Agendamento do reconciliador e rotas utilitárias são registrados aqui
+    scheduler = BackgroundScheduler()
+    scheduler.add_job(reconciliar_pendentes, "cron", hour=3, minute=0)
+    scheduler.start()
+
+    @socketio.on("join", namespace="/checkins")
+    def on_join(data):
+        sala = data.get("sala")
+        if sala:
+            join_room(sala)
+
+    @app.route("/time")
+    def current_time():
+        now = datetime.utcnow()
+        return f"Horário de Brasília: {brasilia_filter(now)}"
+
+    return app
+
+
+# Função para reconciliar pagamentos pendentes
+def reconciliar_pendentes():
+    sdk = get_sdk()
+    if not sdk:
+        return
+    ontem = datetime.utcnow() - timedelta(hours=24)
+    pendentes = Inscricao.query.filter(
+        Inscricao.status_pagamento == "pending", Inscricao.created_at < ontem
+    ).all()
+
+    reconciled = []
+    for ins in pendentes:
+        resp = sdk.payment().get(ins.payment_id)
+        if resp["response"]["status"] == "approved":
+            ins.status_pagamento = "approved"
+            reconciled.append(ins)
+
+    if reconciled:
+        try:
+            db.session.commit()
+            logging.info("Reconciled %d pending payments", len(reconciled))
+        except Exception:
+            db.session.rollback()
+            logging.exception("Failed to commit reconciled payments")
+
+
+# Execução da aplicação
+if __name__ == "__main__":
+    # Instância para servidores WSGI como o gunicorn
+    app = create_app()
+    socketio.run(app, debug=True)