--- conflicted
+++ resolved
@@ -1,267 +1,262 @@
-from flask import (
-    Flask,
-    url_for as flask_url_for,
-    send_from_directory,
-    request,
-    jsonify,
-    redirect,
-)
-from flask_cors import CORS
-from flask_socketio import join_room
-from apscheduler.schedulers.background import BackgroundScheduler
-from datetime import datetime, timedelta
-from config import Config, normalize_pg
-from extensions import db, login_manager, migrate, mail, socketio, csrf
-from models import Inscricao
-import pytz
-import logging
-import os
-
-# Configuração centralizada de logging
-logging.basicConfig(
-    level=logging.DEBUG if Config.DEBUG else logging.INFO,
-    format="%(asctime)s [%(levelname)s] %(name)s: %(message)s",
-)
-
-
-from services.mp_service import get_sdk
-from utils.dia_semana import dia_semana
-
-
-def create_app():
-    """Create and configure the Flask application.
-
-    Initializes extensions, registers routes and filters, and schedules
-    background tasks required by the project.
-
-    Returns:
-        Flask: Configured application instance ready to serve requests.
-    """
-    app = Flask(__name__)
-    app.config.from_object(Config)
-    # Normaliza o URI para garantir que seja uma string
-    app.config["SQLALCHEMY_DATABASE_URI"] = normalize_pg(
-        app.config["SQLALCHEMY_DATABASE_URI"]
-    )
-    # Recalcula as opções de conexão caso o URI tenha sido alterado nos testes
-    app.config["SQLALCHEMY_ENGINE_OPTIONS"] = Config.build_engine_options(
-        app.config["SQLALCHEMY_DATABASE_URI"]
-    )
-    app.jinja_env.add_extension("jinja2.ext.do")
-    app.config["UPLOAD_FOLDER"] = "uploads"
-
-    # Inicialização de extensões
-    socketio.init_app(app)
-    db.init_app(app)
-    login_manager.init_app(app)
-    migrate.init_app(app, db)
-    mail.init_app(app)
-    csrf.init_app(app)
-    CORS(app)
-
-<<<<<<< HEAD
-    # CSRF error handler for API endpoints
-    from flask_wtf.csrf import CSRFError
-    from flask import jsonify, request
-    
-    @app.errorhandler(CSRFError)
-    def handle_csrf_error(e):
-        # Skip CSRF validation for distribution endpoints
-        if request.path in ['/api/distribution/manual', '/api/distribution/automatic']:
-            return None  # Let the request proceed without CSRF validation
-        # Check if this is an API request (starts with /api/ or has JSON content type)
-        if request.path.startswith('/api/') or request.content_type == 'application/json' or 'application/json' in request.headers.get('Accept', ''):
-            return jsonify({
-                'error': 'CSRF token missing or invalid',
-                'message': 'Token CSRF ausente ou inválido'
-            }), 400
-        # For non-API requests, return the default HTML error
-        return e.description, 400
-
-    login_manager.login_view = "auth_routes.login"
-    login_manager.session_protection = "strong"
-=======
-    login_manager.login_view = "auth_routes.login"
-    login_manager.session_protection = "strong"
-
-    @login_manager.unauthorized_handler
-    def handle_unauthorized():
-        """Return JSON for unauthorized AJAX requests."""
-        if (
-            request.accept_mimetypes["application/json"]
-            >= request.accept_mimetypes["text/html"]
-        ):
-            return jsonify({"success": False, "message": "Unauthorized"}), 401
-        return redirect(flask_url_for(login_manager.login_view))
->>>>>>> f5fc1005
-
-    # Cache busting para arquivos estáticos
-    def versioned_url_for(endpoint: str, **values):
-        if endpoint == "static":
-            filename = values.get("filename")
-            if filename:
-                file_path = os.path.join(app.static_folder, filename)
-                if os.path.exists(file_path):
-                    values["v"] = int(os.stat(file_path).st_mtime)
-        return flask_url_for(endpoint, **values)
-
-    @app.context_processor
-    def override_url_for():
-        return dict(url_for=versioned_url_for)
-
-    # Filtros Jinja2
-    @app.template_filter("string_to_date")
-    def string_to_date(value):
-        try:
-            return datetime.strptime(value, "%Y-%m-%d").strftime("%d/%m/%Y")
-        except (ValueError, TypeError):
-            return value
-
-    @app.template_filter("brasilia")
-    def brasilia_filter(dt):
-        if dt.tzinfo is None:
-            dt = dt.replace(tzinfo=pytz.utc)
-        dt_brasilia = dt.astimezone(pytz.timezone("America/Sao_Paulo"))
-        return dt_brasilia.strftime("%d/%m/%Y %H:%M:%S")
-
-    @app.template_filter("utc_iso")
-    def utc_iso_filter(dt):
-        """Convert datetime to UTC ISO format for JavaScript processing"""
-        if dt.tzinfo is None:
-            dt = dt.replace(tzinfo=pytz.utc)
-        else:
-            dt = dt.astimezone(pytz.utc)
-        return dt.isoformat()
-
-
-    @app.template_filter("dia_semana")
-    def dia_semana_filter(value):
-        return dia_semana(value)
-
-
-    # Registro de rotas
-    from routes import register_routes
-    register_routes(app)
-    
-
-    # Registro do contexto de autorização para templates
-    from utils.template_context import register_template_context
-    register_template_context(app)
-    
-
-    # Registro de rotas de diagnóstico (opcional em desenvolvimento)
-    enable_debug_routes = Config.DEBUG or os.getenv("ENABLE_DIAGNOSTIC_ROUTES") == "1"
-
-    if enable_debug_routes:
-        try:
-            from routes.debug_recaptcha_routes import debug_recaptcha_routes
-            app.register_blueprint(debug_recaptcha_routes)
-            app.logger.info(
-                "Rotas de diagnóstico de reCAPTCHA habilitadas"
-            )
-        except ImportError as e:
-            app.logger.warning(
-                "Não foi possível carregar rotas de diagnóstico: %s", e
-            )
-    else:
-        app.logger.info(
-            "Rotas de diagnóstico de reCAPTCHA desabilitadas"
-        )
-
-    # Agendamento do reconciliador e rotas utilitárias são registrados aqui
-    scheduler = BackgroundScheduler()
-    scheduler.add_job(
-        reconciliar_pendentes, "cron", hour=3, minute=0, args=[app]
-    )
-    scheduler.start()
-
-    @socketio.on("join", namespace="/checkins")
-    def on_join(data):
-        sala = data.get("sala")
-        if sala:
-            join_room(sala)
-
-    @app.route("/time")
-    def current_time():
-        now = datetime.utcnow()
-        return f"Horário de Brasília: {brasilia_filter(now)}"
-    
-    # Rota de debug temporária para testar modal
-    @app.route("/debug-modal")
-    def debug_modal():
-        from flask import render_template
-        return render_template('debug_modal.html')
-    
-    # Rota de debug temporária para testar formulário
-    @app.route("/debug-form")
-    def debug_form():
-        from flask import render_template
-        return render_template('test_form_debug.html')
-    
-    # Rota de debug temporária para testar botão gerar-codigos
-    @app.route("/debug-gerar-codigos")
-    def debug_gerar_codigos():
-        from flask import render_template
-        return render_template('test_gerar_codigos.html')
-    
-    # Rota de debug temporária para testar função avancarParaEtapa4
-    @app.route("/debug-avancar")
-    def debug_avancar():
-        from flask import render_template
-        return render_template('debug_test.html')
-    
-
-
-    return app
-
-
-# Função para reconciliar pagamentos pendentes
-def reconciliar_pendentes(app: Flask) -> None:
-    """Reconcile pending payments with Mercado Pago.
-
-    Retrieves ``Inscricao`` records with status ``pending`` that are older than
-    24 hours and checks each payment via the Mercado Pago SDK. Approved
-    payments have their status updated in the database. If the SDK cannot be
-    initialized, the function exits without making changes.
-
-    Args:
-        app (Flask): The Flask application instance.
-
-    Returns:
-        None: This function does not return a value.
-
-    Exceptions:
-        Any database commit error is caught, the session is rolled back, and
-        the error is logged.
-    """
-    with app.app_context():
-        sdk = get_sdk()
-        if not sdk:
-            return
-        ontem = datetime.utcnow() - timedelta(hours=24)
-        pendentes = Inscricao.query.filter(
-            Inscricao.status_pagamento == "pending", Inscricao.created_at < ontem
-        ).all()
-
-        reconciled = []
-        for ins in pendentes:
-            resp = sdk.payment().get(ins.payment_id)
-            if resp["response"]["status"] == "approved":
-                ins.status_pagamento = "approved"
-                reconciled.append(ins)
-
-        if reconciled:
-            try:
-                db.session.commit()
-                logging.info("Reconciled %d pending payments", len(reconciled))
-            except Exception:
-                db.session.rollback()
-                logging.exception("Failed to commit reconciled payments")
-
-
-# Execução da aplicação
-if __name__ == "__main__":
-    # Instância para servidores WSGI como o gunicorn
-    app = create_app()
-    port = int(os.getenv('PORT', 5000))
-    socketio.run(app, debug=True, port=port)
+from flask import (
+    Flask,
+    url_for as flask_url_for,
+    send_from_directory,
+    request,
+    jsonify,
+    redirect,
+)
+from flask_cors import CORS
+from flask_socketio import join_room
+from apscheduler.schedulers.background import BackgroundScheduler
+from datetime import datetime, timedelta
+from config import Config, normalize_pg
+from extensions import db, login_manager, migrate, mail, socketio, csrf
+from models import Inscricao
+import pytz
+import logging
+import os
+
+# Configuração centralizada de logging
+logging.basicConfig(
+    level=logging.DEBUG if Config.DEBUG else logging.INFO,
+    format="%(asctime)s [%(levelname)s] %(name)s: %(message)s",
+)
+
+
+from services.mp_service import get_sdk
+from utils.dia_semana import dia_semana
+
+
+def create_app():
+    """Create and configure the Flask application.
+
+    Initializes extensions, registers routes and filters, and schedules
+    background tasks required by the project.
+
+    Returns:
+        Flask: Configured application instance ready to serve requests.
+    """
+    app = Flask(__name__)
+    app.config.from_object(Config)
+    # Normaliza o URI para garantir que seja uma string
+    app.config["SQLALCHEMY_DATABASE_URI"] = normalize_pg(
+        app.config["SQLALCHEMY_DATABASE_URI"]
+    )
+    # Recalcula as opções de conexão caso o URI tenha sido alterado nos testes
+    app.config["SQLALCHEMY_ENGINE_OPTIONS"] = Config.build_engine_options(
+        app.config["SQLALCHEMY_DATABASE_URI"]
+    )
+    app.jinja_env.add_extension("jinja2.ext.do")
+    app.config["UPLOAD_FOLDER"] = "uploads"
+
+    # Inicialização de extensões
+    socketio.init_app(app)
+    db.init_app(app)
+    login_manager.init_app(app)
+    migrate.init_app(app, db)
+    mail.init_app(app)
+    csrf.init_app(app)
+    CORS(app)
+
+    # CSRF error handler for API endpoints
+    from flask_wtf.csrf import CSRFError
+    from flask import jsonify, request
+    
+    @app.errorhandler(CSRFError)
+    def handle_csrf_error(e):
+        # Skip CSRF validation for distribution endpoints
+        if request.path in ['/api/distribution/manual', '/api/distribution/automatic']:
+            return None  # Let the request proceed without CSRF validation
+        # Check if this is an API request (starts with /api/ or has JSON content type)
+        if request.path.startswith('/api/') or request.content_type == 'application/json' or 'application/json' in request.headers.get('Accept', ''):
+            return jsonify({
+                'error': 'CSRF token missing or invalid',
+                'message': 'Token CSRF ausente ou inválido'
+            }), 400
+        # For non-API requests, return the default HTML error
+        return e.description, 400
+
+    login_manager.login_view = "auth_routes.login"
+    login_manager.session_protection = "strong"
+
+    @login_manager.unauthorized_handler
+    def handle_unauthorized():
+        """Return JSON for unauthorized AJAX requests."""
+        if (
+            request.accept_mimetypes["application/json"]
+            >= request.accept_mimetypes["text/html"]
+        ):
+            return jsonify({"success": False, "message": "Unauthorized"}), 401
+        return redirect(flask_url_for(login_manager.login_view))
+
+    # Cache busting para arquivos estáticos
+    def versioned_url_for(endpoint: str, **values):
+        if endpoint == "static":
+            filename = values.get("filename")
+            if filename:
+                file_path = os.path.join(app.static_folder, filename)
+                if os.path.exists(file_path):
+                    values["v"] = int(os.stat(file_path).st_mtime)
+        return flask_url_for(endpoint, **values)
+
+    @app.context_processor
+    def override_url_for():
+        return dict(url_for=versioned_url_for)
+
+    # Filtros Jinja2
+    @app.template_filter("string_to_date")
+    def string_to_date(value):
+        try:
+            return datetime.strptime(value, "%Y-%m-%d").strftime("%d/%m/%Y")
+        except (ValueError, TypeError):
+            return value
+
+    @app.template_filter("brasilia")
+    def brasilia_filter(dt):
+        if dt.tzinfo is None:
+            dt = dt.replace(tzinfo=pytz.utc)
+        dt_brasilia = dt.astimezone(pytz.timezone("America/Sao_Paulo"))
+        return dt_brasilia.strftime("%d/%m/%Y %H:%M:%S")
+
+    @app.template_filter("utc_iso")
+    def utc_iso_filter(dt):
+        """Convert datetime to UTC ISO format for JavaScript processing"""
+        if dt.tzinfo is None:
+            dt = dt.replace(tzinfo=pytz.utc)
+        else:
+            dt = dt.astimezone(pytz.utc)
+        return dt.isoformat()
+
+
+    @app.template_filter("dia_semana")
+    def dia_semana_filter(value):
+        return dia_semana(value)
+
+
+    # Registro de rotas
+    from routes import register_routes
+    register_routes(app)
+    
+
+    # Registro do contexto de autorização para templates
+    from utils.template_context import register_template_context
+    register_template_context(app)
+    
+
+    # Registro de rotas de diagnóstico (opcional em desenvolvimento)
+    enable_debug_routes = Config.DEBUG or os.getenv("ENABLE_DIAGNOSTIC_ROUTES") == "1"
+
+    if enable_debug_routes:
+        try:
+            from routes.debug_recaptcha_routes import debug_recaptcha_routes
+            app.register_blueprint(debug_recaptcha_routes)
+            app.logger.info(
+                "Rotas de diagnóstico de reCAPTCHA habilitadas"
+            )
+        except ImportError as e:
+            app.logger.warning(
+                "Não foi possível carregar rotas de diagnóstico: %s", e
+            )
+    else:
+        app.logger.info(
+            "Rotas de diagnóstico de reCAPTCHA desabilitadas"
+        )
+
+    # Agendamento do reconciliador e rotas utilitárias são registrados aqui
+    scheduler = BackgroundScheduler()
+    scheduler.add_job(
+        reconciliar_pendentes, "cron", hour=3, minute=0, args=[app]
+    )
+    scheduler.start()
+
+    @socketio.on("join", namespace="/checkins")
+    def on_join(data):
+        sala = data.get("sala")
+        if sala:
+            join_room(sala)
+
+    @app.route("/time")
+    def current_time():
+        now = datetime.utcnow()
+        return f"Horário de Brasília: {brasilia_filter(now)}"
+    
+    # Rota de debug temporária para testar modal
+    @app.route("/debug-modal")
+    def debug_modal():
+        from flask import render_template
+        return render_template('debug_modal.html')
+    
+    # Rota de debug temporária para testar formulário
+    @app.route("/debug-form")
+    def debug_form():
+        from flask import render_template
+        return render_template('test_form_debug.html')
+    
+    # Rota de debug temporária para testar botão gerar-codigos
+    @app.route("/debug-gerar-codigos")
+    def debug_gerar_codigos():
+        from flask import render_template
+        return render_template('test_gerar_codigos.html')
+    
+    # Rota de debug temporária para testar função avancarParaEtapa4
+    @app.route("/debug-avancar")
+    def debug_avancar():
+        from flask import render_template
+        return render_template('debug_test.html')
+    
+
+
+    return app
+
+
+# Função para reconciliar pagamentos pendentes
+def reconciliar_pendentes(app: Flask) -> None:
+    """Reconcile pending payments with Mercado Pago.
+
+    Retrieves ``Inscricao`` records with status ``pending`` that are older than
+    24 hours and checks each payment via the Mercado Pago SDK. Approved
+    payments have their status updated in the database. If the SDK cannot be
+    initialized, the function exits without making changes.
+
+    Args:
+        app (Flask): The Flask application instance.
+
+    Returns:
+        None: This function does not return a value.
+
+    Exceptions:
+        Any database commit error is caught, the session is rolled back, and
+        the error is logged.
+    """
+    with app.app_context():
+        sdk = get_sdk()
+        if not sdk:
+            return
+        ontem = datetime.utcnow() - timedelta(hours=24)
+        pendentes = Inscricao.query.filter(
+            Inscricao.status_pagamento == "pending", Inscricao.created_at < ontem
+        ).all()
+
+        reconciled = []
+        for ins in pendentes:
+            resp = sdk.payment().get(ins.payment_id)
+            if resp["response"]["status"] == "approved":
+                ins.status_pagamento = "approved"
+                reconciled.append(ins)
+
+        if reconciled:
+            try:
+                db.session.commit()
+                logging.info("Reconciled %d pending payments", len(reconciled))
+            except Exception:
+                db.session.rollback()
+                logging.exception("Failed to commit reconciled payments")
+
+
+# Execução da aplicação
+if __name__ == "__main__":
+    # Instância para servidores WSGI como o gunicorn
+    app = create_app()
+    port = int(os.getenv('PORT', 5000))
+    socketio.run(app, debug=True, port=port)