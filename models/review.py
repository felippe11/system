--- conflicted
+++ resolved
@@ -370,11 +370,9 @@
     evento_id = db.Column(db.Integer, db.ForeignKey("evento.id"), nullable=True)
     num_etapas = db.Column(db.Integer, default=1)
 
-<<<<<<< HEAD
+
     # Informações básicas
-=======
-    # Dados descritivos do processo
->>>>>>> 18326b6c
+
     nome = db.Column(db.String(255), nullable=True)
     descricao = db.Column(db.Text, nullable=True)
     status = db.Column(db.String(50), nullable=True)
