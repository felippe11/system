import uuid
from datetime import datetime, date

from werkzeug.security import check_password_hash

from extensions import db


# Association table linking RevisorProcess and Evento
revisor_process_evento_association = db.Table(
    "revisor_process_evento_association",
    db.Column(
        "revisor_process_id",
        db.Integer,
        db.ForeignKey("revisor_process.id"),
        primary_key=True,
    ),
    db.Column("evento_id", db.Integer, db.ForeignKey("evento.id"), primary_key=True),
    extend_existing=True,
)
class RevisaoConfig(db.Model):
    """Define regras globais de revisão para um evento (nº revisores, blind etc.)."""

    __tablename__ = "revisao_config"
    __table_args__ = {"extend_existing": True}

    id = db.Column(db.Integer, primary_key=True)
    evento_id = db.Column(
        db.Integer, db.ForeignKey("evento.id"), nullable=False, unique=True
    )
    permitir_checkin_global = db.Column(db.Boolean, default=False)
    habilitar_feedback = db.Column(db.Boolean, default=False)
    habilitar_certificado_individual = db.Column(db.Boolean, default=False)
    habilitar_qrcode_evento_credenciamento = db.Column(db.Boolean, default=False)
    habilitar_submissao_trabalhos = db.Column(db.Boolean, default=False)
    mostrar_taxa = db.Column(db.Boolean, default=True)
    numero_revisores = db.Column(db.Integer, default=2)
    prazo_revisao = db.Column(db.DateTime, nullable=True)
    modelo_blind = db.Column(db.String(20), default="single")  # single | double | open

    evento = db.relationship(
        "Evento", backref=db.backref("revisao_config", uselist=False)
    )


class EventoBarema(db.Model):
    """Define os critérios de avaliação para um evento.

    ``requisitos`` armazena um dicionário onde cada chave é o nome do
    requisito e o valor é um objeto com os limites ``min`` e ``max``.
    Ex.: {"Critério": {"min": 1, "max": 5}}
    """

    __tablename__ = "evento_barema"
    __table_args__ = {"extend_existing": True}

    id = db.Column(db.Integer, primary_key=True)
    evento_id = db.Column(db.Integer, db.ForeignKey("evento.id"), nullable=False)
    requisitos = db.Column(db.JSON, nullable=False)

    evento = db.relationship(
        "Evento", backref=db.backref("evento_barema", uselist=False)
    )


class ConfiguracaoCertificadoEvento(db.Model):
    """Regras personalizadas para emissão de certificados em eventos."""

    __tablename__ = "config_certificado_evento"
    __table_args__ = {"extend_existing": True}

    id = db.Column(db.Integer, primary_key=True)
    cliente_id = db.Column(db.Integer, db.ForeignKey("cliente.id"), nullable=False)
    evento_id = db.Column(db.Integer, db.ForeignKey("evento.id"), nullable=False)

    checkins_minimos = db.Column(db.Integer, default=0)
    percentual_minimo = db.Column(db.Integer, default=0)
    oficinas_obrigatorias = db.Column(db.Text, nullable=True)

    cliente = db.relationship(
        "Cliente", backref=db.backref("configs_certificado_evento", lazy=True)
    )
    evento = db.relationship(
        "Evento", backref=db.backref("config_certificado", uselist=False)
    )

    def get_oficinas_obrigatorias_list(self):
        if not self.oficinas_obrigatorias:
            return []
        return [int(o) for o in self.oficinas_obrigatorias.split(",") if o]


class RevisorEtapa(db.Model):
    __tablename__ = "revisor_etapa"
    __table_args__ = {"extend_existing": True}

    id = db.Column(db.Integer, primary_key=True)
    process_id = db.Column(
        db.Integer, db.ForeignKey("revisor_process.id"), nullable=False
    )
    numero = db.Column(db.Integer, nullable=False)
    nome = db.Column(db.String(255), nullable=False)
    descricao = db.Column(db.Text, nullable=True)

    process = db.relationship(
        "RevisorProcess",
        backref=db.backref("etapas", cascade="all, delete-orphan", lazy=True),
    )

    def __repr__(self) -> str:  # pragma: no cover
        return f"<RevisorEtapa process={self.process_id} numero={self.numero}>"


class RevisorCriterio(db.Model):
    __tablename__ = "revisor_criterio"
    __table_args__ = {"extend_existing": True}

    id = db.Column(db.Integer, primary_key=True)
    process_id = db.Column(db.Integer, db.ForeignKey("revisor_process.id"), nullable=False)
    nome = db.Column(db.String(255), nullable=False)

    process = db.relationship(
        "RevisorProcess",
        backref=db.backref("criterios", cascade="all, delete-orphan", lazy=True),
    )

    def __repr__(self) -> str:  # pragma: no cover
        return f"<RevisorCriterio process={self.process_id} nome={self.nome}>"


class RevisorRequisito(db.Model):
    __tablename__ = "revisor_requisito"
    __table_args__ = {"extend_existing": True}

    id = db.Column(db.Integer, primary_key=True)
    criterio_id = db.Column(
        db.Integer,
        db.ForeignKey("revisor_criterio.id", ondelete="CASCADE"),
        nullable=False,
    )
    descricao = db.Column(db.String(255), nullable=False)

    criterio = db.relationship(
        "RevisorCriterio", backref=db.backref("requisitos", lazy=True)
    )

    def __repr__(self) -> str:  # pragma: no cover
        return f"<RevisorRequisito criterio={self.criterio_id}>"


class RevisorCandidatura(db.Model):
    __tablename__ = "revisor_candidatura"
    __table_args__ = {"extend_existing": True}


    id = db.Column(db.Integer, primary_key=True)
    process_id = db.Column(
        db.Integer, db.ForeignKey("revisor_process.id"), nullable=False
    )
    respostas = db.Column(db.JSON, nullable=True)
    nome = db.Column(db.String(255), nullable=False)
    email = db.Column(db.String(255), nullable=False)
    codigo = db.Column(db.String(8), unique=True, default=lambda: str(uuid.uuid4())[:8])
    etapa_atual = db.Column(db.Integer, default=1)
    status = db.Column(db.String(50), default="pendente")
    created_at = db.Column(db.DateTime, default=datetime.utcnow)

    process = db.relationship(
        "RevisorProcess",
        backref=db.backref("candidaturas", cascade="all, delete-orphan", lazy=True),
    )

    def __repr__(self) -> str:  # pragma: no cover
        return f"<RevisorCandidatura process={self.process_id} status={self.status}>"


class RevisorCandidaturaEtapa(db.Model):
    __tablename__ = "revisor_candidatura_etapa"
    __table_args__ = {"extend_existing": True}

    id = db.Column(db.Integer, primary_key=True)
    candidatura_id = db.Column(
        db.Integer, db.ForeignKey("revisor_candidatura.id"), nullable=False
    )
    etapa_id = db.Column(db.Integer, db.ForeignKey("revisor_etapa.id"), nullable=False)
    status = db.Column(db.String(50), default="pendente")
    observacoes = db.Column(db.Text, nullable=True)

    candidatura = db.relationship(
        "RevisorCandidatura",
        backref=db.backref(
            "etapas_status", cascade="all, delete-orphan", lazy=True
        ),
    )
    etapa = db.relationship("RevisorEtapa")

    def __repr__(self) -> str:  # pragma: no cover
        return (
            f"<RevisorCandidaturaEtapa candidatura={self.candidatura_id} "
            f"etapa={self.etapa_id} status={self.status}>"
        )


# -----------------------------------------------------------------------------
# REVIEWER APPLICATION (para usuários internos do sistema)
# -----------------------------------------------------------------------------
class ReviewerApplication(db.Model):
    """Candidatura de usuário para atuar como revisor."""

    __tablename__ = "reviewer_application"
    __table_args__ = {"extend_existing": True}

    id = db.Column(db.Integer, primary_key=True)
    usuario_id = db.Column(db.Integer, db.ForeignKey("usuario.id"), nullable=False)
    stage = db.Column(db.String(50), default="novo")
    created_at = db.Column(db.DateTime, default=datetime.utcnow)
    evento_id = db.Column(db.Integer, db.ForeignKey("evento.id"), nullable=True)

    usuario = db.relationship(
        "Usuario", backref=db.backref("reviewer_applications", lazy=True)
    )
    evento = db.relationship(
        "Evento", backref=db.backref("reviewer_applications", lazy=True)
    )

    def __repr__(self) -> str:  # pragma: no cover
        return f"<ReviewerApplication usuario={self.usuario_id} stage={self.stage}>"


# -----------------------------------------------------------------------------
# SUBMISSION (trabalhos científicos, resumos, etc.)
# -----------------------------------------------------------------------------
class Submission(db.Model):
    """Representa um trabalho submetido para avaliação em um evento."""

    __tablename__ = "submission"
    __table_args__ = {"extend_existing": True}

    id = db.Column(db.Integer, primary_key=True)
    title = db.Column(db.String(255), nullable=False)

    # textual fields
    abstract = db.Column(db.Text, nullable=True)
    content = db.Column(db.Text, nullable=True)

    # file upload (caminho para o arquivo no sistema de arquivos ou S3 etc.)
    file_path = db.Column(db.String(255), nullable=True)

    # locator & code (para acesso do autor e revisores externos)
    locator = db.Column(db.String(36), unique=True, default=lambda: str(uuid.uuid4()))
    code_hash = db.Column(db.String(256), nullable=False)

    # metadata
    status = db.Column(db.String(50), nullable=True)
    area_id = db.Column(db.Integer, nullable=True)
    author_id = db.Column(db.Integer, db.ForeignKey("usuario.id"), nullable=True)
    evento_id = db.Column(db.Integer, db.ForeignKey("evento.id"), nullable=True)
    created_at = db.Column(db.DateTime, default=datetime.utcnow)
    attributes = db.Column(db.JSON, default=dict)  # metadados importados

    # relationships
    author = db.relationship("Usuario", backref=db.backref("submissions", lazy=True))
    evento = db.relationship("Evento", backref=db.backref("submissions", lazy=True))

    # ------------------------------------------------------------------
    # utility
    # ------------------------------------------------------------------
    def __repr__(self):
        return f"<Submission {self.title}>"

    def check_code(self, code: str) -> bool:
        """Valida o código de acesso enviado pelo usuário."""
        if not code:
            return False
        return check_password_hash(self.code_hash, code)


# -----------------------------------------------------------------------------
# REVIEW (parecer da submissão)
# -----------------------------------------------------------------------------
class Review(db.Model):
    """Armazena o parecer de um revisor sobre uma submissão."""

    __tablename__ = "review"
    __table_args__ = {"extend_existing": True}

    id = db.Column(db.Integer, primary_key=True)
    submission_id = db.Column(
        db.Integer, db.ForeignKey("submission.id"), nullable=False
    )

    # revisor (identificado ou anônimo)
    reviewer_id = db.Column(db.Integer, db.ForeignKey("usuario.id"), nullable=True)
    reviewer_name = db.Column(db.String(255), nullable=True)

    # segurança/acesso externo
    locator = db.Column(db.String(36), unique=True, default=lambda: str(uuid.uuid4()))
    access_code = db.Column(db.String(50), nullable=True)

    # detalhes
    blind_type = db.Column(
        db.String(20), nullable=True
    )  # single | double | open | anonimo
    scores = db.Column(db.JSON, nullable=True)  # ex.: {"originalidade": 4}
    note = db.Column(db.Integer, nullable=True)  # nota geral (0‑10) opcional
    comments = db.Column(db.Text, nullable=True)
    file_path = db.Column(db.String(255), nullable=True)  # PDF anotado etc.
    decision = db.Column(
        db.String(50), nullable=True
    )  # accept | minor | major | reject
    started_at = db.Column(db.DateTime, nullable=True)
    finished_at = db.Column(db.DateTime, nullable=True)
    duration_seconds = db.Column(db.Integer, nullable=True)
    submitted_at = db.Column(db.DateTime, default=datetime.utcnow)

    # relationships
    submission = db.relationship("Submission", backref=db.backref("reviews", lazy=True))
    reviewer = db.relationship("Usuario", backref=db.backref("reviews", lazy=True))

    def __repr__(self):
        return f"<Review {self.id} submission={self.submission_id}>"

    @property
    def duration(self):
        if self.started_at and self.finished_at:
            return int((self.finished_at - self.started_at).total_seconds())
        return None


# -----------------------------------------------------------------------------

# ASSIGNMENT (vincula revisor ↔ submissão)
# -----------------------------------------------------------------------------
class Assignment(db.Model):
    """Liga um revisor a uma submissão de trabalho (RespostaFormulario), controlando prazo e conclusão."""

    __tablename__ = "assignment"
    __table_args__ = {"extend_existing": True}

    id = db.Column(db.Integer, primary_key=True)
    resposta_formulario_id = db.Column(
        db.Integer, db.ForeignKey("respostas_formulario.id"), nullable=False
    )
    reviewer_id = db.Column(db.Integer, db.ForeignKey("usuario.id"), nullable=False)
    deadline = db.Column(db.DateTime, nullable=True)
    completed = db.Column(db.Boolean, default=False)
    
    # New fields for distribution tracking
    distribution_type = db.Column(db.String(20), nullable=True)  # 'manual' or 'automatic'
    distribution_date = db.Column(db.DateTime, nullable=True)
    distributed_by = db.Column(db.Integer, db.ForeignKey("usuario.id"), nullable=True)
    notes = db.Column(db.Text, nullable=True)

    resposta_formulario = db.relationship(
        "RespostaFormulario", backref=db.backref("assignments", lazy=True)
    )
    reviewer = db.relationship("Usuario", foreign_keys=[reviewer_id], backref=db.backref("assignments", lazy=True))
    distributor = db.relationship("Usuario", foreign_keys=[distributed_by], backref=db.backref("distributed_assignments", lazy=True))

<<<<<<< HEAD
=======

# -----------------------------------------------------------------------------
# DISTRIBUTION LOG (log de distribuições de trabalhos)
# -----------------------------------------------------------------------------
class DistributionLog(db.Model):
    """Registra histórico de distribuições de trabalhos para revisores."""

    __tablename__ = "distribution_log"
    __table_args__ = {"extend_existing": True}

    id = db.Column(db.Integer, primary_key=True)
    evento_id = db.Column(db.Integer, db.ForeignKey("evento.id"), nullable=True)
    distribution_type = db.Column(db.String(20), nullable=False)  # 'manual' or 'automatic'
    total_works = db.Column(db.Integer, nullable=False)
    total_reviewers = db.Column(db.Integer, nullable=False)
    assignments_created = db.Column(db.Integer, nullable=False)
    distribution_date = db.Column(db.DateTime, nullable=False)
    distributed_by = db.Column(db.Integer, db.ForeignKey("usuario.id"), nullable=True)
    filters_applied = db.Column(db.JSON, nullable=True)
    notes = db.Column(db.Text, nullable=True)
    created_at = db.Column(db.DateTime, nullable=False, default=datetime.utcnow)
    updated_at = db.Column(db.DateTime, nullable=False, default=datetime.utcnow, onupdate=datetime.utcnow)

    # relationships
    evento = db.relationship(
        "Evento", backref=db.backref("manual_distribution_logs", lazy=True)
    )
    distributor = db.relationship(
        "Usuario", backref=db.backref("manual_distribution_logs", lazy=True)
    )

    def __repr__(self):
        return f"<DistributionLog {self.id} evento={self.evento_id} type={self.distribution_type}>"


>>>>>>> 7cbc9512
# Associação N:N entre processos de revisor e eventos (removida - usando a definição do topo do arquivo)

class RevisorProcess(db.Model):
    """Configura um processo seletivo de revisores."""

    __tablename__ = "revisor_process"
    __table_args__ = {"extend_existing": True}

    id = db.Column(db.Integer, primary_key=True)
    cliente_id = db.Column(db.Integer, db.ForeignKey("cliente.id"), nullable=False)
    formulario_id = db.Column(
        db.Integer,
        db.ForeignKey("formularios.id", ondelete="SET NULL"),
        nullable=True,
    )
    evento_id = db.Column(db.Integer, db.ForeignKey("evento.id"), nullable=True)
    nome = db.Column(db.String(255), nullable=False)
    descricao = db.Column(db.Text, nullable=True)
    status = db.Column(db.String(50), nullable=False, default="ativo")
    num_etapas = db.Column(db.Integer, default=1)

    # Controle de disponibilidade do processo
    availability_start = db.Column(db.DateTime, nullable=True)
    availability_end = db.Column(db.DateTime, nullable=True)
    exibir_para_participantes = db.Column(db.Boolean, default=False)

    cliente = db.relationship(
        "Cliente", backref=db.backref("revisor_processes", lazy=True)
    )
    formulario = db.relationship(
        "Formulario",
        backref=db.backref("revisor_processes", passive_deletes=True),
    )
    eventos = db.relationship(
        "Evento", secondary=revisor_process_evento_association, lazy="selectin"
    )

    def __repr__(self) -> str:  # pragma: no cover
        return f"<RevisorProcess id={self.id} cliente={self.cliente_id}>"

    def is_available(self) -> bool:
        """Return True if the process is currently available."""
        today = date.today()
        if self.availability_start and today < self.availability_start.date():
            return False
        if self.availability_end and today > self.availability_end.date():
            return False
        return True


class ProcessoBarema(db.Model):
    """Conjunto de critérios de avaliação para um processo de revisores."""

    __tablename__ = "processo_barema"
    __table_args__ = {"extend_existing": True}

    id = db.Column(db.Integer, primary_key=True)
    process_id = db.Column(
        db.Integer, db.ForeignKey("revisor_process.id"), nullable=False, unique=True
    )

    process = db.relationship(
        "RevisorProcess",
        backref=db.backref(
            "processo_barema", uselist=False, cascade="all, delete-orphan"
        ),
    )
    requisitos = db.relationship(
        "ProcessoBaremaRequisito",
        backref="barema",
        cascade="all, delete-orphan",
        lazy=True,
    )

    def __repr__(self) -> str:  # pragma: no cover
        return f"<ProcessoBarema id={self.id} process={self.process_id}>"


class ProcessoBaremaRequisito(db.Model):
    """Requisito avaliativo pertencente a um barema de processo."""

    __tablename__ = "processo_barema_requisito"
    __table_args__ = {"extend_existing": True}

    id = db.Column(db.Integer, primary_key=True)
    barema_id = db.Column(
        db.Integer, db.ForeignKey("processo_barema.id"), nullable=False
    )
    nome = db.Column(db.String(255), nullable=False)
    descricao = db.Column(db.Text, nullable=True)
    pontuacao_min = db.Column(db.Numeric(5, 2), nullable=False, default=0)
    pontuacao_max = db.Column(db.Numeric(5, 2), nullable=False)

    def __repr__(self) -> str:  # pragma: no cover
        return f"<ProcessoBaremaRequisito id={self.id} barema={self.barema_id}>"<|MERGE_RESOLUTION|>--- conflicted
+++ resolved
@@ -357,44 +357,7 @@
     reviewer = db.relationship("Usuario", foreign_keys=[reviewer_id], backref=db.backref("assignments", lazy=True))
     distributor = db.relationship("Usuario", foreign_keys=[distributed_by], backref=db.backref("distributed_assignments", lazy=True))
 
-<<<<<<< HEAD
-=======
-
-# -----------------------------------------------------------------------------
-# DISTRIBUTION LOG (log de distribuições de trabalhos)
-# -----------------------------------------------------------------------------
-class DistributionLog(db.Model):
-    """Registra histórico de distribuições de trabalhos para revisores."""
-
-    __tablename__ = "distribution_log"
-    __table_args__ = {"extend_existing": True}
-
-    id = db.Column(db.Integer, primary_key=True)
-    evento_id = db.Column(db.Integer, db.ForeignKey("evento.id"), nullable=True)
-    distribution_type = db.Column(db.String(20), nullable=False)  # 'manual' or 'automatic'
-    total_works = db.Column(db.Integer, nullable=False)
-    total_reviewers = db.Column(db.Integer, nullable=False)
-    assignments_created = db.Column(db.Integer, nullable=False)
-    distribution_date = db.Column(db.DateTime, nullable=False)
-    distributed_by = db.Column(db.Integer, db.ForeignKey("usuario.id"), nullable=True)
-    filters_applied = db.Column(db.JSON, nullable=True)
-    notes = db.Column(db.Text, nullable=True)
-    created_at = db.Column(db.DateTime, nullable=False, default=datetime.utcnow)
-    updated_at = db.Column(db.DateTime, nullable=False, default=datetime.utcnow, onupdate=datetime.utcnow)
-
-    # relationships
-    evento = db.relationship(
-        "Evento", backref=db.backref("manual_distribution_logs", lazy=True)
-    )
-    distributor = db.relationship(
-        "Usuario", backref=db.backref("manual_distribution_logs", lazy=True)
-    )
-
-    def __repr__(self):
-        return f"<DistributionLog {self.id} evento={self.evento_id} type={self.distribution_type}>"
-
-
->>>>>>> 7cbc9512
+
 # Associação N:N entre processos de revisor e eventos (removida - usando a definição do topo do arquivo)
 
 class RevisorProcess(db.Model):
