--- conflicted
+++ resolved
@@ -1,1084 +1,1070 @@
-"""
-Populate Script para o Sistema de Eventos e Inscrições
-Este script gera dados de teste abrangentes para o sistema de eventos.
-
-DESCRIÇÃO:
------------
-Este script cria centenas de registros de teste incluindo:
-- Clientes (organizadores de eventos)
-- Eventos com diferentes configurações
-- Ministrantes
-- Oficinas e palestras
-- Usuários (participantes, professores, clientes, administradores)
-- Inscrições em eventos e oficinas
-- Checkins
-- Feedbacks
-- Agendamentos de visitas escolares
-- Lotes de inscrição
-- Tipos de inscrição com preços variados
-- Sorteios e patrocinadores
-
-INSTRUÇÕES DE USO:
-------------------
-1. Certifique-se de que o ambiente virtual está ativado
-2. Certifique-se de ter instalado todas as dependências:
-   pip install faker
-
-3. Execute dentro do contexto do seu aplicativo Flask:
-   
-   from app import app, db
-   from populate_script import popular_banco
-   
-   with app.app_context():
-       dados = popular_banco()
-       
-4. Se quiser limpar o banco antes de popular, descomente as linhas
-   relacionadas ao comando "SET FOREIGN_KEY_CHECKS" na função popular_banco()
-
-PERSONALIZAÇÃO:
----------------
-- Ajuste as quantidades modificando os parâmetros nas chamadas de função
-- Modifique as listas de constantes para personalizar os valores gerados
-"""
-import os
-import sys
-import random
-from datetime import datetime, timedelta
-from werkzeug.security import generate_password_hash
-from faker import Faker
-import uuid
-import bcrypt
-import pytest
-from unittest.mock import Mock
-from slugify import slugify  # You may need to pip install python-slugify
-from sqlalchemy.exc import IntegrityError
-
-# Assumindo que o app flask está inicializado em outro arquivo
-# Você precisará importar seus modelos e extensões
-# Modifique estes caminhos conforme necessário
-sys.path.append(os.path.abspath(os.path.dirname(__file__)))
-
-# Importe suas extensões e modelos
-from extensions import db
-from models import (
-    Cliente,
-    Usuario,
-    Evento,
-    EventoInscricaoTipo,
-    InscricaoTipo,
-    Oficina,
-    OficinaDia,
-    Ministrante,
-    Inscricao,
-    RegraInscricaoEvento,
-    Checkin,
-    Feedback,
-    LinkCadastro,
-    ConfiguracaoCliente,
-    LoteInscricao,
-    LoteTipoInscricao,
-    ConfiguracaoAgendamento,
-    SalaVisitacao,
-    HorarioVisitacao,
-    AgendamentoVisita,
-    AlunoVisitante,
-    CertificadoTemplate,
-    MaterialOficina,
-    Sorteio,
-    Pagamento,
-    Patrocinador,
-    oficina_ministrantes_association,
-    Submission,
-    Review,
-    Assignment,
-    AuditLog,
-    ArquivoBinario,
-)
-
-# Inicialize o Faker
-fake = Faker('pt_BR')
-Faker.seed(42)  # Para resultados consistentes
-
-# Constantes e listas para geração de dados
-ESTADOS_BRASIL = [
-    'AC', 'AL', 'AP', 'AM', 'BA', 'CE', 'DF', 'ES', 'GO', 'MA', 
-    'MT', 'MS', 'MG', 'PA', 'PB', 'PR', 'PE', 'PI', 'RJ', 'RN', 
-    'RS', 'RO', 'RR', 'SC', 'SP', 'SE', 'TO'
-]
-
-TIPOS_FORMACAO = [
-    'Graduação', 'Pós-graduação', 'Mestrado', 'Doutorado', 
-    'Especialização', 'Técnico', 'Ensino Médio'
-]
-
-TIPOS_OFICINA = [
-    'Oficina', 'Palestra', 'Conferência', 'Workshop', 
-    'Mesa redonda', 'Seminário', 'Curso', 'Minicurso'
-]
-
-TIPOS_USUARIO = [
-    'participante', 'professor', 'cliente', 'superadmin', 'ministrante'
-]
-
-AREAS_ATUACAO = [
-    'Educação', 'Tecnologia', 'Saúde', 'Artes', 'Ciências', 
-    'Engenharia', 'Humanidades', 'Negócios', 'Direito'
-]
-
-STATUS_PAGAMENTO = ['pending', 'approved', 'rejected', 'cancelled']
-
-def criar_clientes(quantidade=5):
-    """Cria clientes no sistema"""
-    clientes = []
-    for i in range(quantidade):
-        email = fake.unique.company_email()
-        while Cliente.query.filter_by(email=email).first():
-            fake.unique.clear()
-            email = fake.unique.company_email()
-
-        cliente = Cliente(
-            nome=fake.company(),
-            email=email,
-            senha=generate_password_hash(fake.password()),
-            ativo=True,
-            habilita_pagamento=random.choice([True, False])
-        )
-        db.session.add(cliente)
-        
-        # Criar configuração para o cliente
-        config = ConfiguracaoCliente(
-            cliente=cliente,
-            permitir_checkin_global=random.choice([True, False]),
-            habilitar_feedback=random.choice([True, False]),
-            habilitar_certificado_individual=random.choice([True, False]),
-            habilitar_qrcode_evento_credenciamento=random.choice([True, False]),
-            habilitar_submissao_trabalhos=random.choice([True, False])
-        )
-        db.session.add(config)
-        
-        # Criar um template de certificado para o cliente
-        template = CertificadoTemplate(
-            cliente=cliente,
-            titulo=f"Certificado Padrão - {cliente.nome}",
-            conteudo=f"""
-            <h1>CERTIFICADO</h1>
-            <p>Certificamos que {{nome_participante}} participou do evento {{nome_evento}} 
-            realizado por {cliente.nome} com carga horária de {{carga_horaria}} horas.</p>
-            <p>Data: {{data_emissao}}</p>
-            <p>Assinatura: ___________________</p>
-            """,
-            ativo=True
-        )
-        db.session.add(template)
-        
-        clientes.append(cliente)
-    
-    db.session.commit()
-    fake.unique.clear()
-    return clientes
-
-def gerar_slug_unico(num_palavras=3, max_tentativas=10):
-    """Gera um slug único consultando o banco antes de retornar."""
-    for _ in range(max_tentativas):
-        # Generate a slug from random words
-        palavras = fake.words(num_palavras)
-        slug = slugify(" ".join(palavras))
-        
-        # Check if slug exists
-        if not LinkCadastro.query.filter_by(slug_customizado=slug).first():
-            return slug
-            
-    # If we couldn't find a unique slug after max attempts, add UUID suffix
-    return f"{slug}-{str(uuid.uuid4())[:8]}"
-
-def criar_eventos(clientes, quantidade_por_cliente=5):
-    """Cria eventos para cada cliente"""
-    todos_eventos = []
-    
-    for cliente in clientes:
-        for i in range(quantidade_por_cliente):
-            # Define datas para o evento
-            dias_evento = random.randint(1, 5)
-            data_inicio = fake.date_between(start_date='-1y', end_date='+1y')
-            data_fim = data_inicio + timedelta(days=dias_evento-1)
-            
-            # Status baseado na data
-            hoje = datetime.now().date()
-            if data_fim < hoje:
-                status = 'encerrado'
-            else:
-                status = 'ativo'
-            
-            evento = Evento(
-                cliente_id=cliente.id,
-                nome=f"{fake.catch_phrase()} {random.choice(['2023', '2024', '2025'])}",
-                descricao=fake.paragraph(nb_sentences=5),
-                banner_url=f"banners/evento_{i}_{cliente.id}.jpg",
-                programacao=fake.paragraph(nb_sentences=3),
-                localizacao=fake.address(),
-                link_mapa=f"https://maps.google.com/?q={fake.latitude()},{fake.longitude()}",
-                data_inicio=data_inicio,
-                data_fim=data_fim,
-                hora_inicio=datetime.strptime(f"{random.randint(8, 10)}:00", "%H:%M").time(),
-                hora_fim=datetime.strptime(f"{random.randint(16, 19)}:00", "%H:%M").time(),
-                status=status,
-                inscricao_gratuita=random.choice([True, False]),
-                capacidade_padrao=random.randint(50, 500),
-                requer_aprovacao=random.choice([True, False]),
-                publico=random.choice([True, False]),
-                habilitar_lotes=random.choice([True, False])
-            )
-            
-            db.session.add(evento)
-            db.session.flush()  # Para obter o ID
-            
-            # Criar patrocinadores simulados
-            for _ in range(random.randint(2, 5)):
-                patrocinador = Patrocinador(
-                    evento_id=evento.id,
-                    logo_path=f"logos/patrocinador_{uuid.uuid4()}.jpg",
-                    categoria=random.choice(['Realização', 'Patrocínio', 'Apoio'])
-                )
-                db.session.add(patrocinador)
-            
-            # Criar tipos de inscrição para o evento
-            criar_tipos_inscricao_evento(evento)
-            
-            # Se o evento tem lotes habilitados, criar lotes
-            if evento.habilitar_lotes:
-                criar_lotes_evento(evento)
-            
-            # Criar um link de cadastro para o evento
-            slug = gerar_slug_unico()
-            link = LinkCadastro(
-                cliente_id=cliente.id,
-                evento_id=evento.id,
-                slug_customizado=slug,
-                token=str(uuid.uuid4())
-            )
-            db.session.add(link)
-            
-            # Configura agendamento se for um evento educacional
-            if random.choice([True, False]):
-                config = ConfiguracaoAgendamento(
-                    cliente_id=cliente.id,
-                    evento_id=evento.id,
-                    prazo_cancelamento=random.choice([24, 48, 72]),
-                    tempo_bloqueio=random.choice([7, 14, 30]),
-                    capacidade_padrao=random.randint(20, 50),
-                    intervalo_minutos=random.choice([60, 90, 120]),
-                    horario_inicio=datetime.strptime(f"{random.randint(8, 10)}:00", "%H:%M").time(),
-                    horario_fim=datetime.strptime(f"{random.randint(16, 19)}:00", "%H:%M").time(),
-                    dias_semana="1,2,3,4,5"
-                )
-                db.session.add(config)
-                
-                # Cria salas de visitação
-                for j in range(random.randint(2, 5)):
-                    sala = SalaVisitacao(
-                        nome=f"Sala {j+1}",
-                        descricao=fake.sentence(),
-                        capacidade=random.randint(20, 40),
-                        evento_id=evento.id
-                    )
-                    db.session.add(sala)
-                
-                # Cria horários de visitação
-                for _ in range(random.randint(5, 10)):
-                    data_horario = fake.date_between_dates(date_start=data_inicio, date_end=data_fim)
-                    hora_inicio = datetime.strptime(f"{random.randint(8, 15)}:00", "%H:%M").time()
-                    hora_fim = datetime.strptime(f"{hora_inicio.hour + 1}:00", "%H:%M").time()
-                    
-                    capacidade = random.randint(20, 50)
-                    horario = HorarioVisitacao(
-                        evento_id=evento.id,
-                        data=data_horario,
-                        horario_inicio=hora_inicio,
-                        horario_fim=hora_fim,
-                        capacidade_total=capacidade,
-                        vagas_disponiveis=capacidade
-                    )
-                    db.session.add(horario)
-            
-            todos_eventos.append(evento)
-            
-            # Cria um sorteio para alguns eventos
-            if random.choice([True, False]):
-                sorteio = Sorteio(
-                    titulo=f"Sorteio {fake.word().capitalize()}",
-                    descricao=fake.paragraph(nb_sentences=2),
-                    premio=fake.sentence(nb_words=6),
-                    data_sorteio=fake.date_time_between(start_date=data_inicio, end_date=data_fim),
-                    cliente_id=cliente.id,
-                    evento_id=evento.id,
-                    status=random.choice(['pendente', 'realizado', 'cancelado'])
-                )
-                db.session.add(sorteio)
-    
-    db.session.commit()
-    return todos_eventos
-
-def criar_tipos_inscricao_evento(evento):
-    """Cria tipos de inscrição para um evento"""
-    tipos = []
-    categorias = ['Estudante', 'Professor', 'Profissional', 'Convidado']
-    
-    # Se o evento é gratuito, apenas um tipo de inscrição
-    if evento.inscricao_gratuita:
-        tipo = EventoInscricaoTipo(
-            evento_id=evento.id,
-            nome='Geral',
-            preco=0.0
-        )
-        db.session.add(tipo)
-        db.session.flush()
-        tipos.append(tipo)
-    else:
-        # Vários tipos de inscrição com preços diferentes
-        for categoria in random.sample(categorias, random.randint(2, len(categorias))):
-            preco_base = random.randint(50, 300)
-            # Desconto para estudantes e professores
-            if categoria in ['Estudante', 'Professor']:
-                preco = preco_base * 0.7
-            elif categoria == 'Convidado':
-                preco = 0.0
-            else:
-                preco = preco_base
-                
-            tipo = EventoInscricaoTipo(
-                evento_id=evento.id,
-                nome=categoria,
-                preco=preco
-            )
-            db.session.add(tipo)
-            db.session.flush()
-            tipos.append(tipo)
-
-            # Criar regras de inscrição para alguns tipos
-            if random.choice([True, False]):
-                regra = RegraInscricaoEvento(
-                    evento_id=evento.id,
-                    tipo_inscricao_id=tipo.id,
-                    limite_oficinas=random.choice([0, 2, 3, 5])
-                )
-                db.session.add(regra)
-
-    return tipos
-
-def criar_lotes_evento(evento):
-    """Cria lotes de inscrição para um evento"""
-    tipos_inscricao = evento.tipos_inscricao
-    
-    # Criar 3 lotes: primeiro, segundo e terceiro
-    data_base = evento.data_inicio - timedelta(days=90)
-    
-    lotes = []
-    for i in range(3):
-        data_inicio = data_base + timedelta(days=i*30)
-        data_fim = data_inicio + timedelta(days=25)
-        
-        lote = LoteInscricao(
-            evento_id=evento.id,
-            nome=f"{i+1}º Lote",
-            data_inicio=data_inicio,
-            data_fim=data_fim,
-            qtd_maxima=random.randint(50, 100),
-            ordem=i+1,
-            ativo=True
-        )
-        db.session.add(lote)
-        db.session.flush()
-        lotes.append(lote)
-        
-        # Criar preços para cada tipo de inscrição neste lote
-        for tipo in tipos_inscricao:
-            # Aumento progressivo de preço a cada lote (10%)
-            preco_base = tipo.preco
-            preco_lote = preco_base * (1 + i * 0.1)
-            
-            lote_tipo = LoteTipoInscricao(
-                lote_id=lote.id,
-                tipo_inscricao_id=tipo.id,
-                preco=preco_lote
-            )
-            db.session.add(lote_tipo)
-    
-    return lotes
-
-def criar_ministrantes(clientes, quantidade=20):
-    """Cria ministrantes para as oficinas"""
-    ministrantes = []
-    
-    for i in range(quantidade):
-        cliente = random.choice(clientes)
-        
-        categorias = random.sample(TIPOS_FORMACAO, random.randint(1, 3))
-        categorias_formacao = ','.join(categorias)
-        
-        areas = random.sample(AREAS_ATUACAO, random.randint(1, 3))
-        areas_atuacao = ','.join(areas)
-        
-        ministrante = Ministrante(
-            nome=fake.name(),
-            formacao=random.choice(TIPOS_FORMACAO),
-            categorias_formacao=categorias_formacao,
-            foto=f"fotos/ministrante_{i}.jpg",
-            areas_atuacao=areas_atuacao,
-            cpf=fake.unique.cpf(),
-            pix=fake.email(),
-            cidade=fake.city(),
-            estado=random.choice(ESTADOS_BRASIL),
-            email=fake.unique.email(),
-            senha=generate_password_hash(fake.password()),
-            cliente_id=cliente.id
-        )
-        db.session.add(ministrante)
-        ministrantes.append(ministrante)
-    
-    db.session.commit()
-    fake.unique.clear()
-    return ministrantes
-
-def criar_oficinas(eventos, ministrantes, quantidade_por_evento=10):
-    """Cria oficinas para os eventos"""
-    todas_oficinas = []
-    
-    for evento in eventos:
-        # Seleciona ministrantes aleatórios para este evento
-        evento_ministrantes = random.sample(ministrantes, min(len(ministrantes), quantidade_por_evento))
-        
-        for i, ministrante in enumerate(evento_ministrantes):
-            # Decide se a oficina será grátis ou paga
-            inscricao_gratuita = random.choice([True, False])
-            
-            # Tipos de inscrição
-            tipo_inscricao = random.choice(['sem_inscricao', 'com_inscricao_sem_limite', 'com_inscricao_com_limite'])
-            
-            # Define vagas com base no tipo de inscrição
-            if tipo_inscricao == 'sem_inscricao':
-                vagas = 0
-            elif tipo_inscricao == 'com_inscricao_sem_limite':
-                vagas = 9999
-            else:
-                vagas = random.randint(20, 100)
-            
-            tipo_oficina = random.choice(TIPOS_OFICINA)
-            tipo_oficina_outro = None
-            if tipo_oficina == 'Outros':
-                tipo_oficina_outro = fake.word().capitalize()
-            
-            # Cria oficina
-            oficina = Oficina(
-                titulo=fake.sentence(nb_words=6),
-                descricao=fake.paragraph(nb_sentences=4),
-                ministrante_id=ministrante.id,
-                vagas=vagas,
-                carga_horaria=f"{random.randint(2, 8)}h",
-                estado=random.choice(ESTADOS_BRASIL),
-                cidade=fake.city(),
-                cliente_id=evento.cliente_id,
-                evento_id=evento.id,
-                qr_code=f"qrcode/oficina_{evento.id}_{i}.png",
-                opcoes_checkin="palavra1,palavra2,palavra3,palavra4,palavra5",
-                palavra_correta=f"palavra{random.randint(1, 5)}",
-                tipo_inscricao=tipo_inscricao,
-                tipo_oficina=tipo_oficina,
-                tipo_oficina_outro=tipo_oficina_outro,
-                inscricao_gratuita=inscricao_gratuita
-            )
-            db.session.add(oficina)
-            db.session.flush()
-            
-            # Associa mais ministrantes a esta oficina (aleatoriamente)
-            outros_ministrantes = random.sample(
-                [m for m in ministrantes if m.id != ministrante.id], 
-                random.randint(0, 2)
-            )
-            for outro_ministrante in outros_ministrantes:
-                associacao = oficina_ministrantes_association.insert().values(
-                    oficina_id=oficina.id,
-                    ministrante_id=outro_ministrante.id
-                )
-                db.session.execute(associacao)
-            
-            # Cria dias para a oficina
-            criar_dias_oficina(oficina, evento)
-            
-            # Se for oficina paga, criar tipos de inscrição
-            if not inscricao_gratuita:
-                criar_tipos_inscricao_oficina(oficina)
-            
-            # Adiciona materiais para algumas oficinas
-            if random.choice([True, False]):
-                for j in range(random.randint(1, 3)):
-                    material = MaterialOficina(
-                        oficina_id=oficina.id,
-                        nome_arquivo=f"Material {j+1} - {oficina.titulo}.pdf",
-                        caminho_arquivo=f"materiais/oficina_{oficina.id}_material_{j}.pdf"
-                    )
-                    db.session.add(material)
-            
-            todas_oficinas.append(oficina)
-    
-    db.session.commit()
-    return todas_oficinas
-
-def criar_dias_oficina(oficina, evento):
-    """Cria dias para uma oficina, respeitando o período do evento"""
-    # Determina quantos dias a oficina terá
-    num_dias = random.randint(1, 3)
-    
-    # Se o evento tem datas definidas, usa-as como referência
-    if evento.data_inicio and evento.data_fim:
-        datas_possiveis = []
-        data_atual = evento.data_inicio
-        while data_atual <= evento.data_fim:
-            datas_possiveis.append(data_atual)
-            data_atual += timedelta(days=1)
-        
-        # Seleciona datas aleatórias para a oficina
-        if len(datas_possiveis) >= num_dias:
-            datas_selecionadas = random.sample(datas_possiveis, num_dias)
-        else:
-            datas_selecionadas = datas_possiveis
-    else:
-        # Se o evento não tem datas, cria datas aleatórias
-        data_base = fake.date_between(start_date='-1m', end_date='+3m')
-        datas_selecionadas = [data_base + timedelta(days=i) for i in range(num_dias)]
-    
-    # Cria os dias da oficina
-    for data in datas_selecionadas:
-        # Define horários aleatórios
-        hora_inicio = random.randint(8, 14)
-        duracao = random.randint(2, 4)
-        
-        dia = OficinaDia(
-            oficina_id=oficina.id,
-            data=data,
-            horario_inicio=f"{hora_inicio:02d}:00",
-            horario_fim=f"{hora_inicio + duracao:02d}:00",
-            palavra_chave_manha=fake.word(),
-            palavra_chave_tarde=fake.word()
-        )
-        db.session.add(dia)
-
-def criar_tipos_inscricao_oficina(oficina):
-    """Cria tipos de inscrição para oficinas pagas"""
-    categorias = ['Estudante', 'Professor', 'Profissional']
-    
-    for categoria in random.sample(categorias, random.randint(1, len(categorias))):
-        preco_base = random.randint(20, 100)
-        
-        # Descontos para certas categorias
-        if categoria == 'Estudante':
-            preco = preco_base * 0.6
-        elif categoria == 'Professor':
-            preco = preco_base * 0.8
-        else:
-            preco = preco_base
-            
-        tipo = InscricaoTipo(
-            oficina_id=oficina.id,
-            nome=categoria,
-            preco=preco
-        )
-        db.session.add(tipo)
-
-def criar_usuarios(clientes, quantidade=150):
-    """Cria usuários para o sistema associando-os a clientes"""
-    usuarios = []
-<<<<<<< HEAD
-
-    # Verifica se já existe um superadmin com o email especificado
-    superadmin = Usuario.query.filter_by(email="admin@sistema.com").first()
-
-    if not superadmin:
-        # Criar um superadmin apenas se ainda não existir
-        superadmin = Usuario(
-            nome="Administrador do Sistema",
-            cpf=fake.cpf(),
-            email="admin@sistema.com",
-            senha=generate_password_hash("admin123"),
-            formacao="Administrador de Sistemas",
-            tipo="superadmin"
-        )
-        db.session.add(superadmin)
-
-    # Adiciona o superadmin existente ou recém-criado à lista de usuários
-    usuarios.append(superadmin)
-=======
-    
-    # Criar um superadmin
-    superadmin = Usuario(
-        nome="Administrador do Sistema",
-        cpf=fake.unique.cpf(),
-        email="admin@sistema.com",
-        senha=generate_password_hash("admin123"),
-        formacao="Administrador de Sistemas",
-        tipo="superadmin"
-    )
-    db.session.add(superadmin)
-    usuarios.append(superadmin)
->>>>>>> 526b27bd
-    
-    # Criar usuários regulares
-    for i in range(quantidade):
-        # Define o tipo aleatoriamente, mas com maior probabilidade para participantes
-        tipo = random.choices(
-            TIPOS_USUARIO,
-            weights=[0.7, 0.15, 0.1, 0.0, 0.05],
-            k=1
-        )[0]
-        
-        # Seleciona aleatoriamente estados e cidades
-        num_estados = random.randint(1, 3)
-        estados_usuario = random.sample(ESTADOS_BRASIL, num_estados)
-        cidades_usuario = [fake.city() for _ in range(num_estados)]
-        
-        cliente = random.choice(clientes)
-
-        usuario = Usuario(
-            nome=fake.name(),
-            cpf=fake.unique.cpf(),
-            email=fake.unique.email(),
-            senha=generate_password_hash(fake.password()),
-            formacao=random.choice(TIPOS_FORMACAO),
-            tipo=tipo,
-            estados=','.join(estados_usuario),
-            cidades=','.join(cidades_usuario),
-            cliente_id=cliente.id
-        )
-        db.session.add(usuario)
-        usuarios.append(usuario)
-    
-    db.session.commit()
-    fake.unique.clear()
-    return usuarios
-
-def criar_inscricoes(usuarios, eventos, oficinas):
-    """Cria inscrições para usuários em eventos e oficinas"""
-    # Filtra usuários que são participantes ou professores
-    participantes = [u for u in usuarios if u.tipo in ('participante', 'professor')]
-    
-    inscricoes = []
-    
-    # Inscrições em eventos
-    for evento in eventos:
-        # Seleciona aleatoriamente usuários para inscrever neste evento
-        num_inscritos = random.randint(10, min(len(participantes), 100))
-        inscritos_evento = random.sample(participantes, num_inscritos)
-        
-        # Lista de tipos de inscrição disponíveis
-        tipos_inscricao = evento.tipos_inscricao
-        
-        # Se o evento tem lotes, pega o lote ativo
-        lotes_ativos = [l for l in evento.lotes if l.ativo]
-        lote_atual = random.choice(lotes_ativos) if lotes_ativos else None
-        
-        for usuario in inscritos_evento:
-            # Escolhe um tipo de inscrição aleatório
-            tipo_inscricao = random.choice(tipos_inscricao) if tipos_inscricao else None
-            
-            # Define o status do pagamento
-            # Eventos gratuitos sempre têm pagamento aprovado
-            if evento.inscricao_gratuita:
-                status = 'approved'
-            else:
-                status = random.choices(
-                    STATUS_PAGAMENTO, 
-                    weights=[0.2, 0.6, 0.1, 0.1], 
-                    k=1
-                )[0]
-            
-            # Cria a inscrição
-            inscricao = Inscricao(
-                usuario_id=usuario.id,
-                cliente_id=evento.cliente_id,
-                evento_id=evento.id,
-                status_pagamento=status,
-                tipo_inscricao_id=tipo_inscricao.id if tipo_inscricao else None,
-                lote_id=lote_atual.id if lote_atual else None
-            )
-            db.session.add(inscricao)
-            inscricoes.append(inscricao)
-            
-            # Adiciona informações de pagamento para inscrições pagas
-            if not evento.inscricao_gratuita:
-                payment_id = str(uuid.uuid4())
-                inscricao.payment_id = payment_id
-                
-                # Para boletos, adiciona URL
-                if random.choice([True, False]):
-                    inscricao.boleto_url = f"https://exemplo.com/boletos/{payment_id}"
-                
-                # Cria registro de pagamento
-                pagamento = Pagamento(
-                    usuario_id=usuario.id,
-                    evento_id=evento.id,
-                    tipo_inscricao_id=tipo_inscricao.id if tipo_inscricao else 1,
-                    status=status,
-                    mercado_pago_id=f"MP-{uuid.uuid4()}"
-                )
-                db.session.add(pagamento)
-            
-            # Para alguns usuários, criar também inscrições em oficinas
-            if random.random() < 0.7:  # 70% de chance
-                # Pega oficinas deste evento
-                oficinas_evento = [o for o in oficinas if o.evento_id == evento.id]
-                
-                if oficinas_evento:
-                    # Número de oficinas que o usuário se inscreverá
-                    num_oficinas = min(random.randint(1, 3), len(oficinas_evento))
-                    oficinas_inscritas = random.sample(oficinas_evento, num_oficinas)
-                    
-                    for oficina in oficinas_inscritas:
-                        # Define status de pagamento para oficina
-                        if oficina.inscricao_gratuita:
-                            status_oficina = 'approved'
-                        else:
-                            status_oficina = random.choices(
-                                STATUS_PAGAMENTO, 
-                                weights=[0.2, 0.6, 0.1, 0.1], 
-                                k=1
-                            )[0]
-                        
-                        inscricao_oficina = Inscricao(
-                            usuario_id=usuario.id,
-                            cliente_id=evento.cliente_id,
-                            oficina_id=oficina.id,
-                            status_pagamento=status_oficina
-                        )
-                        db.session.add(inscricao_oficina)
-                        inscricoes.append(inscricao_oficina)
-    
-    db.session.commit()
-    
-    # Após criar inscrições, criar checkins para algumas delas
-    criar_checkins(inscricoes, oficinas, eventos)
-    
-    # Criar feedbacks para algumas oficinas
-    criar_feedbacks(inscricoes, oficinas)
-    
-    return inscricoes
-
-def criar_checkins(inscricoes, oficinas, eventos):
-    """Cria registros de checkin para inscrições"""
-    # Filtra inscrições com pagamento aprovado
-    inscricoes_validas = [i for i in inscricoes if i.status_pagamento == 'approved']
-    
-    for inscricao in inscricoes_validas:
-        # 70% de chance de ter checkin
-        if random.random() < 0.7:
-            if inscricao.oficina_id:
-                # Checkin em oficina
-                oficina = next((o for o in oficinas if o.id == inscricao.oficina_id), None)
-                if oficina and oficina.dias:
-                    # Pega um dia aleatório da oficina
-                    dia = random.choice(oficina.dias)
-                    
-                    # Decide se é checkin na palavra da manhã ou da tarde
-                    if random.choice([True, False]):
-                        palavra = dia.palavra_chave_manha
-                    else:
-                        palavra = dia.palavra_chave_tarde
-                    
-                    checkin = Checkin(
-                        usuario_id=inscricao.usuario_id,
-                        oficina_id=inscricao.oficina_id,
-                        data_hora=dia.data + timedelta(hours=random.randint(0, 8)),
-                        palavra_chave=palavra,
-                        cliente_id=inscricao.cliente_id
-                    )
-                    db.session.add(checkin)
-            
-            elif inscricao.evento_id:
-                # Checkin em evento
-                evento = next((e for e in eventos if e.id == inscricao.evento_id), None)
-                if evento:
-                    checkin = Checkin(
-                        usuario_id=inscricao.usuario_id,
-                        evento_id=inscricao.evento_id,
-                        data_hora=evento.data_inicio + timedelta(hours=random.randint(0, 8)),
-                        palavra_chave="EVENTO",
-                        cliente_id=inscricao.cliente_id
-                    )
-                    db.session.add(checkin)
-    
-    db.session.commit()
-
-def criar_feedbacks(inscricoes, oficinas):
-    """Cria feedbacks para oficinas"""
-    inscricoes_oficinas = [i for i in inscricoes if i.oficina_id and i.status_pagamento == 'approved']
-    
-    for inscricao in inscricoes_oficinas:
-        # 50% de chance de deixar feedback
-        if random.random() < 0.5:
-            oficina = next((o for o in oficinas if o.id == inscricao.oficina_id), None)
-            if oficina:
-                # Rating de 1 a 5 estrelas, com tendência para avaliações positivas
-                rating = random.choices([1, 2, 3, 4, 5], weights=[0.05, 0.1, 0.2, 0.3, 0.35], k=1)[0]
-                
-                # Comentário baseado na avaliação
-                if rating >= 4:
-                    comentario = random.choice([
-                        f"Excelente oficina! {fake.sentence()}",
-                        f"Adorei o conteúdo apresentado. {fake.sentence()}",
-                        f"O ministrante {oficina.ministrante_obj.nome} foi muito didático. {fake.sentence()}"
-                    ])
-                elif rating == 3:
-                    comentario = random.choice([
-                        f"Oficina boa, mas poderia ser melhor. {fake.sentence()}",
-                        f"Conteúdo interessante, mas a didática pode melhorar. {fake.sentence()}"
-                    ])
-                else:
-                    comentario = random.choice([
-                        f"Não atendeu às minhas expectativas. {fake.sentence()}",
-                        f"Conteúdo muito básico para o que foi proposto. {fake.sentence()}"
-                    ])
-                
-                feedback = Feedback(
-                    usuario_id=inscricao.usuario_id,
-                    oficina_id=inscricao.oficina_id,
-                    rating=rating,
-                    comentario=comentario
-                )
-                db.session.add(feedback)
-    
-    db.session.commit()
-
-
-@pytest.fixture
-def mock_evento():
-    evento = Mock()
-    oficina = Mock()
-    horario = Mock()
-    
-    # Configure mocks
-    horario.vagas_disponiveis = 20
-    horario.id = 1
-    oficina.horarios = [horario]
-    evento.oficinas = [oficina]
-    
-    return evento
-
-@pytest.fixture 
-def mock_usuarios():
-    professor = Mock()
-    professor.tipo = 'professor'
-    professor.id = 1
-    return [professor]
-
-def test_criar_agendamentos_sem_vagas(mock_evento, mock_usuarios):
-    # Arrange
-    mock_evento.oficinas[0].horarios[0].vagas_disponiveis = 0
-    
-    # Act
-    resultado = criar_agendamentos_visita([mock_evento], mock_usuarios)
-    
-    # Assert  
-    assert len(resultado) == 0
-
-def test_criar_agendamentos_com_vagas(mock_evento, mock_usuarios):
-    # Arrange
-    random.seed(42) # For reproducible results
-    mock_evento.oficinas[0].horarios[0].vagas_disponiveis = 20
-    
-    # Act
-    resultado = criar_agendamentos_visita([mock_evento], mock_usuarios)
-    
-    # Assert
-    assert len(resultado) > 0
-    assert resultado[0].quantidade_alunos <= 20
-
-def test_criar_agendamentos_respeita_limite_maximo(mock_evento, mock_usuarios):
-    # Arrange
-    mock_evento.oficinas[0].horarios[0].vagas_disponiveis = 50
-    
-    # Act
-    resultado = criar_agendamentos_visita([mock_evento], mock_usuarios)
-    
-    # Assert
-    assert all(a.quantidade_alunos <= 30 for a in resultado)
-
-def criar_submissoes(eventos, usuarios, quantidade_por_evento=3):
-    """Gera trabalhos submetidos (Submission) ligados a participantes."""
-    participantes = [u for u in usuarios if u.tipo in ("participante", "professor")]
-    if not participantes:
-        return [], []
-
-    submissoes = []
-    logs = []
-
-    for evento in eventos:
-        for _ in range(quantidade_por_evento):
-            autor = random.choice(participantes)
-            raw_code = fake.lexify(text="??????")
-            code_hash = bcrypt.hashpw(raw_code.encode(), bcrypt.gensalt()).decode()
-            sub = Submission(
-                title=fake.sentence(nb_words=6),
-                abstract=fake.paragraph(),
-                content=fake.paragraph(nb_sentences=3),
-                file_path=f"submissoes/{uuid.uuid4()}.pdf",
-                code_hash=code_hash,
-                status=random.choice(["submitted", "in_review", "accepted", "rejected"]),
-                area_id=evento.id,
-                author_id=autor.id,
-            )
-            db.session.add(sub)
-            db.session.flush()
-
-            log = AuditLog(user_id=autor.id, submission_id=sub.id, event_type="submission")
-            db.session.add(log)
-
-            submissoes.append(sub)
-            logs.append(log)
-
-    db.session.commit()
-    return submissoes, logs
-
-
-def criar_reviews_assignments(submissoes, usuarios):
-    """Cria tarefas de revisão e registros de Review para as submissões."""
-    revisores = [u for u in usuarios if u.tipo in ("professor", "cliente", "superadmin")]
-    if not revisores:
-        return [], [], []
-
-    reviews = []
-    assignments = []
-    logs = []
-
-    for sub in submissoes:
-        selecionados = random.sample(revisores, min(2, len(revisores)))
-        for reviewer in selecionados:
-            assignment = Assignment(
-                submission_id=sub.id,
-                reviewer_id=reviewer.id,
-                deadline=datetime.utcnow() + timedelta(days=random.randint(5, 15)),
-                completed=True,
-            )
-            db.session.add(assignment)
-            assignments.append(assignment)
-
-            review = Review(
-                submission_id=sub.id,
-                reviewer_id=reviewer.id,
-                locator=str(uuid.uuid4()),
-                access_code=str(random.randint(100000, 999999)),
-                blind_type=random.choice(["single", "double"]),
-                scores={"originalidade": random.randint(1, 5), "clareza": random.randint(1, 5)},
-                note=random.randint(0, 10),
-                comments=fake.paragraph(),
-                decision=random.choice(["accept", "minor", "major", "reject"]),
-            )
-            db.session.add(review)
-            reviews.append(review)
-
-            log = AuditLog(user_id=reviewer.id, submission_id=sub.id, event_type="review")
-            db.session.add(log)
-            logs.append(log)
-
-    db.session.commit()
-    return reviews, assignments, logs
-
-
-def criar_binarios(submissoes, quantidade=3):
-    """Gera alguns ArquivoBinario ligados às submissões."""
-    arquivos = []
-    alvos = random.sample(submissoes, min(len(submissoes), quantidade)) if submissoes else []
-    for sub in alvos:
-        conteudo = fake.text().encode()
-        arq = ArquivoBinario(nome=f"sub_{sub.id}.txt", conteudo=conteudo, mimetype="text/plain")
-        db.session.add(arq)
-        db.session.flush()
-        sub.file_path = f"binario_{arq.id}"  # referência simples
-        arquivos.append(arq)
-    db.session.commit()
-    return arquivos
-
-def popular_banco():
-    """Função principal para popular o banco de dados"""
-    print("Iniciando população do banco de dados...")
-    
-    # Limpa tabelas existentes (opcional - tenha cuidado em produção!)
-    # db.session.execute(text("SET FOREIGN_KEY_CHECKS = 0"))
-    # Adicione comandos para limpar tabelas se necessário
-    # db.session.execute(text("SET FOREIGN_KEY_CHECKS = 1"))
-    
-    print("Criando clientes...")
-    clientes = criar_clientes(5)
-    
-    print("Criando eventos...")
-    eventos = criar_eventos(clientes, 10)
-    
-    print("Criando ministrantes...")
-    ministrantes = criar_ministrantes(clientes, 20)
-    
-    print("Criando oficinas...")
-    oficinas = criar_oficinas(eventos, ministrantes, 10)
-    
-    print("Criando usuários...")
-    usuarios = criar_usuarios(clientes, 200)
-
-    print("Criando inscrições...")
-    inscricoes = criar_inscricoes(usuarios, eventos, oficinas)
-
-    print("Criando submissões...")
-    submissoes, logs_sub = criar_submissoes(eventos, usuarios)
-
-    print("Criando reviews e assignments...")
-    reviews, assignments, logs_rev = criar_reviews_assignments(submissoes, usuarios)
-
-    print("Criando arquivos binários...")
-    arquivos = criar_binarios(submissoes)
-
-    audit_logs = logs_sub + logs_rev
-
-    print("Criando agendamentos de visita...")
-    agendamentos = criar_agendamentos_visita(eventos, usuarios)
-
-    print("Banco de dados populado com sucesso!")
-    print("Foram criados:")
-    print(f"- {len(clientes)} clientes")
-    print(f"- {len(eventos)} eventos")
-    print(f"- {len(ministrantes)} ministrantes")
-    print(f"- {len(oficinas)} oficinas")
-    print(f"- {len(usuarios)} usuários")
-    print(f"- {len(inscricoes)} inscrições")
-    print(f"- {len(submissoes)} submissões")
-    print(f"- {len(reviews)} reviews")
-    print(f"- {len(assignments)} assignments")
-    print(f"- {len(arquivos)} arquivos binários")
-    print(f"- {len(agendamentos)} agendamentos de visita")
-    
-    return {
-        'clientes': clientes,
-        'eventos': eventos,
-        'ministrantes': ministrantes,
-        'oficinas': oficinas,
-        'usuarios': usuarios,
-        'inscricoes': inscricoes,
-        'submissoes': submissoes,
-        'reviews': reviews,
-        'assignments': assignments,
-        'arquivos': arquivos,
-        'audit_logs': audit_logs,
-        'agendamentos': agendamentos
-    }
-
-# Se este script for executado diretamente, popula o banco
-if __name__ == "__main__":
-    # Aqui você deve importar seu app Flask e contexto
-    # from app import app, db
-    # with app.app_context():
-    #     popular_banco()
-    
-    # Se você estiver usando este script fora do aplicativo Flask, configure o contexto
-    print("Para executar este script, você deve importá-lo em seu aplicativo Flask")
-    print("e executá-lo dentro de um contexto de aplicativo.")
-    print("Exemplo:")
-    print("```")
-    print("from app import app, db")
-    print("from populate_script import popular_banco")
-    print("with app.app_context():")
-    print("    popular_banco()")
-    print("```")
+"""
+Populate Script para o Sistema de Eventos e Inscrições
+Este script gera dados de teste abrangentes para o sistema de eventos.
+
+DESCRIÇÃO:
+-----------
+Este script cria centenas de registros de teste incluindo:
+- Clientes (organizadores de eventos)
+- Eventos com diferentes configurações
+- Ministrantes
+- Oficinas e palestras
+- Usuários (participantes, professores, clientes, administradores)
+- Inscrições em eventos e oficinas
+- Checkins
+- Feedbacks
+- Agendamentos de visitas escolares
+- Lotes de inscrição
+- Tipos de inscrição com preços variados
+- Sorteios e patrocinadores
+
+INSTRUÇÕES DE USO:
+------------------
+1. Certifique-se de que o ambiente virtual está ativado
+2. Certifique-se de ter instalado todas as dependências:
+   pip install faker
+
+3. Execute dentro do contexto do seu aplicativo Flask:
+   
+   from app import app, db
+   from populate_script import popular_banco
+   
+   with app.app_context():
+       dados = popular_banco()
+       
+4. Se quiser limpar o banco antes de popular, descomente as linhas
+   relacionadas ao comando "SET FOREIGN_KEY_CHECKS" na função popular_banco()
+
+PERSONALIZAÇÃO:
+---------------
+- Ajuste as quantidades modificando os parâmetros nas chamadas de função
+- Modifique as listas de constantes para personalizar os valores gerados
+"""
+import os
+import sys
+import random
+from datetime import datetime, timedelta
+from werkzeug.security import generate_password_hash
+from faker import Faker
+import uuid
+import bcrypt
+import pytest
+from unittest.mock import Mock
+from slugify import slugify  # You may need to pip install python-slugify
+from sqlalchemy.exc import IntegrityError
+
+# Assumindo que o app flask está inicializado em outro arquivo
+# Você precisará importar seus modelos e extensões
+# Modifique estes caminhos conforme necessário
+sys.path.append(os.path.abspath(os.path.dirname(__file__)))
+
+# Importe suas extensões e modelos
+from extensions import db
+from models import (
+    Cliente,
+    Usuario,
+    Evento,
+    EventoInscricaoTipo,
+    InscricaoTipo,
+    Oficina,
+    OficinaDia,
+    Ministrante,
+    Inscricao,
+    RegraInscricaoEvento,
+    Checkin,
+    Feedback,
+    LinkCadastro,
+    ConfiguracaoCliente,
+    LoteInscricao,
+    LoteTipoInscricao,
+    ConfiguracaoAgendamento,
+    SalaVisitacao,
+    HorarioVisitacao,
+    AgendamentoVisita,
+    AlunoVisitante,
+    CertificadoTemplate,
+    MaterialOficina,
+    Sorteio,
+    Pagamento,
+    Patrocinador,
+    oficina_ministrantes_association,
+    Submission,
+    Review,
+    Assignment,
+    AuditLog,
+    ArquivoBinario,
+)
+
+# Inicialize o Faker
+fake = Faker('pt_BR')
+Faker.seed(42)  # Para resultados consistentes
+
+# Constantes e listas para geração de dados
+ESTADOS_BRASIL = [
+    'AC', 'AL', 'AP', 'AM', 'BA', 'CE', 'DF', 'ES', 'GO', 'MA', 
+    'MT', 'MS', 'MG', 'PA', 'PB', 'PR', 'PE', 'PI', 'RJ', 'RN', 
+    'RS', 'RO', 'RR', 'SC', 'SP', 'SE', 'TO'
+]
+
+TIPOS_FORMACAO = [
+    'Graduação', 'Pós-graduação', 'Mestrado', 'Doutorado', 
+    'Especialização', 'Técnico', 'Ensino Médio'
+]
+
+TIPOS_OFICINA = [
+    'Oficina', 'Palestra', 'Conferência', 'Workshop', 
+    'Mesa redonda', 'Seminário', 'Curso', 'Minicurso'
+]
+
+TIPOS_USUARIO = [
+    'participante', 'professor', 'cliente', 'superadmin', 'ministrante'
+]
+
+AREAS_ATUACAO = [
+    'Educação', 'Tecnologia', 'Saúde', 'Artes', 'Ciências', 
+    'Engenharia', 'Humanidades', 'Negócios', 'Direito'
+]
+
+STATUS_PAGAMENTO = ['pending', 'approved', 'rejected', 'cancelled']
+
+def criar_clientes(quantidade=5):
+    """Cria clientes no sistema"""
+    clientes = []
+    for i in range(quantidade):
+        email = fake.unique.company_email()
+        while Cliente.query.filter_by(email=email).first():
+            fake.unique.clear()
+            email = fake.unique.company_email()
+
+        cliente = Cliente(
+            nome=fake.company(),
+            email=email,
+            senha=generate_password_hash(fake.password()),
+            ativo=True,
+            habilita_pagamento=random.choice([True, False])
+        )
+        db.session.add(cliente)
+        
+        # Criar configuração para o cliente
+        config = ConfiguracaoCliente(
+            cliente=cliente,
+            permitir_checkin_global=random.choice([True, False]),
+            habilitar_feedback=random.choice([True, False]),
+            habilitar_certificado_individual=random.choice([True, False]),
+            habilitar_qrcode_evento_credenciamento=random.choice([True, False]),
+            habilitar_submissao_trabalhos=random.choice([True, False])
+        )
+        db.session.add(config)
+        
+        # Criar um template de certificado para o cliente
+        template = CertificadoTemplate(
+            cliente=cliente,
+            titulo=f"Certificado Padrão - {cliente.nome}",
+            conteudo=f"""
+            <h1>CERTIFICADO</h1>
+            <p>Certificamos que {{nome_participante}} participou do evento {{nome_evento}} 
+            realizado por {cliente.nome} com carga horária de {{carga_horaria}} horas.</p>
+            <p>Data: {{data_emissao}}</p>
+            <p>Assinatura: ___________________</p>
+            """,
+            ativo=True
+        )
+        db.session.add(template)
+        
+        clientes.append(cliente)
+    
+    db.session.commit()
+    fake.unique.clear()
+    return clientes
+
+def gerar_slug_unico(num_palavras=3, max_tentativas=10):
+    """Gera um slug único consultando o banco antes de retornar."""
+    for _ in range(max_tentativas):
+        # Generate a slug from random words
+        palavras = fake.words(num_palavras)
+        slug = slugify(" ".join(palavras))
+        
+        # Check if slug exists
+        if not LinkCadastro.query.filter_by(slug_customizado=slug).first():
+            return slug
+            
+    # If we couldn't find a unique slug after max attempts, add UUID suffix
+    return f"{slug}-{str(uuid.uuid4())[:8]}"
+
+def criar_eventos(clientes, quantidade_por_cliente=5):
+    """Cria eventos para cada cliente"""
+    todos_eventos = []
+    
+    for cliente in clientes:
+        for i in range(quantidade_por_cliente):
+            # Define datas para o evento
+            dias_evento = random.randint(1, 5)
+            data_inicio = fake.date_between(start_date='-1y', end_date='+1y')
+            data_fim = data_inicio + timedelta(days=dias_evento-1)
+            
+            # Status baseado na data
+            hoje = datetime.now().date()
+            if data_fim < hoje:
+                status = 'encerrado'
+            else:
+                status = 'ativo'
+            
+            evento = Evento(
+                cliente_id=cliente.id,
+                nome=f"{fake.catch_phrase()} {random.choice(['2023', '2024', '2025'])}",
+                descricao=fake.paragraph(nb_sentences=5),
+                banner_url=f"banners/evento_{i}_{cliente.id}.jpg",
+                programacao=fake.paragraph(nb_sentences=3),
+                localizacao=fake.address(),
+                link_mapa=f"https://maps.google.com/?q={fake.latitude()},{fake.longitude()}",
+                data_inicio=data_inicio,
+                data_fim=data_fim,
+                hora_inicio=datetime.strptime(f"{random.randint(8, 10)}:00", "%H:%M").time(),
+                hora_fim=datetime.strptime(f"{random.randint(16, 19)}:00", "%H:%M").time(),
+                status=status,
+                inscricao_gratuita=random.choice([True, False]),
+                capacidade_padrao=random.randint(50, 500),
+                requer_aprovacao=random.choice([True, False]),
+                publico=random.choice([True, False]),
+                habilitar_lotes=random.choice([True, False])
+            )
+            
+            db.session.add(evento)
+            db.session.flush()  # Para obter o ID
+            
+            # Criar patrocinadores simulados
+            for _ in range(random.randint(2, 5)):
+                patrocinador = Patrocinador(
+                    evento_id=evento.id,
+                    logo_path=f"logos/patrocinador_{uuid.uuid4()}.jpg",
+                    categoria=random.choice(['Realização', 'Patrocínio', 'Apoio'])
+                )
+                db.session.add(patrocinador)
+            
+            # Criar tipos de inscrição para o evento
+            criar_tipos_inscricao_evento(evento)
+            
+            # Se o evento tem lotes habilitados, criar lotes
+            if evento.habilitar_lotes:
+                criar_lotes_evento(evento)
+            
+            # Criar um link de cadastro para o evento
+            slug = gerar_slug_unico()
+            link = LinkCadastro(
+                cliente_id=cliente.id,
+                evento_id=evento.id,
+                slug_customizado=slug,
+                token=str(uuid.uuid4())
+            )
+            db.session.add(link)
+            
+            # Configura agendamento se for um evento educacional
+            if random.choice([True, False]):
+                config = ConfiguracaoAgendamento(
+                    cliente_id=cliente.id,
+                    evento_id=evento.id,
+                    prazo_cancelamento=random.choice([24, 48, 72]),
+                    tempo_bloqueio=random.choice([7, 14, 30]),
+                    capacidade_padrao=random.randint(20, 50),
+                    intervalo_minutos=random.choice([60, 90, 120]),
+                    horario_inicio=datetime.strptime(f"{random.randint(8, 10)}:00", "%H:%M").time(),
+                    horario_fim=datetime.strptime(f"{random.randint(16, 19)}:00", "%H:%M").time(),
+                    dias_semana="1,2,3,4,5"
+                )
+                db.session.add(config)
+                
+                # Cria salas de visitação
+                for j in range(random.randint(2, 5)):
+                    sala = SalaVisitacao(
+                        nome=f"Sala {j+1}",
+                        descricao=fake.sentence(),
+                        capacidade=random.randint(20, 40),
+                        evento_id=evento.id
+                    )
+                    db.session.add(sala)
+                
+                # Cria horários de visitação
+                for _ in range(random.randint(5, 10)):
+                    data_horario = fake.date_between_dates(date_start=data_inicio, date_end=data_fim)
+                    hora_inicio = datetime.strptime(f"{random.randint(8, 15)}:00", "%H:%M").time()
+                    hora_fim = datetime.strptime(f"{hora_inicio.hour + 1}:00", "%H:%M").time()
+                    
+                    capacidade = random.randint(20, 50)
+                    horario = HorarioVisitacao(
+                        evento_id=evento.id,
+                        data=data_horario,
+                        horario_inicio=hora_inicio,
+                        horario_fim=hora_fim,
+                        capacidade_total=capacidade,
+                        vagas_disponiveis=capacidade
+                    )
+                    db.session.add(horario)
+            
+            todos_eventos.append(evento)
+            
+            # Cria um sorteio para alguns eventos
+            if random.choice([True, False]):
+                sorteio = Sorteio(
+                    titulo=f"Sorteio {fake.word().capitalize()}",
+                    descricao=fake.paragraph(nb_sentences=2),
+                    premio=fake.sentence(nb_words=6),
+                    data_sorteio=fake.date_time_between(start_date=data_inicio, end_date=data_fim),
+                    cliente_id=cliente.id,
+                    evento_id=evento.id,
+                    status=random.choice(['pendente', 'realizado', 'cancelado'])
+                )
+                db.session.add(sorteio)
+    
+    db.session.commit()
+    return todos_eventos
+
+def criar_tipos_inscricao_evento(evento):
+    """Cria tipos de inscrição para um evento"""
+    tipos = []
+    categorias = ['Estudante', 'Professor', 'Profissional', 'Convidado']
+    
+    # Se o evento é gratuito, apenas um tipo de inscrição
+    if evento.inscricao_gratuita:
+        tipo = EventoInscricaoTipo(
+            evento_id=evento.id,
+            nome='Geral',
+            preco=0.0
+        )
+        db.session.add(tipo)
+        db.session.flush()
+        tipos.append(tipo)
+    else:
+        # Vários tipos de inscrição com preços diferentes
+        for categoria in random.sample(categorias, random.randint(2, len(categorias))):
+            preco_base = random.randint(50, 300)
+            # Desconto para estudantes e professores
+            if categoria in ['Estudante', 'Professor']:
+                preco = preco_base * 0.7
+            elif categoria == 'Convidado':
+                preco = 0.0
+            else:
+                preco = preco_base
+                
+            tipo = EventoInscricaoTipo(
+                evento_id=evento.id,
+                nome=categoria,
+                preco=preco
+            )
+            db.session.add(tipo)
+            db.session.flush()
+            tipos.append(tipo)
+
+            # Criar regras de inscrição para alguns tipos
+            if random.choice([True, False]):
+                regra = RegraInscricaoEvento(
+                    evento_id=evento.id,
+                    tipo_inscricao_id=tipo.id,
+                    limite_oficinas=random.choice([0, 2, 3, 5])
+                )
+                db.session.add(regra)
+
+    return tipos
+
+def criar_lotes_evento(evento):
+    """Cria lotes de inscrição para um evento"""
+    tipos_inscricao = evento.tipos_inscricao
+    
+    # Criar 3 lotes: primeiro, segundo e terceiro
+    data_base = evento.data_inicio - timedelta(days=90)
+    
+    lotes = []
+    for i in range(3):
+        data_inicio = data_base + timedelta(days=i*30)
+        data_fim = data_inicio + timedelta(days=25)
+        
+        lote = LoteInscricao(
+            evento_id=evento.id,
+            nome=f"{i+1}º Lote",
+            data_inicio=data_inicio,
+            data_fim=data_fim,
+            qtd_maxima=random.randint(50, 100),
+            ordem=i+1,
+            ativo=True
+        )
+        db.session.add(lote)
+        db.session.flush()
+        lotes.append(lote)
+        
+        # Criar preços para cada tipo de inscrição neste lote
+        for tipo in tipos_inscricao:
+            # Aumento progressivo de preço a cada lote (10%)
+            preco_base = tipo.preco
+            preco_lote = preco_base * (1 + i * 0.1)
+            
+            lote_tipo = LoteTipoInscricao(
+                lote_id=lote.id,
+                tipo_inscricao_id=tipo.id,
+                preco=preco_lote
+            )
+            db.session.add(lote_tipo)
+    
+    return lotes
+
+def criar_ministrantes(clientes, quantidade=20):
+    """Cria ministrantes para as oficinas"""
+    ministrantes = []
+    
+    for i in range(quantidade):
+        cliente = random.choice(clientes)
+        
+        categorias = random.sample(TIPOS_FORMACAO, random.randint(1, 3))
+        categorias_formacao = ','.join(categorias)
+        
+        areas = random.sample(AREAS_ATUACAO, random.randint(1, 3))
+        areas_atuacao = ','.join(areas)
+        
+        ministrante = Ministrante(
+            nome=fake.name(),
+            formacao=random.choice(TIPOS_FORMACAO),
+            categorias_formacao=categorias_formacao,
+            foto=f"fotos/ministrante_{i}.jpg",
+            areas_atuacao=areas_atuacao,
+            cpf=fake.unique.cpf(),
+            pix=fake.email(),
+            cidade=fake.city(),
+            estado=random.choice(ESTADOS_BRASIL),
+            email=fake.unique.email(),
+            senha=generate_password_hash(fake.password()),
+            cliente_id=cliente.id
+        )
+        db.session.add(ministrante)
+        ministrantes.append(ministrante)
+    
+    db.session.commit()
+    fake.unique.clear()
+    return ministrantes
+
+def criar_oficinas(eventos, ministrantes, quantidade_por_evento=10):
+    """Cria oficinas para os eventos"""
+    todas_oficinas = []
+    
+    for evento in eventos:
+        # Seleciona ministrantes aleatórios para este evento
+        evento_ministrantes = random.sample(ministrantes, min(len(ministrantes), quantidade_por_evento))
+        
+        for i, ministrante in enumerate(evento_ministrantes):
+            # Decide se a oficina será grátis ou paga
+            inscricao_gratuita = random.choice([True, False])
+            
+            # Tipos de inscrição
+            tipo_inscricao = random.choice(['sem_inscricao', 'com_inscricao_sem_limite', 'com_inscricao_com_limite'])
+            
+            # Define vagas com base no tipo de inscrição
+            if tipo_inscricao == 'sem_inscricao':
+                vagas = 0
+            elif tipo_inscricao == 'com_inscricao_sem_limite':
+                vagas = 9999
+            else:
+                vagas = random.randint(20, 100)
+            
+            tipo_oficina = random.choice(TIPOS_OFICINA)
+            tipo_oficina_outro = None
+            if tipo_oficina == 'Outros':
+                tipo_oficina_outro = fake.word().capitalize()
+            
+            # Cria oficina
+            oficina = Oficina(
+                titulo=fake.sentence(nb_words=6),
+                descricao=fake.paragraph(nb_sentences=4),
+                ministrante_id=ministrante.id,
+                vagas=vagas,
+                carga_horaria=f"{random.randint(2, 8)}h",
+                estado=random.choice(ESTADOS_BRASIL),
+                cidade=fake.city(),
+                cliente_id=evento.cliente_id,
+                evento_id=evento.id,
+                qr_code=f"qrcode/oficina_{evento.id}_{i}.png",
+                opcoes_checkin="palavra1,palavra2,palavra3,palavra4,palavra5",
+                palavra_correta=f"palavra{random.randint(1, 5)}",
+                tipo_inscricao=tipo_inscricao,
+                tipo_oficina=tipo_oficina,
+                tipo_oficina_outro=tipo_oficina_outro,
+                inscricao_gratuita=inscricao_gratuita
+            )
+            db.session.add(oficina)
+            db.session.flush()
+            
+            # Associa mais ministrantes a esta oficina (aleatoriamente)
+            outros_ministrantes = random.sample(
+                [m for m in ministrantes if m.id != ministrante.id], 
+                random.randint(0, 2)
+            )
+            for outro_ministrante in outros_ministrantes:
+                associacao = oficina_ministrantes_association.insert().values(
+                    oficina_id=oficina.id,
+                    ministrante_id=outro_ministrante.id
+                )
+                db.session.execute(associacao)
+            
+            # Cria dias para a oficina
+            criar_dias_oficina(oficina, evento)
+            
+            # Se for oficina paga, criar tipos de inscrição
+            if not inscricao_gratuita:
+                criar_tipos_inscricao_oficina(oficina)
+            
+            # Adiciona materiais para algumas oficinas
+            if random.choice([True, False]):
+                for j in range(random.randint(1, 3)):
+                    material = MaterialOficina(
+                        oficina_id=oficina.id,
+                        nome_arquivo=f"Material {j+1} - {oficina.titulo}.pdf",
+                        caminho_arquivo=f"materiais/oficina_{oficina.id}_material_{j}.pdf"
+                    )
+                    db.session.add(material)
+            
+            todas_oficinas.append(oficina)
+    
+    db.session.commit()
+    return todas_oficinas
+
+def criar_dias_oficina(oficina, evento):
+    """Cria dias para uma oficina, respeitando o período do evento"""
+    # Determina quantos dias a oficina terá
+    num_dias = random.randint(1, 3)
+    
+    # Se o evento tem datas definidas, usa-as como referência
+    if evento.data_inicio and evento.data_fim:
+        datas_possiveis = []
+        data_atual = evento.data_inicio
+        while data_atual <= evento.data_fim:
+            datas_possiveis.append(data_atual)
+            data_atual += timedelta(days=1)
+        
+        # Seleciona datas aleatórias para a oficina
+        if len(datas_possiveis) >= num_dias:
+            datas_selecionadas = random.sample(datas_possiveis, num_dias)
+        else:
+            datas_selecionadas = datas_possiveis
+    else:
+        # Se o evento não tem datas, cria datas aleatórias
+        data_base = fake.date_between(start_date='-1m', end_date='+3m')
+        datas_selecionadas = [data_base + timedelta(days=i) for i in range(num_dias)]
+    
+    # Cria os dias da oficina
+    for data in datas_selecionadas:
+        # Define horários aleatórios
+        hora_inicio = random.randint(8, 14)
+        duracao = random.randint(2, 4)
+        
+        dia = OficinaDia(
+            oficina_id=oficina.id,
+            data=data,
+            horario_inicio=f"{hora_inicio:02d}:00",
+            horario_fim=f"{hora_inicio + duracao:02d}:00",
+            palavra_chave_manha=fake.word(),
+            palavra_chave_tarde=fake.word()
+        )
+        db.session.add(dia)
+
+def criar_tipos_inscricao_oficina(oficina):
+    """Cria tipos de inscrição para oficinas pagas"""
+    categorias = ['Estudante', 'Professor', 'Profissional']
+    
+    for categoria in random.sample(categorias, random.randint(1, len(categorias))):
+        preco_base = random.randint(20, 100)
+        
+        # Descontos para certas categorias
+        if categoria == 'Estudante':
+            preco = preco_base * 0.6
+        elif categoria == 'Professor':
+            preco = preco_base * 0.8
+        else:
+            preco = preco_base
+            
+        tipo = InscricaoTipo(
+            oficina_id=oficina.id,
+            nome=categoria,
+            preco=preco
+        )
+        db.session.add(tipo)
+
+def criar_usuarios(clientes, quantidade=150):
+    """Cria usuários para o sistema associando-os a clientes"""
+    usuarios = []
+
+    # Verifica se já existe um superadmin com o email especificado
+    superadmin = Usuario.query.filter_by(email="admin@sistema.com").first()
+
+    if not superadmin:
+        # Criar um superadmin apenas se ainda não existir
+        superadmin = Usuario(
+            nome="Administrador do Sistema",
+            cpf=fake.cpf(),
+            email="admin@sistema.com",
+            senha=generate_password_hash("admin123"),
+            formacao="Administrador de Sistemas",
+            tipo="superadmin"
+        )
+        db.session.add(superadmin)
+
+    # Adiciona o superadmin existente ou recém-criado à lista de usuários
+    usuarios.append(superadmin)
+
+    
+    # Criar usuários regulares
+    for i in range(quantidade):
+        # Define o tipo aleatoriamente, mas com maior probabilidade para participantes
+        tipo = random.choices(
+            TIPOS_USUARIO,
+            weights=[0.7, 0.15, 0.1, 0.0, 0.05],
+            k=1
+        )[0]
+        
+        # Seleciona aleatoriamente estados e cidades
+        num_estados = random.randint(1, 3)
+        estados_usuario = random.sample(ESTADOS_BRASIL, num_estados)
+        cidades_usuario = [fake.city() for _ in range(num_estados)]
+        
+        cliente = random.choice(clientes)
+
+        usuario = Usuario(
+            nome=fake.name(),
+            cpf=fake.unique.cpf(),
+            email=fake.unique.email(),
+            senha=generate_password_hash(fake.password()),
+            formacao=random.choice(TIPOS_FORMACAO),
+            tipo=tipo,
+            estados=','.join(estados_usuario),
+            cidades=','.join(cidades_usuario),
+            cliente_id=cliente.id
+        )
+        db.session.add(usuario)
+        usuarios.append(usuario)
+    
+    db.session.commit()
+    fake.unique.clear()
+    return usuarios
+
+def criar_inscricoes(usuarios, eventos, oficinas):
+    """Cria inscrições para usuários em eventos e oficinas"""
+    # Filtra usuários que são participantes ou professores
+    participantes = [u for u in usuarios if u.tipo in ('participante', 'professor')]
+    
+    inscricoes = []
+    
+    # Inscrições em eventos
+    for evento in eventos:
+        # Seleciona aleatoriamente usuários para inscrever neste evento
+        num_inscritos = random.randint(10, min(len(participantes), 100))
+        inscritos_evento = random.sample(participantes, num_inscritos)
+        
+        # Lista de tipos de inscrição disponíveis
+        tipos_inscricao = evento.tipos_inscricao
+        
+        # Se o evento tem lotes, pega o lote ativo
+        lotes_ativos = [l for l in evento.lotes if l.ativo]
+        lote_atual = random.choice(lotes_ativos) if lotes_ativos else None
+        
+        for usuario in inscritos_evento:
+            # Escolhe um tipo de inscrição aleatório
+            tipo_inscricao = random.choice(tipos_inscricao) if tipos_inscricao else None
+            
+            # Define o status do pagamento
+            # Eventos gratuitos sempre têm pagamento aprovado
+            if evento.inscricao_gratuita:
+                status = 'approved'
+            else:
+                status = random.choices(
+                    STATUS_PAGAMENTO, 
+                    weights=[0.2, 0.6, 0.1, 0.1], 
+                    k=1
+                )[0]
+            
+            # Cria a inscrição
+            inscricao = Inscricao(
+                usuario_id=usuario.id,
+                cliente_id=evento.cliente_id,
+                evento_id=evento.id,
+                status_pagamento=status,
+                tipo_inscricao_id=tipo_inscricao.id if tipo_inscricao else None,
+                lote_id=lote_atual.id if lote_atual else None
+            )
+            db.session.add(inscricao)
+            inscricoes.append(inscricao)
+            
+            # Adiciona informações de pagamento para inscrições pagas
+            if not evento.inscricao_gratuita:
+                payment_id = str(uuid.uuid4())
+                inscricao.payment_id = payment_id
+                
+                # Para boletos, adiciona URL
+                if random.choice([True, False]):
+                    inscricao.boleto_url = f"https://exemplo.com/boletos/{payment_id}"
+                
+                # Cria registro de pagamento
+                pagamento = Pagamento(
+                    usuario_id=usuario.id,
+                    evento_id=evento.id,
+                    tipo_inscricao_id=tipo_inscricao.id if tipo_inscricao else 1,
+                    status=status,
+                    mercado_pago_id=f"MP-{uuid.uuid4()}"
+                )
+                db.session.add(pagamento)
+            
+            # Para alguns usuários, criar também inscrições em oficinas
+            if random.random() < 0.7:  # 70% de chance
+                # Pega oficinas deste evento
+                oficinas_evento = [o for o in oficinas if o.evento_id == evento.id]
+                
+                if oficinas_evento:
+                    # Número de oficinas que o usuário se inscreverá
+                    num_oficinas = min(random.randint(1, 3), len(oficinas_evento))
+                    oficinas_inscritas = random.sample(oficinas_evento, num_oficinas)
+                    
+                    for oficina in oficinas_inscritas:
+                        # Define status de pagamento para oficina
+                        if oficina.inscricao_gratuita:
+                            status_oficina = 'approved'
+                        else:
+                            status_oficina = random.choices(
+                                STATUS_PAGAMENTO, 
+                                weights=[0.2, 0.6, 0.1, 0.1], 
+                                k=1
+                            )[0]
+                        
+                        inscricao_oficina = Inscricao(
+                            usuario_id=usuario.id,
+                            cliente_id=evento.cliente_id,
+                            oficina_id=oficina.id,
+                            status_pagamento=status_oficina
+                        )
+                        db.session.add(inscricao_oficina)
+                        inscricoes.append(inscricao_oficina)
+    
+    db.session.commit()
+    
+    # Após criar inscrições, criar checkins para algumas delas
+    criar_checkins(inscricoes, oficinas, eventos)
+    
+    # Criar feedbacks para algumas oficinas
+    criar_feedbacks(inscricoes, oficinas)
+    
+    return inscricoes
+
+def criar_checkins(inscricoes, oficinas, eventos):
+    """Cria registros de checkin para inscrições"""
+    # Filtra inscrições com pagamento aprovado
+    inscricoes_validas = [i for i in inscricoes if i.status_pagamento == 'approved']
+    
+    for inscricao in inscricoes_validas:
+        # 70% de chance de ter checkin
+        if random.random() < 0.7:
+            if inscricao.oficina_id:
+                # Checkin em oficina
+                oficina = next((o for o in oficinas if o.id == inscricao.oficina_id), None)
+                if oficina and oficina.dias:
+                    # Pega um dia aleatório da oficina
+                    dia = random.choice(oficina.dias)
+                    
+                    # Decide se é checkin na palavra da manhã ou da tarde
+                    if random.choice([True, False]):
+                        palavra = dia.palavra_chave_manha
+                    else:
+                        palavra = dia.palavra_chave_tarde
+                    
+                    checkin = Checkin(
+                        usuario_id=inscricao.usuario_id,
+                        oficina_id=inscricao.oficina_id,
+                        data_hora=dia.data + timedelta(hours=random.randint(0, 8)),
+                        palavra_chave=palavra,
+                        cliente_id=inscricao.cliente_id
+                    )
+                    db.session.add(checkin)
+            
+            elif inscricao.evento_id:
+                # Checkin em evento
+                evento = next((e for e in eventos if e.id == inscricao.evento_id), None)
+                if evento:
+                    checkin = Checkin(
+                        usuario_id=inscricao.usuario_id,
+                        evento_id=inscricao.evento_id,
+                        data_hora=evento.data_inicio + timedelta(hours=random.randint(0, 8)),
+                        palavra_chave="EVENTO",
+                        cliente_id=inscricao.cliente_id
+                    )
+                    db.session.add(checkin)
+    
+    db.session.commit()
+
+def criar_feedbacks(inscricoes, oficinas):
+    """Cria feedbacks para oficinas"""
+    inscricoes_oficinas = [i for i in inscricoes if i.oficina_id and i.status_pagamento == 'approved']
+    
+    for inscricao in inscricoes_oficinas:
+        # 50% de chance de deixar feedback
+        if random.random() < 0.5:
+            oficina = next((o for o in oficinas if o.id == inscricao.oficina_id), None)
+            if oficina:
+                # Rating de 1 a 5 estrelas, com tendência para avaliações positivas
+                rating = random.choices([1, 2, 3, 4, 5], weights=[0.05, 0.1, 0.2, 0.3, 0.35], k=1)[0]
+                
+                # Comentário baseado na avaliação
+                if rating >= 4:
+                    comentario = random.choice([
+                        f"Excelente oficina! {fake.sentence()}",
+                        f"Adorei o conteúdo apresentado. {fake.sentence()}",
+                        f"O ministrante {oficina.ministrante_obj.nome} foi muito didático. {fake.sentence()}"
+                    ])
+                elif rating == 3:
+                    comentario = random.choice([
+                        f"Oficina boa, mas poderia ser melhor. {fake.sentence()}",
+                        f"Conteúdo interessante, mas a didática pode melhorar. {fake.sentence()}"
+                    ])
+                else:
+                    comentario = random.choice([
+                        f"Não atendeu às minhas expectativas. {fake.sentence()}",
+                        f"Conteúdo muito básico para o que foi proposto. {fake.sentence()}"
+                    ])
+                
+                feedback = Feedback(
+                    usuario_id=inscricao.usuario_id,
+                    oficina_id=inscricao.oficina_id,
+                    rating=rating,
+                    comentario=comentario
+                )
+                db.session.add(feedback)
+    
+    db.session.commit()
+
+
+@pytest.fixture
+def mock_evento():
+    evento = Mock()
+    oficina = Mock()
+    horario = Mock()
+    
+    # Configure mocks
+    horario.vagas_disponiveis = 20
+    horario.id = 1
+    oficina.horarios = [horario]
+    evento.oficinas = [oficina]
+    
+    return evento
+
+@pytest.fixture 
+def mock_usuarios():
+    professor = Mock()
+    professor.tipo = 'professor'
+    professor.id = 1
+    return [professor]
+
+def test_criar_agendamentos_sem_vagas(mock_evento, mock_usuarios):
+    # Arrange
+    mock_evento.oficinas[0].horarios[0].vagas_disponiveis = 0
+    
+    # Act
+    resultado = criar_agendamentos_visita([mock_evento], mock_usuarios)
+    
+    # Assert  
+    assert len(resultado) == 0
+
+def test_criar_agendamentos_com_vagas(mock_evento, mock_usuarios):
+    # Arrange
+    random.seed(42) # For reproducible results
+    mock_evento.oficinas[0].horarios[0].vagas_disponiveis = 20
+    
+    # Act
+    resultado = criar_agendamentos_visita([mock_evento], mock_usuarios)
+    
+    # Assert
+    assert len(resultado) > 0
+    assert resultado[0].quantidade_alunos <= 20
+
+def test_criar_agendamentos_respeita_limite_maximo(mock_evento, mock_usuarios):
+    # Arrange
+    mock_evento.oficinas[0].horarios[0].vagas_disponiveis = 50
+    
+    # Act
+    resultado = criar_agendamentos_visita([mock_evento], mock_usuarios)
+    
+    # Assert
+    assert all(a.quantidade_alunos <= 30 for a in resultado)
+
+def criar_submissoes(eventos, usuarios, quantidade_por_evento=3):
+    """Gera trabalhos submetidos (Submission) ligados a participantes."""
+    participantes = [u for u in usuarios if u.tipo in ("participante", "professor")]
+    if not participantes:
+        return [], []
+
+    submissoes = []
+    logs = []
+
+    for evento in eventos:
+        for _ in range(quantidade_por_evento):
+            autor = random.choice(participantes)
+            raw_code = fake.lexify(text="??????")
+            code_hash = bcrypt.hashpw(raw_code.encode(), bcrypt.gensalt()).decode()
+            sub = Submission(
+                title=fake.sentence(nb_words=6),
+                abstract=fake.paragraph(),
+                content=fake.paragraph(nb_sentences=3),
+                file_path=f"submissoes/{uuid.uuid4()}.pdf",
+                code_hash=code_hash,
+                status=random.choice(["submitted", "in_review", "accepted", "rejected"]),
+                area_id=evento.id,
+                author_id=autor.id,
+            )
+            db.session.add(sub)
+            db.session.flush()
+
+            log = AuditLog(user_id=autor.id, submission_id=sub.id, event_type="submission")
+            db.session.add(log)
+
+            submissoes.append(sub)
+            logs.append(log)
+
+    db.session.commit()
+    return submissoes, logs
+
+
+def criar_reviews_assignments(submissoes, usuarios):
+    """Cria tarefas de revisão e registros de Review para as submissões."""
+    revisores = [u for u in usuarios if u.tipo in ("professor", "cliente", "superadmin")]
+    if not revisores:
+        return [], [], []
+
+    reviews = []
+    assignments = []
+    logs = []
+
+    for sub in submissoes:
+        selecionados = random.sample(revisores, min(2, len(revisores)))
+        for reviewer in selecionados:
+            assignment = Assignment(
+                submission_id=sub.id,
+                reviewer_id=reviewer.id,
+                deadline=datetime.utcnow() + timedelta(days=random.randint(5, 15)),
+                completed=True,
+            )
+            db.session.add(assignment)
+            assignments.append(assignment)
+
+            review = Review(
+                submission_id=sub.id,
+                reviewer_id=reviewer.id,
+                locator=str(uuid.uuid4()),
+                access_code=str(random.randint(100000, 999999)),
+                blind_type=random.choice(["single", "double"]),
+                scores={"originalidade": random.randint(1, 5), "clareza": random.randint(1, 5)},
+                note=random.randint(0, 10),
+                comments=fake.paragraph(),
+                decision=random.choice(["accept", "minor", "major", "reject"]),
+            )
+            db.session.add(review)
+            reviews.append(review)
+
+            log = AuditLog(user_id=reviewer.id, submission_id=sub.id, event_type="review")
+            db.session.add(log)
+            logs.append(log)
+
+    db.session.commit()
+    return reviews, assignments, logs
+
+
+def criar_binarios(submissoes, quantidade=3):
+    """Gera alguns ArquivoBinario ligados às submissões."""
+    arquivos = []
+    alvos = random.sample(submissoes, min(len(submissoes), quantidade)) if submissoes else []
+    for sub in alvos:
+        conteudo = fake.text().encode()
+        arq = ArquivoBinario(nome=f"sub_{sub.id}.txt", conteudo=conteudo, mimetype="text/plain")
+        db.session.add(arq)
+        db.session.flush()
+        sub.file_path = f"binario_{arq.id}"  # referência simples
+        arquivos.append(arq)
+    db.session.commit()
+    return arquivos
+
+def popular_banco():
+    """Função principal para popular o banco de dados"""
+    print("Iniciando população do banco de dados...")
+    
+    # Limpa tabelas existentes (opcional - tenha cuidado em produção!)
+    # db.session.execute(text("SET FOREIGN_KEY_CHECKS = 0"))
+    # Adicione comandos para limpar tabelas se necessário
+    # db.session.execute(text("SET FOREIGN_KEY_CHECKS = 1"))
+    
+    print("Criando clientes...")
+    clientes = criar_clientes(5)
+    
+    print("Criando eventos...")
+    eventos = criar_eventos(clientes, 10)
+    
+    print("Criando ministrantes...")
+    ministrantes = criar_ministrantes(clientes, 20)
+    
+    print("Criando oficinas...")
+    oficinas = criar_oficinas(eventos, ministrantes, 10)
+    
+    print("Criando usuários...")
+    usuarios = criar_usuarios(clientes, 200)
+
+    print("Criando inscrições...")
+    inscricoes = criar_inscricoes(usuarios, eventos, oficinas)
+
+    print("Criando submissões...")
+    submissoes, logs_sub = criar_submissoes(eventos, usuarios)
+
+    print("Criando reviews e assignments...")
+    reviews, assignments, logs_rev = criar_reviews_assignments(submissoes, usuarios)
+
+    print("Criando arquivos binários...")
+    arquivos = criar_binarios(submissoes)
+
+    audit_logs = logs_sub + logs_rev
+
+    print("Criando agendamentos de visita...")
+    agendamentos = criar_agendamentos_visita(eventos, usuarios)
+
+    print("Banco de dados populado com sucesso!")
+    print("Foram criados:")
+    print(f"- {len(clientes)} clientes")
+    print(f"- {len(eventos)} eventos")
+    print(f"- {len(ministrantes)} ministrantes")
+    print(f"- {len(oficinas)} oficinas")
+    print(f"- {len(usuarios)} usuários")
+    print(f"- {len(inscricoes)} inscrições")
+    print(f"- {len(submissoes)} submissões")
+    print(f"- {len(reviews)} reviews")
+    print(f"- {len(assignments)} assignments")
+    print(f"- {len(arquivos)} arquivos binários")
+    print(f"- {len(agendamentos)} agendamentos de visita")
+    
+    return {
+        'clientes': clientes,
+        'eventos': eventos,
+        'ministrantes': ministrantes,
+        'oficinas': oficinas,
+        'usuarios': usuarios,
+        'inscricoes': inscricoes,
+        'submissoes': submissoes,
+        'reviews': reviews,
+        'assignments': assignments,
+        'arquivos': arquivos,
+        'audit_logs': audit_logs,
+        'agendamentos': agendamentos
+    }
+
+# Se este script for executado diretamente, popula o banco
+if __name__ == "__main__":
+    # Aqui você deve importar seu app Flask e contexto
+    # from app import app, db
+    # with app.app_context():
+    #     popular_banco()
+    
+    # Se você estiver usando este script fora do aplicativo Flask, configure o contexto
+    print("Para executar este script, você deve importá-lo em seu aplicativo Flask")
+    print("e executá-lo dentro de um contexto de aplicativo.")
+    print("Exemplo:")
+    print("```")
+    print("from app import app, db")
+    print("from populate_script import popular_banco")
+    print("with app.app_context():")
+    print("    popular_banco()")
+    print("```")